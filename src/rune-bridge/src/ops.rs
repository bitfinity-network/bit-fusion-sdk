--- conflicted
+++ resolved
@@ -9,12 +9,8 @@
 use bridge_did::order::{MintOrder, SignedMintOrder};
 use bridge_did::runes::{DidTransaction, RuneName, RuneToWrap, RuneWithdrawalPayload};
 use candid::{CandidType, Decode, Deserialize};
-<<<<<<< HEAD
-use did::H160;
-=======
 use did::{H160, H256};
 use eth_signer::sign_strategy::TransactionSigner;
->>>>>>> 6fc06dcf
 use ic_exports::ic_cdk::api::management_canister::bitcoin::Utxo;
 use ic_task_scheduler::task::TaskOptions;
 use serde::Serialize;
@@ -472,7 +468,6 @@
 }
 
 #[cfg(test)]
-<<<<<<< HEAD
 mod tests {
     use std::cell::RefCell;
     use std::rc::Rc;
@@ -1038,7 +1033,4 @@
 
         assert_eq!(wallet_address, sender());
     }
-}
-=======
-mod tests;
->>>>>>> 6fc06dcf
+}