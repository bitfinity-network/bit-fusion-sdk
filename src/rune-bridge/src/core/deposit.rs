use std::cell::RefCell;
use std::collections::HashMap;
use std::rc::Rc;

use bitcoin::hashes::Hash;
use bitcoin::{Address, Network};
use bridge_canister::bridge::OperationContext;
use bridge_canister::runtime::RuntimeState;
use bridge_did::id256::Id256;
use bridge_did::order::{MintOrder, SignedMintOrder};
use candid::{CandidType, Deserialize};
use did::{H160, H256};
use ic_exports::ic_cdk::api::management_canister::bitcoin::{GetUtxosResponse, Utxo};
use serde::Serialize;

use super::index_provider::IcHttpClient;
use crate::canister::get_rune_state;
use crate::core::index_provider::{OrdIndexProvider, RuneIndexProvider};
use crate::core::utxo_provider::{IcUtxoProvider, UtxoProvider};
use crate::interface::DepositError;
use crate::key::BtcSignerType;
use crate::ops::RuneBridgeOp;
use crate::rune_info::{RuneInfo, RuneName};
use crate::state::RuneState;

#[derive(Debug, Clone, CandidType, Serialize, Deserialize)]
pub enum DepositRequestStatus {
    /// Deposit request received but is not yet executed.
    Scheduled,
    /// No utxos containing runes found at the deposit address. Waiting for the utxos to be mined
    /// into a block.
    WaitingForInputs {
        requested_at: u64,
        current_ts: u64,
        next_retry_at: u64,
        waiting_until: u64,
        block_height: u32,
    },
    /// No utxos containing runes found at the deposit address. Deposit operation is cancelled.
    NothingToDeposit {
        block_height: u32,
    },
    /// Utxos with runes are found at the deposit address, but are not confirmed yet. Deposit will
    /// proceed after enough confirmations are received.
    WaitingForConfirmations {
        utxos: Vec<Utxo>,
        current_min_confirmations: u32,
        required_confirmations: u32,
        block_height: u32,
    },
    InvalidAmounts {
        requested_amounts: HashMap<RuneName, u128>,
        actual_amounts: HashMap<RuneName, u128>,
    },
    /// Mint orders are signed by the canister but are not sent to the BftBridge. The user may attempt
    /// to send them by themselves or wait for the canister to retry the operation.
    MintOrdersCreated {
        orders: Vec<MintOrderDetails>,
    },
    Minted {
        amounts: Vec<(RuneName, u128, H256)>,
    },
    InternalError {
        details: String,
    },
}

#[derive(Debug, Clone, CandidType, Serialize, Deserialize)]
pub struct MintOrderDetails {
    pub rune_name: RuneName,
    pub amount: u128,
    pub status: MintOrderStatus,
}

#[derive(Debug, Clone, CandidType, Serialize, Deserialize)]
pub enum MintOrderStatus {
    Created {
        mint_order: SignedMintOrder,
        nonce: u32,
    },
    Sent {
        mint_order: SignedMintOrder,
        nonce: u32,
        tx_id: H256,
    },
    Completed {
        tx_id: H256,
    },
}

#[derive(Debug, Clone, CandidType, Serialize, Deserialize)]
pub struct RuneDepositPayload {
    pub dst_address: H160,
    pub erc20_address: H160,
    pub requested_amounts: Option<HashMap<RuneName, u128>>,
    pub request_ts: u64,
    pub status: DepositRequestStatus,
}

impl RuneDepositPayload {
    pub fn is_complete(&self) -> bool {
        matches!(
            self.status,
            DepositRequestStatus::NothingToDeposit { .. }
                | DepositRequestStatus::InvalidAmounts { .. }
                | DepositRequestStatus::Minted { .. }
                | DepositRequestStatus::InternalError { .. }
        )
    }
}

#[derive(Debug, Default)]
pub struct RuneInputs {
    pub inputs: Vec<RuneInput>,
}

#[derive(Debug, Default)]
pub struct RuneInput {
    pub utxo: Utxo,
    pub runes: HashMap<RuneName, u128>,
}

impl RuneInputs {
    pub fn is_empty(&self) -> bool {
        self.inputs.is_empty()
    }

    pub fn rune_amounts(&self) -> HashMap<RuneName, u128> {
        let mut rune_amounts = HashMap::new();
        for input in &self.inputs {
            for (rune_name, amount) in &input.runes {
                *rune_amounts.entry(*rune_name).or_default() += amount;
            }
        }

        rune_amounts
    }
}

pub(crate) struct RuneDeposit<
    UTXO: UtxoProvider = IcUtxoProvider,
    INDEX: RuneIndexProvider = OrdIndexProvider<IcHttpClient>,
> {
    rune_state: Rc<RefCell<RuneState>>,
    runtime_state: RuntimeState<RuneBridgeOp>,
    network: Network,
    signer: BtcSignerType,
    utxo_provider: UTXO,
    index_provider: INDEX,
}

impl RuneDeposit<IcUtxoProvider, OrdIndexProvider<IcHttpClient>> {
    pub fn new(state: Rc<RefCell<RuneState>>, runtime_state: RuntimeState<RuneBridgeOp>) -> Self {
        let state_ref = state.borrow();

        let network = state_ref.network();
        let ic_network = state_ref.ic_btc_network();
        let indexer_urls = state_ref.indexer_urls();
        let signer = state_ref.btc_signer();

        drop(state_ref);

        Self {
            rune_state: state,
            runtime_state,
            network,
            signer,
            utxo_provider: IcUtxoProvider::new(ic_network),
            index_provider: OrdIndexProvider::new(IcHttpClient {}, indexer_urls),
        }
    }

    pub fn get(runtime_state: RuntimeState<RuneBridgeOp>) -> Self {
        Self::new(get_rune_state(), runtime_state)
    }
}

impl<UTXO: UtxoProvider, INDEX: RuneIndexProvider> RuneDeposit<UTXO, INDEX> {
    pub async fn get_inputs(&self, dst_address: &H160) -> Result<RuneInputs, DepositError> {
        let transit_address = self.get_transit_address(dst_address).await;
        let utxos = self.get_deposit_utxos(&transit_address).await?.utxos;
        let mut inputs = RuneInputs::default();
        for utxo in utxos {
            let amounts = self.index_provider.get_rune_amounts(&utxo).await?;
            if !amounts.is_empty() {
                inputs.inputs.push(RuneInput {
                    utxo,
                    runes: amounts,
                });
            }
<<<<<<< HEAD
        };

        self.update_request_status(
            request_id,
            request,
            DepositRequestStatus::MintOrdersCreated {
                orders: mint_order_details,
            },
        );
        self.mark_used_utxos(&used_utxos, &transit_address);

        ControlFlow::Continue(())
    }

    fn wait_for_inputs(
        &mut self,
        request_id: MinterOperationId,
        bail_status: DepositRequestStatus,
    ) {
        log::debug!("waiting for inputs for request {request_id}; bail status {bail_status:?}");
        let Some(request) = self.operation_store.get(request_id) else {
            log::error!("Deposit request {request_id} was unexpectedly removed from the store.");
            return;
        };

        let OperationState::Deposit(payload) = request else {
            log::error!("Request {request_id} is found but is not a deposit request.");
            return;
        };

        if self.is_request_timed_out(&payload) {
            log::error!("request timed out");
            self.update_request_status(request_id, payload, bail_status);
        } else {
            let block_height =
                if let DepositRequestStatus::NothingToDeposit { block_height } = bail_status {
                    block_height
                } else if let DepositRequestStatus::WaitingForInputs { block_height, .. } =
                    payload.status
                {
                    block_height
                } else {
                    0
                };

            self.update_request_status(
                request_id,
                payload.clone(),
                DepositRequestStatus::WaitingForInputs {
                    requested_at: payload.request_ts,
                    current_ts: ic::time(),
                    next_retry_at: ic::time() + self.deposit_retry_interval().as_nanos() as u64,
                    waiting_until: payload.request_ts + self.request_timeout().as_nanos() as u64,
                    block_height,
                },
            );

            self.reschedule_request(request_id);
=======
>>>>>>> 9000397b
        }

        Ok(inputs)
    }

    pub async fn check_confirmations(
        &self,
        dst_address: &H160,
        utxos: &[Utxo],
    ) -> Result<(), DepositError> {
        let transit_address = self.get_transit_address(dst_address).await;
        let mut utxo_response = self.get_deposit_utxos(&transit_address).await?;
        utxo_response.utxos.retain(|v| utxos.contains(v));

        self.validate_utxo_confirmations(&utxo_response)
            .map_err(|_| DepositError::UtxosNotConfirmed)
    }

    pub async fn get_deposit_utxos(
        &self,
        transit_address: &Address,
    ) -> Result<GetUtxosResponse, DepositError> {
        let mut utxo_response = self.utxo_provider.get_utxos(transit_address).await?;

        log::trace!(
            "Found {} utxos at address {transit_address}: {:?}.",
            utxo_response.utxos.len(),
            utxo_response.utxos
        );

        self.filter_out_used_utxos(&mut utxo_response);

        log::trace!(
            "Utxos at address {transit_address} after filtering out used utxos: {:?}",
            utxo_response.utxos
        );

        Ok(utxo_response)
    }

    async fn get_transit_address(&self, eth_address: &H160) -> Address {
        self.signer
            .get_transit_address(eth_address, self.network)
            .await
    }

    pub fn validate_utxo_confirmations(&self, utxo_info: &GetUtxosResponse) -> Result<(), u32> {
        let min_confirmations = self.rune_state.borrow().min_confirmations();
        let utxo_min_confirmations = utxo_info
            .utxos
            .iter()
            .map(|utxo| utxo_info.tip_height - utxo.height + 1)
            .min()
            .unwrap_or_default();

        if min_confirmations > utxo_min_confirmations {
            Err(utxo_min_confirmations)
        } else {
            log::trace!(
                "Current utxo confirmations {} satisfies minimum {}. Proceeding.",
                utxo_min_confirmations,
                min_confirmations
            );
            Ok(())
        }
    }

    pub async fn get_rune_infos(
        &self,
        rune_amounts: &HashMap<RuneName, u128>,
    ) -> Option<Vec<(RuneInfo, u128)>> {
        match self.get_rune_infos_from_state(rune_amounts) {
            Some(v) => Some(v),
            None => self.get_rune_infos_from_indexer(rune_amounts).await,
        }
    }

    fn get_rune_infos_from_state(
        &self,
        rune_amounts: &HashMap<RuneName, u128>,
    ) -> Option<Vec<(RuneInfo, u128)>> {
        let state = self.rune_state.borrow();
        let runes = state.runes();
        let mut infos = vec![];
        for (rune_name, amount) in rune_amounts {
            infos.push((*runes.get(rune_name)?, *amount));
        }

        Some(infos)
    }

    async fn get_rune_infos_from_indexer(
        &self,
        rune_amounts: &HashMap<RuneName, u128>,
    ) -> Option<Vec<(RuneInfo, u128)>> {
        let rune_list = self.index_provider.get_rune_list().await.ok()?;
        let runes: HashMap<RuneName, RuneInfo> = rune_list
            .iter()
            .map(|(rune_id, spaced_rune, decimals)| {
                (
                    spaced_rune.rune.into(),
                    RuneInfo {
                        name: spaced_rune.rune.into(),
                        decimals: *decimals,
                        block: rune_id.block,
                        tx: rune_id.tx,
                    },
                )
            })
            .collect();
        let mut infos = vec![];
        for (rune_name, amount) in rune_amounts {
            match runes.get(rune_name) {
                Some(v) => infos.push((*v, *amount)),
                None => {
                    log::error!("Ord indexer didn't return a rune information for rune {rune_name} that was present in an UTXO");
                    return None;
                }
            }
        }

        self.rune_state.borrow_mut().update_rune_list(runes);

        Some(infos)
    }

    pub fn create_unsigned_mint_order(
        &self,
        dst_address: &H160,
        token_address: &H160,
        amount: u128,
        rune_info: RuneInfo,
        nonce: u32,
    ) -> MintOrder {
        let state_ref = self.rune_state.borrow();

        let sender_chain_id = state_ref.btc_chain_id();
        let sender = Id256::from_evm_address(dst_address, sender_chain_id);
        let src_token = Id256::from(rune_info.id());

        let recipient_chain_id = self
            .runtime_state
            .borrow()
            .config
            .borrow()
            .get_evm_params()
            .unwrap()
            .chain_id;

        MintOrder {
            amount: amount.into(),
            sender,
            src_token,
            recipient: dst_address.clone(),
            dst_token: token_address.clone(),
            nonce,
            sender_chain_id,
            recipient_chain_id,
            name: rune_info.name_array(),
            symbol: rune_info.symbol_array(),
            decimals: rune_info.decimals(),
            approve_spender: Default::default(),
            approve_amount: Default::default(),
            fee_payer: H160::default(),
        }
    }

    pub async fn sign_mint_order(
        &self,
        mint_order: MintOrder,
    ) -> Result<SignedMintOrder, DepositError> {
        let signer = self.runtime_state.get_signer().map_err(|err| {
            DepositError::Unavailable(format!("cannot initialize signer: {err:?}"))
        })?;
        let signed_mint_order = mint_order
            .encode_and_sign(&signer)
            .await
            .map_err(|err| DepositError::Sign(format!("{err:?}")))?;

        Ok(signed_mint_order)
    }

    fn filter_out_used_utxos(&self, get_utxos_response: &mut GetUtxosResponse) {
        let (_, existing) = self.rune_state.borrow().ledger().load_unspent_utxos();

        get_utxos_response.utxos.retain(|utxo| {
            !existing.iter().any(|v| {
                v.outpoint.txid.as_byte_array()[..] == utxo.outpoint.txid
                    && v.outpoint.vout == utxo.outpoint.vout
            })
        })
    }

    pub async fn mark_used_utxo(
        &self,
        utxo: &Utxo,
        dst_address: &H160,
    ) -> Result<(), DepositError> {
        let address = self.get_transit_address(dst_address).await;
        let mut state = self.rune_state.borrow_mut();
        let ledger = state.ledger_mut();
        let (_, existing) = ledger.load_unspent_utxos();

        if existing.iter().any(|v| {
            v.outpoint.txid.as_byte_array()[..] == utxo.outpoint.txid
                && v.outpoint.vout == utxo.outpoint.vout
        }) {
            return Err(DepositError::UtxoAlreadyUsed);
        }

        ledger.mark_as_used((&utxo.outpoint).into(), address.clone());
        Ok(())
    }

    pub async fn get_mint_amounts(
        &self,
        utxos: &[Utxo],
        requested_amounts: &Option<HashMap<RuneName, u128>>,
    ) -> Result<(Vec<(RuneInfo, u128)>, Vec<Utxo>), DepositError> {
        let mut rune_amounts = HashMap::new();
        let mut used_utxos = vec![];

        for utxo in utxos {
            log::info!("Get rune amounts for: {:?}", utxo);
            let tx_rune_amounts = match self.index_provider.get_rune_amounts(utxo).await {
                Ok(v) => v,
                Err(err) => {
                    log::error!("Failed to get rune amounts for utxo: {err:?}");
                    continue;
                }
            };

            if !tx_rune_amounts.is_empty() {
                used_utxos.push(utxo.clone());
                for (rune_name, amount) in tx_rune_amounts {
                    *rune_amounts.entry(rune_name).or_default() += amount;
                }
            }
        }

        if rune_amounts.is_empty() {
            return Err(DepositError::NoRunesToDeposit);
        }

        if let Some(requested) = requested_amounts {
            if rune_amounts != *requested {
                return Err(DepositError::InvalidAmounts {
                    requested: requested.clone(),
                    actual: rune_amounts,
                });
            }
        }

        let Some(rune_info_amounts) = self.get_rune_infos(&rune_amounts).await else {
            return Err(DepositError::Unavailable(
                "Ord indexer is in invalid state".to_string(),
            ));
        };

        Ok((rune_info_amounts, used_utxos))
    }
}<|MERGE_RESOLUTION|>--- conflicted
+++ resolved
@@ -188,67 +188,6 @@
                     runes: amounts,
                 });
             }
-<<<<<<< HEAD
-        };
-
-        self.update_request_status(
-            request_id,
-            request,
-            DepositRequestStatus::MintOrdersCreated {
-                orders: mint_order_details,
-            },
-        );
-        self.mark_used_utxos(&used_utxos, &transit_address);
-
-        ControlFlow::Continue(())
-    }
-
-    fn wait_for_inputs(
-        &mut self,
-        request_id: MinterOperationId,
-        bail_status: DepositRequestStatus,
-    ) {
-        log::debug!("waiting for inputs for request {request_id}; bail status {bail_status:?}");
-        let Some(request) = self.operation_store.get(request_id) else {
-            log::error!("Deposit request {request_id} was unexpectedly removed from the store.");
-            return;
-        };
-
-        let OperationState::Deposit(payload) = request else {
-            log::error!("Request {request_id} is found but is not a deposit request.");
-            return;
-        };
-
-        if self.is_request_timed_out(&payload) {
-            log::error!("request timed out");
-            self.update_request_status(request_id, payload, bail_status);
-        } else {
-            let block_height =
-                if let DepositRequestStatus::NothingToDeposit { block_height } = bail_status {
-                    block_height
-                } else if let DepositRequestStatus::WaitingForInputs { block_height, .. } =
-                    payload.status
-                {
-                    block_height
-                } else {
-                    0
-                };
-
-            self.update_request_status(
-                request_id,
-                payload.clone(),
-                DepositRequestStatus::WaitingForInputs {
-                    requested_at: payload.request_ts,
-                    current_ts: ic::time(),
-                    next_retry_at: ic::time() + self.deposit_retry_interval().as_nanos() as u64,
-                    waiting_until: payload.request_ts + self.request_timeout().as_nanos() as u64,
-                    block_height,
-                },
-            );
-
-            self.reschedule_request(request_id);
-=======
->>>>>>> 9000397b
         }
 
         Ok(inputs)
