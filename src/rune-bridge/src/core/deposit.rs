--- conflicted
+++ resolved
@@ -6,12 +6,8 @@
 use bitcoin::{Address, Network};
 use bridge_canister::runtime::RuntimeState;
 use bridge_did::id256::Id256;
-<<<<<<< HEAD
 use bridge_did::order::{EncodedMintOrder, MintOrder};
-=======
-use bridge_did::order::{MintOrder, SignedMintOrder};
 use bridge_did::runes::{RuneInfo, RuneName, RuneToWrap};
->>>>>>> 8bd502ea
 use candid::{CandidType, Deserialize};
 use did::{H160, H256};
 use ic_exports::ic_cdk::api::management_canister::bitcoin::{GetUtxosResponse, Utxo};
@@ -389,24 +385,6 @@
         }
     }
 
-<<<<<<< HEAD
-    pub async fn sign_mint_order(
-        &self,
-        mint_order: MintOrder,
-    ) -> Result<EncodedMintOrder, DepositError> {
-        let signer = self.runtime_state.get_signer().map_err(|err| {
-            DepositError::Unavailable(format!("cannot initialize signer: {err:?}"))
-        })?;
-        let signed_mint_order = mint_order
-            .encode_and_sign(&signer)
-            .await
-            .map_err(|err| DepositError::Sign(format!("{err:?}")))?;
-
-        Ok(signed_mint_order)
-    }
-
-=======
->>>>>>> 8bd502ea
     fn filter_out_used_utxos(
         &self,
         get_utxos_response: &mut GetUtxosResponse,
