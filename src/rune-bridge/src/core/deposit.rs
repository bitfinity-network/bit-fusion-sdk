use std::cell::RefCell;
use std::collections::HashMap;
use std::rc::Rc;

use bitcoin::hashes::Hash;
use bitcoin::{Address, Network};
use bridge_canister::bridge::OperationContext;
use bridge_canister::runtime::RuntimeState;
use bridge_did::id256::Id256;
use bridge_did::order::{MintOrder, SignedMintOrder};
use bridge_did::runes::{RuneInfo, RuneName, RuneToWrap};
use candid::{CandidType, Deserialize};
use did::{H160, H256};
use ic_exports::ic_cdk::api::management_canister::bitcoin::{GetUtxosResponse, Utxo};
use serde::Serialize;

use super::index_provider::IcHttpClient;
use crate::canister::{get_rune_state, get_runtime_state};
use crate::core::index_provider::{OrdIndexProvider, RuneIndexProvider};
use crate::core::rune_inputs::{GetInputsError, RuneInput, RuneInputProvider, RuneInputs};
use crate::core::utxo_handler::{UtxoHandler, UtxoHandlerError};
use crate::core::utxo_provider::{IcUtxoProvider, UtxoProvider};
use crate::interface::DepositError;
use crate::key::{get_derivation_path_ic, BtcSignerType, KeyError};
use crate::ledger::UnspentUtxoInfo;
use crate::ops::RuneBridgeOpImpl;
use crate::state::RuneState;

#[derive(Debug, Clone, CandidType, Serialize, Deserialize)]
pub enum DepositRequestStatus {
    /// Deposit request received but is not yet executed.
    Scheduled,
    /// No utxos containing runes found at the deposit address. Waiting for the utxos to be mined
    /// into a block.
    WaitingForInputs {
        requested_at: u64,
        current_ts: u64,
        next_retry_at: u64,
        waiting_until: u64,
        block_height: u32,
    },
    /// No utxos containing runes found at the deposit address. Deposit operation is cancelled.
    NothingToDeposit {
        block_height: u32,
    },
    /// Utxos with runes are found at the deposit address, but are not confirmed yet. Deposit will
    /// proceed after enough confirmations are received.
    WaitingForConfirmations {
        utxos: Vec<Utxo>,
        current_min_confirmations: u32,
        required_confirmations: u32,
        block_height: u32,
    },
    InvalidAmounts {
        requested_amounts: HashMap<RuneName, u128>,
        actual_amounts: HashMap<RuneName, u128>,
    },
    /// Mint orders are signed by the canister but are not sent to the BftBridge. The user may attempt
    /// to send them by themselves or wait for the canister to retry the operation.
    MintOrdersCreated {
        orders: Vec<MintOrderDetails>,
    },
    Minted {
        amounts: Vec<(RuneName, u128, H256)>,
    },
    InternalError {
        details: String,
    },
}

#[derive(Debug, Clone, CandidType, Serialize, Deserialize)]
pub struct MintOrderDetails {
    pub rune_name: RuneName,
    pub amount: u128,
    pub status: MintOrderStatus,
}

#[derive(Debug, Clone, CandidType, Serialize, Deserialize)]
pub enum MintOrderStatus {
    Created {
        mint_order: SignedMintOrder,
        nonce: u32,
    },
    Sent {
        mint_order: SignedMintOrder,
        nonce: u32,
        tx_id: H256,
    },
    Completed {
        tx_id: H256,
    },
}

#[derive(Debug, Clone, CandidType, Serialize, Deserialize)]
pub struct RuneDepositPayload {
    pub dst_address: H160,
    pub erc20_address: H160,
    pub requested_amounts: Option<HashMap<RuneName, u128>>,
    pub request_ts: u64,
    pub status: DepositRequestStatus,
}

impl RuneDepositPayload {
    pub fn is_complete(&self) -> bool {
        matches!(
            self.status,
            DepositRequestStatus::NothingToDeposit { .. }
                | DepositRequestStatus::InvalidAmounts { .. }
                | DepositRequestStatus::Minted { .. }
                | DepositRequestStatus::InternalError { .. }
        )
    }
}

pub(crate) struct RuneDeposit<
    UTXO: UtxoProvider = IcUtxoProvider,
    INDEX: RuneIndexProvider = OrdIndexProvider<IcHttpClient>,
> {
    rune_state: Rc<RefCell<RuneState>>,
    runtime_state: RuntimeState<RuneBridgeOpImpl>,
    network: Network,
    signer: BtcSignerType,
    utxo_provider: UTXO,
    index_provider: INDEX,
}

impl RuneDeposit<IcUtxoProvider, OrdIndexProvider<IcHttpClient>> {
    pub fn new(
        state: Rc<RefCell<RuneState>>,
<<<<<<< HEAD
        runtime_state: RuntimeState<RuneBridgeOpImpl>,
    ) -> Self {
=======
        runtime_state: RuntimeState<RuneBridgeOp>,
    ) -> Result<Self, DepositError> {
>>>>>>> 3d945503
        let state_ref = state.borrow();

        let signer_strategy = get_runtime_state()
            .borrow()
            .config
            .borrow()
            .get_signing_strategy();

        let network = state_ref.network();
        let ic_network = state_ref.ic_btc_network();
        let indexer_urls = state_ref.indexer_urls();
        let signer = state_ref
            .btc_signer(&signer_strategy)
            .ok_or(DepositError::SignerNotInitialized)?;
        let consensus_threshold = state_ref.indexer_consensus_threshold();

        drop(state_ref);

        Ok(Self {
            rune_state: state,
            runtime_state,
            network,
            signer,
            utxo_provider: IcUtxoProvider::new(ic_network),
            index_provider: OrdIndexProvider::new(
                IcHttpClient {},
                indexer_urls,
                consensus_threshold,
            ),
        })
    }

<<<<<<< HEAD
    pub fn get(runtime_state: RuntimeState<RuneBridgeOpImpl>) -> Self {
=======
    pub fn get(runtime_state: RuntimeState<RuneBridgeOp>) -> Result<Self, DepositError> {
>>>>>>> 3d945503
        Self::new(get_rune_state(), runtime_state)
    }
}

impl<UTXO: UtxoProvider, INDEX: RuneIndexProvider> RuneInputProvider for RuneDeposit<UTXO, INDEX> {
    async fn get_inputs(&self, dst_address: &H160) -> Result<RuneInputs, GetInputsError> {
        let transit_address = self.get_transit_address(dst_address).await?;
        let utxos = self.get_deposit_utxos(&transit_address).await?.utxos;
        let mut inputs = RuneInputs::default();
        for utxo in utxos {
            let amounts = self.index_provider.get_rune_amounts(&utxo).await?;
            if !amounts.is_empty() {
                inputs.inputs.push(RuneInput {
                    utxo,
                    runes: amounts,
                });
            }
        }

        Ok(inputs)
    }

    async fn get_rune_infos(
        &self,
        rune_amounts: &HashMap<RuneName, u128>,
    ) -> Option<Vec<(RuneInfo, u128)>> {
        match self.get_rune_infos_from_state(rune_amounts) {
            Some(v) => Some(v),
            None => self.get_rune_infos_from_indexer(rune_amounts).await,
        }
    }
}

impl<UTXO: UtxoProvider, INDEX: RuneIndexProvider> UtxoHandler for RuneDeposit<UTXO, INDEX> {
    async fn check_confirmations(
        &self,
        dst_address: &H160,
        utxo: &Utxo,
    ) -> Result<(), UtxoHandlerError> {
        let transit_address = self.get_transit_address(dst_address).await?;
        let utxo_response = self
            .get_deposit_utxos(&transit_address)
            .await
            .map_err(|err| UtxoHandlerError::BtcAdapter(err.to_string()))?;
        let block_height = utxo_response.tip_height;
        // todo: height of the utxo may change. Replace the comparison here and wherever we compare
        // utxos and add unit test for this case
        let Some(found_utxo) = utxo_response.utxos.into_iter().find(|v| v == utxo) else {
            return Err(UtxoHandlerError::UtxoNotFound);
        };

        let min_confirmations = self.rune_state.borrow().min_confirmations();
        let current_confirmations = block_height.saturating_sub(found_utxo.height + 1);
        let is_confirmed = current_confirmations >= min_confirmations;
        if is_confirmed {
            Ok(())
        } else {
            Err(UtxoHandlerError::NotConfirmed {
                current_confirmations,
                required_confirmations: min_confirmations,
            })
        }
    }

    async fn deposit(
        &self,
        utxo: &Utxo,
        dst_address: &H160,
        utxo_runes: Vec<RuneToWrap>,
    ) -> Result<Vec<MintOrder>, UtxoHandlerError> {
        let address = self.get_transit_address(dst_address).await?;
        let derivation_path = get_derivation_path_ic(dst_address);

        {
            let mut state = self.rune_state.borrow_mut();
            let ledger = state.ledger_mut();
            let existing = ledger.load_unspent_utxos()?;

            if existing
                .values()
                .any(|v| Self::check_already_used_utxo(v, utxo))
            {
                return Err(UtxoHandlerError::UtxoAlreadyUsed);
            }

            let deposit_runes = utxo_runes.iter().map(|rune| rune.rune_info).collect();
            ledger.deposit(utxo.clone(), &address, derivation_path, deposit_runes);
        }

        let mut mint_orders = vec![];
        for to_wrap in utxo_runes {
            let mint_order = self.create_unsigned_mint_order(
                dst_address,
                &to_wrap.wrapped_address,
                to_wrap.amount,
                to_wrap.rune_info,
                0,
            );
            mint_orders.push(mint_order);
        }

        Ok(mint_orders)
    }
}

impl<UTXO: UtxoProvider, INDEX: RuneIndexProvider> RuneDeposit<UTXO, INDEX> {
    pub async fn get_deposit_utxos(
        &self,
        transit_address: &Address,
    ) -> Result<GetUtxosResponse, GetInputsError> {
        let mut utxo_response = self.utxo_provider.get_utxos(transit_address).await?;

        log::trace!(
            "Found {} utxos at address {transit_address}: {:?}.",
            utxo_response.utxos.len(),
            utxo_response.utxos
        );

        self.filter_out_used_utxos(&mut utxo_response)?;

        log::trace!(
            "Utxos at address {transit_address} after filtering out used utxos: {:?}",
            utxo_response.utxos
        );

        Ok(utxo_response)
    }

    async fn get_transit_address(&self, eth_address: &H160) -> Result<Address, KeyError> {
        self.signer
            .get_transit_address(eth_address, self.network)
            .await
    }

    fn get_rune_infos_from_state(
        &self,
        rune_amounts: &HashMap<RuneName, u128>,
    ) -> Option<Vec<(RuneInfo, u128)>> {
        let state = self.rune_state.borrow();
        let runes = state.runes();
        let mut infos = vec![];
        for (rune_name, amount) in rune_amounts {
            infos.push((*runes.get(rune_name)?, *amount));
        }

        Some(infos)
    }

    async fn get_rune_infos_from_indexer(
        &self,
        rune_amounts: &HashMap<RuneName, u128>,
    ) -> Option<Vec<(RuneInfo, u128)>> {
        let rune_list = self.index_provider.get_rune_list().await.ok()?;
        let runes: HashMap<RuneName, RuneInfo> = rune_list
            .iter()
            .map(|(rune_id, spaced_rune, decimals)| {
                (
                    spaced_rune.rune.into(),
                    RuneInfo {
                        name: spaced_rune.rune.into(),
                        decimals: *decimals,
                        block: rune_id.block,
                        tx: rune_id.tx,
                    },
                )
            })
            .collect();
        let mut infos = vec![];
        for (rune_name, amount) in rune_amounts {
            match runes.get(rune_name) {
                Some(v) => infos.push((*v, *amount)),
                None => {
                    log::error!("Ord indexer didn't return a rune information for rune {rune_name} that was present in an UTXO");
                    return None;
                }
            }
        }

        self.rune_state.borrow_mut().update_rune_list(runes);

        Some(infos)
    }

    pub fn create_unsigned_mint_order(
        &self,
        dst_address: &H160,
        token_address: &H160,
        amount: u128,
        rune_info: RuneInfo,
        nonce: u32,
    ) -> MintOrder {
        let state_ref = self.rune_state.borrow();

        let sender_chain_id = state_ref.btc_chain_id();
        let sender = Id256::from_evm_address(dst_address, sender_chain_id);
        let src_token = Id256::from(rune_info.id());

        let recipient_chain_id = self
            .runtime_state
            .borrow()
            .config
            .borrow()
            .get_evm_params()
            .unwrap()
            .chain_id;

        MintOrder {
            amount: amount.into(),
            sender,
            src_token,
            recipient: dst_address.clone(),
            dst_token: token_address.clone(),
            nonce,
            sender_chain_id,
            recipient_chain_id,
            name: rune_info.name_array(),
            symbol: rune_info.symbol_array(),
            decimals: rune_info.decimals(),
            approve_spender: Default::default(),
            approve_amount: Default::default(),
            fee_payer: H160::default(),
        }
    }

    pub async fn sign_mint_order(
        &self,
        mint_order: MintOrder,
    ) -> Result<SignedMintOrder, DepositError> {
        let signer = self.runtime_state.get_signer().map_err(|err| {
            DepositError::Unavailable(format!("cannot initialize signer: {err:?}"))
        })?;
        let signed_mint_order = mint_order
            .encode_and_sign(&signer)
            .await
            .map_err(|err| DepositError::Sign(format!("{err:?}")))?;

        Ok(signed_mint_order)
    }

    fn filter_out_used_utxos(
        &self,
        get_utxos_response: &mut GetUtxosResponse,
    ) -> Result<(), KeyError> {
        let existing = self.rune_state.borrow().ledger().load_unspent_utxos()?;

        get_utxos_response.utxos.retain(|utxo| {
            !existing
                .values()
                .any(|v| Self::check_already_used_utxo(v, utxo))
        });

        Ok(())
    }

    fn check_already_used_utxo(v: &UnspentUtxoInfo, utxo: &Utxo) -> bool {
        v.tx_input_info.outpoint.txid.as_byte_array()[..] == utxo.outpoint.txid
            && v.tx_input_info.outpoint.vout == utxo.outpoint.vout
    }
}<|MERGE_RESOLUTION|>--- conflicted
+++ resolved
@@ -127,13 +127,8 @@
 impl RuneDeposit<IcUtxoProvider, OrdIndexProvider<IcHttpClient>> {
     pub fn new(
         state: Rc<RefCell<RuneState>>,
-<<<<<<< HEAD
         runtime_state: RuntimeState<RuneBridgeOpImpl>,
-    ) -> Self {
-=======
-        runtime_state: RuntimeState<RuneBridgeOp>,
     ) -> Result<Self, DepositError> {
->>>>>>> 3d945503
         let state_ref = state.borrow();
 
         let signer_strategy = get_runtime_state()
@@ -166,11 +161,7 @@
         })
     }
 
-<<<<<<< HEAD
-    pub fn get(runtime_state: RuntimeState<RuneBridgeOpImpl>) -> Self {
-=======
-    pub fn get(runtime_state: RuntimeState<RuneBridgeOp>) -> Result<Self, DepositError> {
->>>>>>> 3d945503
+    pub fn get(runtime_state: RuntimeState<RuneBridgeOpImpl>) -> Result<Self, DepositError> {
         Self::new(get_rune_state(), runtime_state)
     }
 }
