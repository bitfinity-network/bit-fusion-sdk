--- conflicted
+++ resolved
@@ -230,20 +230,6 @@
             )
             .await?;
 
-<<<<<<< HEAD
-        self.operation_store.update(
-            operation_id,
-            OperationState::Withdrawal(payload.clone().with_status(WithdrawalStatus::TxSigned {
-                transaction: DidTransaction(tx.clone()),
-            })),
-        );
-
-        log::trace!("Sending withdrawal transaction: {tx:?}");
-
-        self.utxo_provider.send_tx(&tx).await?;
-
-=======
->>>>>>> 9000397b
         {
             let mut state = self.state.borrow_mut();
             let ledger = state.ledger_mut();
