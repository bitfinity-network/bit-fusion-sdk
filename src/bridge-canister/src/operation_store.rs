//! Abstract stable storage for user-initiated operations in bridge canisters. It can be used
//! to track an operation status and retrieve all operations for a given user ETH wallet.

use std::borrow::Cow;

use bridge_did::op_id::OperationId;
use bridge_utils::common::Pagination;
use candid::{CandidType, Decode, Deserialize, Encode};
use did::H160;
use ic_stable_structures::stable_structures::Memory;
use ic_stable_structures::{
    BTreeMapStructure, Bound, CachedStableBTreeMap, CellStructure, StableBTreeMap, StableCell,
    Storable,
};

use crate::bridge::Operation;

const DEFAULT_CACHE_SIZE: u32 = 1000;
const DEFAULT_MAX_REQUEST_COUNT: u64 = 100_000;

#[derive(Debug, Clone, CandidType, Deserialize)]
struct OperationStoreEntry<P>
where
    P: CandidType,
{
    dst_address: H160,
    payload: P,
    memo: Option<String>,
}

impl<P> Storable for OperationStoreEntry<P>
where
    P: CandidType + Clone + for<'de> Deserialize<'de>,
{
    fn to_bytes(&self) -> Cow<[u8]> {
        Cow::Owned(Encode!(self).expect("failed to encode deposit request"))
    }

    fn from_bytes(bytes: Cow<[u8]>) -> Self {
        Decode!(&bytes, Self).expect("failed to decode deposit request")
    }

    const BOUND: Bound = Bound::Unbounded;
}

#[derive(Default, Debug, Clone, CandidType, Deserialize)]
struct OperationIdList(Vec<OperationId>);

impl Storable for OperationIdList {
    fn to_bytes(&self) -> Cow<[u8]> {
        Cow::Owned(Encode!(self).expect("failed to encode deposit request"))
    }

    fn from_bytes(bytes: Cow<[u8]>) -> Self {
        Decode!(&bytes, Self).expect("failed to decode deposit request")
    }

    const BOUND: Bound = Bound::Unbounded;
}

/// Parameters of the [`OperationStore`].
#[derive(Debug, Copy, Clone, Eq, PartialEq)]
pub struct OperationStoreOptions {
    max_operations_count: u64,
    cache_size: u32,
}

impl Default for OperationStoreOptions {
    fn default() -> Self {
        Self {
            max_operations_count: DEFAULT_MAX_REQUEST_COUNT,
            cache_size: DEFAULT_CACHE_SIZE,
        }
    }
}

/// Memory objects to store operations.
pub struct OperationsMemory<Mem> {
    pub id_counter: Mem,
    pub incomplete_operations: Mem,
    pub operations_log: Mem,
    pub operations_map: Mem,
    pub memo_operations_map: Mem,
}

/// A structure to store user-initiated operations in IC stable memory.
///
/// Every operation in the store is attached to a ETH wallet address that initiated the operation.
/// And a list of operations for the given wallet can be retrieved by the [`get_for_address`] method.
///
/// It stores a limited number of latest operations and their information, dropping old operations.
/// The maximum number of operations stored can be configured with `options`.
pub struct OperationStore<M, P>
where
    M: Memory,
    P: Operation,
{
    operation_id_counter: StableCell<u64, M>,
    incomplete_operations: CachedStableBTreeMap<OperationId, OperationStoreEntry<P>, M>,
    operations_log: StableBTreeMap<OperationId, OperationStoreEntry<P>, M>,
    address_operation_map: StableBTreeMap<H160, OperationIdList, M>,
    memo_operation_map: StableBTreeMap<String, OperationId, M>,
    max_operation_log_size: u64,
}

impl<M, P> OperationStore<M, P>
where
    M: Memory,
    P: Operation,
{
    /// Creates a new instance of the store.
    pub fn with_memory(
        memory: OperationsMemory<M>,
        options: Option<OperationStoreOptions>,
    ) -> Self {
        let options = options.unwrap_or_default();
        Self {
            operation_id_counter: StableCell::new(memory.id_counter, 0)
                .expect("failed to initialize operation id counter"),
            incomplete_operations: CachedStableBTreeMap::new(
                memory.incomplete_operations,
                options.cache_size,
            ),
            operations_log: StableBTreeMap::new(memory.operations_log),
            address_operation_map: StableBTreeMap::new(memory.operations_map),
            memo_operation_map: StableBTreeMap::new(memory.memo_operations_map),
            max_operation_log_size: options.max_operations_count,
        }
    }

    /// Returns next OperationId.
    fn next_operation_id(&mut self) -> OperationId {
        let current = *self.operation_id_counter.get();

        self.operation_id_counter
            .set(current + 1)
            .expect("failed to update operation id counter");

        OperationId::new(current)
    }

    /// Initializes a new operation with the given payload for the given ETH wallet address
    /// and stores it.
    pub fn new_operation(&mut self, payload: P, memo: Option<String>) -> OperationId {
        let id = self.next_operation_id();
        self.new_operation_with_id(id, payload);
        id
    }

    /// Initializes a new operation with the given payload for the given ETH wallet address
    /// and stores it.
    pub fn new_operation_with_id(&mut self, id: OperationId, payload: P) {
        let dst_address = payload.evm_wallet_address();

        let entry = OperationStoreEntry {
            dst_address: dst_address.clone(),
            payload,
            memo: memo.clone(),
        };

        log::trace!("Operation {id} is created.");

        if entry.payload.is_complete() {
            self.move_to_log(id, entry);
        } else {
            self.incomplete_operations.insert(id, entry);
        }

        let mut ids = self
            .address_operation_map
            .get(&dst_address)
            .unwrap_or_default();
        ids.0.push(id);
        self.address_operation_map.insert(dst_address, ids);
<<<<<<< HEAD

        // Add memo to memo_operation_map
        if let Some(memo) = memo {
            self.memo_operation_map.insert(memo, id);
        }

        id
=======
>>>>>>> 98a3c84b
    }

    /// Retrieves an operation by its ID.
    pub fn get(&self, operation_id: OperationId) -> Option<P> {
        self.get_with_id(operation_id).map(|(_, p)| p)
    }

    fn get_with_id(&self, operation_id: OperationId) -> Option<(OperationId, P)> {
        self.incomplete_operations
            .get(&operation_id)
            .or_else(|| self.operations_log.get(&operation_id))
            .map(|entry| (operation_id, entry.payload))
    }

    /// Returns operation for the given address with the given nonce, if present.
    pub fn get_for_address_nonce(
        &self,
        dst_address: &H160,
        nonce: u32,
    ) -> Option<(OperationId, P)> {
        self.get_for_address(dst_address, None)
            .iter()
            .find(|(op_id, _)| op_id.nonce() == nonce)
            .cloned()
    }

    /// Retrieves all operations for the given ETH wallet address,
    /// starting from `offset` returning a max of `count` items
    /// If `offset` is `None`, it starts from the beginning.
    /// If `count` is `None`, it returns all operations.
    pub fn get_for_address(
        &self,
        dst_address: &H160,
        pagination: Option<Pagination>,
        memo: Option<String>,
    ) -> Vec<(OperationId, P)> {
        log::trace!("Operation store contains {} active operations, {} operations in log, {} entries in the map. Value for address {}: {:?}", self.incomplete_operations.len(), self.operations_log.len(), self.address_operation_map.len(), hex::encode(dst_address.0), self.address_operation_map.get(dst_address));

        let offset = pagination.as_ref().map(|p| p.offset).unwrap_or(0);
        let count = pagination.map(|p| p.count).unwrap_or(usize::MAX);

        if let Some(memo) = memo {
            self.memo_operation_map
                .get(&memo)
                .and_then(|id| self.get_with_id(id))
                .filter(|(_, p)| p.evm_wallet_address() == *dst_address)
                .into_iter()
                .skip(offset)
                .take(count)
                .collect()
        } else {
            self.address_operation_map
                .get(dst_address)
                .unwrap_or_default()
                .0
                .into_iter()
                .filter_map(|id| self.get_with_id(id))
                .skip(offset)
                .take(count)
                .collect()
        }
    }

    /// Retrieves an operation by its memo.
    pub fn get_by_memo(&self, memo: impl Into<String>) -> Option<P> {
        self.memo_operation_map
            .get(&memo.into())
            .and_then(|id| self.get(id))
    }

    /// Update the payload of the operation with the given id. If no operation with the given ID
    /// is found, nothing is done (except an error message in the log).
    pub fn update(&mut self, operation_id: OperationId, payload: P) {
        let Some(mut entry) = self.incomplete_operations.get(&operation_id) else {
            log::error!("Cannot update operation {operation_id} status: not found");
            return;
        };

        entry.payload = payload;

        if entry.payload.is_complete() {
            self.move_to_log(operation_id, entry);
        } else {
            self.incomplete_operations.insert(operation_id, entry);
        }
    }

    fn move_to_log(&mut self, operation_id: OperationId, entry: OperationStoreEntry<P>) {
        self.incomplete_operations.remove(&operation_id);
        self.operations_log.insert(operation_id, entry);

        log::trace!("Operation {operation_id} is marked as complete and moved to the log.");

        if self.operations_log.len() > self.max_operation_log_size() {
            self.remove_oldest();
        }
    }

    fn max_operation_log_size(&self) -> u64 {
        self.max_operation_log_size
    }

    fn remove_oldest(&mut self) {
        if let Some((id, oldest)) = self.operations_log.iter().next() {
            self.operations_log.remove(&id);
            let mut ids = self
                .address_operation_map
                .get(&oldest.dst_address)
                .unwrap_or_default();
            let count_before = ids.0.len();
            ids.0.retain(|stored_id| *stored_id != id);

            if ids.0.len() != count_before {
                if ids.0.is_empty() {
                    self.address_operation_map.remove(&oldest.dst_address);
                } else {
                    self.address_operation_map.insert(oldest.dst_address, ids);
                }
            }

            if let Some(memo) = oldest.memo {
                self.memo_operation_map.remove(&memo);
            }

            log::trace!("Operation {id} is evicted from the operation log");
        }
    }
}

#[cfg(test)]
mod tests {
    use bridge_did::error::BftResult;
    use ic_stable_structures::VectorMemory;
    use serde::Serialize;

    use super::*;
    use crate::runtime::RuntimeState;

    #[derive(Debug, Copy, Clone, Serialize, Deserialize, CandidType)]
    struct TestOp {
        pub addr: u32,
        pub stage: u32,
    }

    const COMPLETE: u32 = u32::MAX;

    impl TestOp {
        pub fn new(addr: u32, stage: u32) -> Self {
            Self { addr, stage }
        }

        pub fn complete(addr: u32) -> Self {
            Self {
                addr,
                stage: COMPLETE,
            }
        }
    }

    impl Operation for TestOp {
        fn is_complete(&self) -> bool {
            self.stage == COMPLETE
        }

        async fn progress(self, _id: OperationId, _ctx: RuntimeState<Self>) -> BftResult<Self> {
            todo!()
        }

        fn evm_wallet_address(&self) -> H160 {
            eth_address(self.addr as _)
        }

        async fn on_wrapped_token_minted(
            _ctx: RuntimeState<Self>,
            _event: bridge_utils::bft_events::MintedEventData,
        ) -> Option<crate::bridge::OperationAction<Self>> {
            None
        }

        async fn on_wrapped_token_burnt(
            _ctx: RuntimeState<Self>,
            _event: bridge_utils::bft_events::BurntEventData,
        ) -> Option<crate::bridge::OperationAction<Self>> {
            None
        }

        async fn on_minter_notification(
            _ctx: RuntimeState<Self>,
            _event: bridge_utils::bft_events::NotifyMinterEventData,
        ) -> Option<crate::bridge::OperationAction<Self>> {
            None
        }
    }

    fn test_store(max_operations: u64) -> OperationStore<VectorMemory, TestOp> {
        let memory = OperationsMemory {
            id_counter: VectorMemory::default(),
            incomplete_operations: VectorMemory::default(),
            operations_log: VectorMemory::default(),
            operations_map: VectorMemory::default(),
            memo_operations_map: VectorMemory::default(),
        };
        OperationStore::with_memory(
            memory,
            Some(OperationStoreOptions {
                max_operations_count: max_operations,
                cache_size: DEFAULT_CACHE_SIZE,
            }),
        )
    }

    fn eth_address(seed: u8) -> H160 {
        H160::from([seed; H160::BYTE_SIZE])
    }

    #[test]
    fn operations_log_limit() {
        const LIMIT: u64 = 10;
        const COUNT: u64 = 42;

        let mut store = test_store(LIMIT);

        for i in 0..COUNT {
            store.new_operation(TestOp::complete(i as _), None);
        }

        assert_eq!(store.operations_log.len(), LIMIT);
        assert_eq!(store.address_operation_map.len(), LIMIT);

        for i in 0..(COUNT - LIMIT) {
            assert!(store
                .get_for_address(&eth_address(i as u8), None, None)
                .is_empty());
        }

        for i in (COUNT - LIMIT)..COUNT {
            assert_eq!(
                store
                    .get_for_address(&eth_address(i as u8), None, None)
                    .len(),
                1,
            );
        }
    }

    #[test]
    fn should_get_page_for_operations() {
        const LIMIT: u64 = 100;
        const COUNT: u64 = 42;

        let mut store = test_store(LIMIT);

        for _ in 0..COUNT {
            store.new_operation(TestOp::complete(0), None);
        }

        assert_eq!(store.operations_log.len(), COUNT);

        // No offset, with count
        let page = store.get_for_address(&eth_address(0), Some(Pagination::new(0, 10)), None);
        assert_eq!(page.len(), 10);
        // No offset with count > total
        let page = store.get_for_address(&eth_address(0), Some(Pagination::new(0, 120)), None);
        assert_eq!(page.len() as u64, COUNT);

        // Offset with count
        let page = store.get_for_address(&eth_address(0), Some(Pagination::new(20, 15)), None);
        assert_eq!(page.len(), 15);

        // Offset with count beyond total
        let page = store.get_for_address(&eth_address(0), Some(Pagination::new(100, 10)), None);
        assert!(page.is_empty());
    }

    #[test]
    fn operations_limit_with_same_address() {
        const LIMIT: u64 = 10;
        const COUNT: u64 = 42;

        let mut store = test_store(LIMIT);

        for _ in 0..COUNT {
            store.new_operation(TestOp::complete(42), None);
        }

        assert_eq!(store.operations_log.len(), LIMIT);
        assert_eq!(store.address_operation_map.len(), 1);

        assert_eq!(
            store
                .get_for_address(&eth_address(42), Some(Pagination::new(0, 10)), None)
                .len(),
            LIMIT as usize
        );
    }

    #[test]
    fn incomplete_operations_are_not_removed() {
        const LIMIT: u64 = 10;
        const COUNT: u64 = 42;

        let mut store = test_store(LIMIT);

        for i in 0..COUNT {
            let id = store.new_operation(TestOp::new(42, i as _), None);
            store.update(id, TestOp::new(42, (i + 1) as _));
        }

        assert_eq!(store.operations_log.len(), 0);
        assert_eq!(store.incomplete_operations.len(), COUNT);
        assert_eq!(store.address_operation_map.len(), 1);

        assert_eq!(
            store
                .get_for_address(
                    &eth_address(42),
                    Some(Pagination::new(0, COUNT as usize)),
                    None
                )
                .len(),
            COUNT as usize
        );
    }

    #[test]
    fn operations_are_moved_to_log_on_completion() {
        const LIMIT: u64 = 10;
        const COUNT: u64 = 42;

        let mut store = test_store(LIMIT);

        let mut ids = vec![];
        for i in 0..COUNT {
            ids.push(store.new_operation(TestOp::new(i as _, 1), None));
        }

        for id in ids {
            let count_before = store.incomplete_operations.len();
            store.update(id, TestOp::complete(id.nonce()));
            let count_after = store.incomplete_operations.len();
            assert_eq!(count_after, count_before - 1);
        }

        assert_eq!(store.operations_log.len(), LIMIT);
        assert_eq!(store.incomplete_operations.len(), 0);
        assert_eq!(store.address_operation_map.len(), LIMIT);
    }

    #[test]
    fn test_get_operation_by_memo() {
        const COUNT: u64 = 42;

        let mut store = test_store(COUNT);

        for i in 0..COUNT {
            store.new_operation(TestOp::new(i as _, 1), Some(format!("{i}")));
        }

        for i in 0..COUNT {
            assert_eq!(store.get_by_memo(&format!("{i}")).unwrap().addr, i as u32);
        }
    }
}<|MERGE_RESOLUTION|>--- conflicted
+++ resolved
@@ -143,13 +143,13 @@
     /// and stores it.
     pub fn new_operation(&mut self, payload: P, memo: Option<String>) -> OperationId {
         let id = self.next_operation_id();
-        self.new_operation_with_id(id, payload);
+        self.new_operation_with_id(id, payload, memo);
         id
     }
 
     /// Initializes a new operation with the given payload for the given ETH wallet address
     /// and stores it.
-    pub fn new_operation_with_id(&mut self, id: OperationId, payload: P) {
+    pub fn new_operation_with_id(&mut self, id: OperationId, payload: P, memo: Option<String>) {
         let dst_address = payload.evm_wallet_address();
 
         let entry = OperationStoreEntry {
@@ -172,16 +172,13 @@
             .unwrap_or_default();
         ids.0.push(id);
         self.address_operation_map.insert(dst_address, ids);
-<<<<<<< HEAD
 
         // Add memo to memo_operation_map
         if let Some(memo) = memo {
             self.memo_operation_map.insert(memo, id);
         }
 
-        id
-=======
->>>>>>> 98a3c84b
+        
     }
 
     /// Retrieves an operation by its ID.
