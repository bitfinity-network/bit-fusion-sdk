--- conflicted
+++ resolved
@@ -126,64 +126,8 @@
         ctx: RuntimeState<Op>,
         task_scheduler: DynScheduler<Op>,
     ) -> BftResult<()> {
-<<<<<<< HEAD
-        log::trace!("collecting evm events");
-
-        let client = ctx
-            .borrow()
-            .config
-            .borrow()
-            .get_evm_link()
-            .get_json_rpc_client();
-        let Ok(evm_params) = ctx.borrow().config.borrow().get_evm_params() else {
-            log::info!("evm parameters are not initialized");
-            return Err(Error::Initialization(
-                "evm params should be initialized before evm logs collecting".into(),
-            ));
-        };
-
-        let Some(bridge_contract) = ctx.borrow().config.borrow().get_bft_bridge_contract() else {
-            log::warn!("no bft bridge contract set, unable to collect events");
-            return Err(Error::Initialization(
-                "bft bridge contract address should be initialized before evm logs collecting"
-                    .into(),
-            ));
-        };
-
-        let last_chain_block = match client.get_block_number().await {
-            Ok(block) => block,
-            Err(e) => {
-                log::warn!("failed to get evm block number: {e}");
-                return Err(Error::EvmRequestFailed(e.to_string()));
-            }
-        };
-        let last_request_block =
-            last_chain_block.min(evm_params.next_block + Self::MAX_LOG_REQUEST_COUNT);
-
-        let logs_result = BridgeEvent::collect_logs(
-            &client,
-            evm_params.next_block,
-            last_request_block,
-            bridge_contract.0,
-        )
-        .await;
-
-        let logs = match logs_result {
-            Ok(l) => l,
-            Err(e) => {
-                log::warn!("failed to collect evm logs: {e}");
-                return Err(Error::EvmRequestFailed(e.to_string()));
-            }
-        };
-
-        log::debug!(
-            "Got evm logs between blocks {} and {last_request_block} (last chain block is {last_chain_block}: {logs:?}",
-            evm_params.next_block
-        );
-=======
         let collected = ctx.collect_evm_events(Self::MAX_LOG_REQUEST_COUNT).await?;
         let events = collected.events;
->>>>>>> 98a3c84b
 
         ctx.borrow()
             .config
