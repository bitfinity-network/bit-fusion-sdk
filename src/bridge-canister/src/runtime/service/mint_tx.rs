use std::cell::RefCell;
use std::collections::HashMap;

use alloy::consensus::{SignableTransaction as _, TxEnvelope};
<<<<<<< HEAD
use alloy::rpc::types::{Transaction as AlloyRpcTransaction, TransactionRequest};
=======
use alloy::rpc::types::Transaction as AlloyRpcTransaction;
>>>>>>> fbef34aa
use bridge_did::error::{BTFResult, Error};
use bridge_did::evm_link::EvmLink;
use bridge_did::op_id::OperationId;
use bridge_did::order::{SignedOrders, SignedOrdersData};
use bridge_utils::btf_events::{self, BatchMintErrorCode};
use bridge_utils::evm_link::EvmLinkClient;
use bridge_utils::revert::{parse_revert_reason, ERROR_MARKER};
use did::{BlockNumber, Transaction as DidTransaction, H256};
use eth_signer::sign_strategy::TxSigner;

use super::BridgeService;
use crate::runtime::state::SharedConfig;

/// Contains signed batch of mint orders and set of operations related to the batch.
#[derive(Debug, Clone)]
pub struct MintOrderBatchInfo {
    orders_batch: SignedOrdersData,
    related_operation: OperationId,
}

///  [`BridgeService::run`] Result of an operation for the mint transaction.
#[derive(Debug, Clone)]
pub struct MintTxResult {
    /// Transaction hash [`H256`] of the mint transaction.
    /// If the transaction was not sent, this field is [`None`].
    pub tx_hash: Option<H256>,
    /// For each order in the batch, the result of the mint transaction.
    pub results: Vec<BatchMintErrorCode>,
}

pub trait MintTxHandler {
    fn get_signer(&self) -> BTFResult<TxSigner>;
    fn get_evm_config(&self) -> SharedConfig;
    fn get_signed_orders(&self, id: OperationId) -> Option<SignedOrders>;
    fn mint_tx_sent(&self, id: OperationId, result: MintTxResult);
}

/// Service to send mint transaction with signed mint orders batch.
pub struct SendMintTxService<H> {
    handler: H,
    orders_to_send: RefCell<HashMap<H256, MintOrderBatchInfo>>,
}

impl<H> SendMintTxService<H> {
    /// Creates a new service with the given handler.
    pub fn new(handler: H) -> Self {
        Self {
            handler,
            orders_to_send: Default::default(),
        }
    }

    /// Parses the revert reason from the given error string.
    /// Returns a vector of [`BatchMintErrorCode`] for each order in the batch.
    fn parse_batch_mint_revert(
        &self,
        err: &str,
        order_count: usize,
    ) -> BTFResult<Vec<BatchMintErrorCode>> {
        let err = err.to_string();
        let data_index = err.find(ERROR_MARKER);
        let output = if let Some(index) = data_index {
            &err[index..]
        } else {
            log::error!("Failed to call batch mint tx: {err}");
            return Err(Error::EvmRequestFailed(format!(
                "failed to call batch mint tx: {err}"
            )));
        };
        log::trace!("eth_call output: '{output}'");
        // find '"' which delimits the end of the error marker
        let end_of_reason_index = output.find('"').unwrap_or(output.len());
        let output = &output[..end_of_reason_index];
        // parse error and return [``]
        let reason = parse_revert_reason(output).map_err(|e| {
            log::error!("Failed to parse revert reason: {e}");
            Error::EvmRequestFailed(format!("failed to parse revert reason: {e}"))
        })?;
        log::error!("Failed to call batch mint tx: {reason}");
        // return vec of revert
        Ok((0..order_count)
            .map(|_| BatchMintErrorCode::Reverted(reason.clone()))
            .collect())
    }

    /// Sends a mint transaction with the given signed orders.
    /// Returns the result of the mint transaction.
    async fn batch_mint(
        &self,
        link: &EvmLink,
        tx: &TransactionRequest,
        order_count: usize,
    ) -> BTFResult<Vec<BatchMintErrorCode>> {
        let client = link.get_json_rpc_client();
        let output = match client.eth_call(tx, BlockNumber::Latest).await {
            Ok(output) => output,
            Err(err) => {
                log::error!("Failed to call batch mint tx: {err}");
                // TODO: migrate to newest sdk to parse JsonRpcError: <https://infinityswap.atlassian.net/browse/EPROD-1182>
                return self.parse_batch_mint_revert(&err.to_string(), order_count);
            }
        };

        log::trace!("mint tx output of eth_call: {output}");

        // decode output
        let output = hex::decode(output.trim_start_matches("0x")).map_err(|e| {
            log::error!("Failed to decode batch mint tx output: {e}");
            Error::EvmRequestFailed(format!("failed to decode batch mint tx output: {e}"))
        })?;

        let mint_result = btf_events::batch_mint_result(&output).map_err(|e| {
            log::error!("Failed to decode batch mint tx output: {e}");
            Error::EvmRequestFailed(format!("failed to decode batch mint tx output: {e}"))
        })?;

        Ok(mint_result)
    }
}

#[async_trait::async_trait(?Send)]
impl<H: MintTxHandler> BridgeService for SendMintTxService<H> {
    async fn run(&self) -> BTFResult<()> {
        log::trace!("Running SendMintTxService");

        let Some((digest, batch_info)) = self
            .orders_to_send
            .borrow()
            .iter()
            .map(|(digest, batch_info)| (digest.clone(), batch_info.clone()))
            .next()
        else {
            log::trace!("No mint orders batch ready to be sent.");
            return Ok(());
        };

        log::trace!("next mint order to send: {digest}");

        let config = self.handler.get_evm_config();

        let signer = config.borrow().get_signer()?;
        let sender = signer.get_address().await?;

        let bridge_contract =
            config
                .borrow()
                .get_btf_bridge_contract()
                .ok_or(Error::Initialization(
                    "Singing service failed to get Btfbridge address".into(),
                ))?;

        let evm_params = config.borrow().get_evm_params()?;
        let tx_params = evm_params.create_tx_params(sender, bridge_contract);
        let sender = tx_params.sender;

        log::trace!(
            "Sending batchMint transaction with {} mint orders.",
            batch_info.orders_batch.orders_number()
        );

        let mut tx = btf_events::batch_mint_transaction(
            tx_params,
            &batch_info.orders_batch.orders_data,
            &batch_info.orders_batch.signature,
            &[],
        );

        let signature = signer.sign_transaction(&mut tx).await?;
        let signed = tx.into_signed(signature.into());
        let transaction: DidTransaction = AlloyRpcTransaction {
            inner: signed.into(),
            from: sender,
            block_hash: None,
            block_number: None,
            transaction_index: None,
            effective_gas_price: None,
        }
        .into();

        let link = config.borrow().get_evm_link();
        log::trace!("sending mint transaction {transaction:#?} to {link}");

        let client = link.get_json_rpc_client();

<<<<<<< HEAD
        // make tx envelope
=======
>>>>>>> fbef34aa
        let envelope: TxEnvelope = transaction.try_into().map_err(|e| {
            log::error!("failed to convert transaction to envelope: {e}");
            Error::EvmRequestFailed(format!("failed to convert transaction to envelope: {e}"))
        })?;

<<<<<<< HEAD
        // eth call to get the output
        let mint_result = self
            .batch_mint(
                &link,
                &(envelope.clone().into()),
                batch_info.orders_batch.orders_number(),
            )
            .await?;

        // zip operation ids with mint output
        let operation_id = batch_info.related_operation;

        // if at least one order is successful, commit the transaction, otherwise we can skip it
        let mut tx_hash = None;
        if mint_result.is_empty()
            || mint_result
                .iter()
                .any(|result| result == &BatchMintErrorCode::Ok)
        {
            // now commit the transaction
            tx_hash = Some(client.send_raw_transaction(&envelope).await.map_err(|e| {
                log::error!("Failed to send batch mint tx to EVM: {e}");
                Error::EvmRequestFailed(format!("failed to send batch mint tx to EVM: {e}"))
            })?);
=======
        let tx_hash = client.send_raw_transaction(&envelope).await.map_err(|e| {
            log::error!("Failed to send batch mint tx to EVM: {e}");
            Error::EvmRequestFailed(format!("failed to send batch mint tx to EVM: {e}"))
        })?;
>>>>>>> fbef34aa

            // Increase nonce after tx sending.
            self.handler
                .get_evm_config()
                .borrow_mut()
                .update_evm_params(|p| p.nonce += 1);

            log::trace!(
                "The batchMint transaction with {} mint orders sent.",
                batch_info.orders_batch.orders_number()
            );
        } else {
            log::trace!(
                "The batchMint transaction with {} mint orders not sent, because all of the order would fail.",
                batch_info.orders_batch.orders_number()
            );
        }

        // Remove sent orders batch from service.
        self.orders_to_send.borrow_mut().remove(&digest);

        // Update state for all operations related with the orders batch.
        log::trace!(
            "Updating state `mint_tx_sent` for operation {operation_id} and tx {tx_hash:?} (results: {mint_result:?})."
        );
        self.handler.mint_tx_sent(
            operation_id,
            MintTxResult {
                tx_hash,
                results: mint_result,
            },
        );

        log::trace!("SendMintTxService run finished.");

        Ok(())
    }

    fn push_operation(&self, op_id: OperationId) -> BTFResult<()> {
        let Some(order) = self.handler.get_signed_orders(op_id) else {
            log::warn!("Signed order not found for operation {op_id}.");
            return Err(bridge_did::error::Error::FailedToProgress(format!(
                "Signed order not found for operation {op_id}."
            )));
        };

        let orders_batch = order.into_inner();
        let digest = orders_batch.digest();
        {
            let mut orders_to_send = self.orders_to_send.borrow_mut();
            let entry = orders_to_send
                .entry(digest)
                .or_insert_with(|| MintOrderBatchInfo {
                    orders_batch,
                    related_operation: op_id,
                });
            entry.related_operation = op_id;
        }

        Ok(())
    }
}

#[cfg(test)]
mod test {

    use super::*;

    struct MockMintTxHandler;

    impl MintTxHandler for MockMintTxHandler {
        fn get_signer(&self) -> BTFResult<TxSigner> {
            unimplemented!()
        }

        fn get_evm_config(&self) -> SharedConfig {
            unimplemented!()
        }

        fn get_signed_orders(&self, _id: OperationId) -> Option<SignedOrders> {
            unimplemented!()
        }

        fn mint_tx_sent(&self, _id: OperationId, _result: MintTxResult) {
            unimplemented!()
        }
    }

    #[test]
    fn test_should_parse_batch_mint_revert() {
        let error = r#"Single(Failure(Failure { jsonrpc: Some(V2), error: Error { code: ServerError(-32015), message: "The transaction has been reverted: 0x08c379a000000000000000000000000000000000000000000000000000000000000000200000000000000000000000000000000000000000000000000000000000000012496e76616c696420746f6b656e20706169720000000000000000000000000000", data: Some(String("0x08c379a000000000000000000000000000000000000000000000000000000000000000200000000000000000000000000000000000000000000000000000000000000012496e76616c696420746f6b656e20706169720000000000000000000000000000")) }, id: Str("eth_call") }))"#;
        let mock_handler = SendMintTxService {
            handler: MockMintTxHandler,
            orders_to_send: RefCell::new(HashMap::new()),
        };
        let result = mock_handler.parse_batch_mint_revert(error, 2);
        assert!(result.is_ok());

        let result = result.unwrap();
        assert_eq!(result.len(), 2);
        assert_eq!(
            result[0],
            BatchMintErrorCode::Reverted("Invalid token pair".to_string())
        );
        assert_eq!(
            result[1],
            BatchMintErrorCode::Reverted("Invalid token pair".to_string())
        );
    }
}<|MERGE_RESOLUTION|>--- conflicted
+++ resolved
@@ -2,11 +2,7 @@
 use std::collections::HashMap;
 
 use alloy::consensus::{SignableTransaction as _, TxEnvelope};
-<<<<<<< HEAD
 use alloy::rpc::types::{Transaction as AlloyRpcTransaction, TransactionRequest};
-=======
-use alloy::rpc::types::Transaction as AlloyRpcTransaction;
->>>>>>> fbef34aa
 use bridge_did::error::{BTFResult, Error};
 use bridge_did::evm_link::EvmLink;
 use bridge_did::op_id::OperationId;
@@ -191,16 +187,12 @@
 
         let client = link.get_json_rpc_client();
 
-<<<<<<< HEAD
         // make tx envelope
-=======
->>>>>>> fbef34aa
         let envelope: TxEnvelope = transaction.try_into().map_err(|e| {
             log::error!("failed to convert transaction to envelope: {e}");
             Error::EvmRequestFailed(format!("failed to convert transaction to envelope: {e}"))
         })?;
 
-<<<<<<< HEAD
         // eth call to get the output
         let mint_result = self
             .batch_mint(
@@ -225,12 +217,6 @@
                 log::error!("Failed to send batch mint tx to EVM: {e}");
                 Error::EvmRequestFailed(format!("failed to send batch mint tx to EVM: {e}"))
             })?);
-=======
-        let tx_hash = client.send_raw_transaction(&envelope).await.map_err(|e| {
-            log::error!("Failed to send batch mint tx to EVM: {e}");
-            Error::EvmRequestFailed(format!("failed to send batch mint tx to EVM: {e}"))
-        })?;
->>>>>>> fbef34aa
 
             // Increase nonce after tx sending.
             self.handler
