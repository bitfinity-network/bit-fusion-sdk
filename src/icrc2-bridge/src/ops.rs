use bridge_canister::bridge::{Operation, OperationAction, OperationContext};
use bridge_canister::runtime::RuntimeState;
use bridge_did::error::{BftResult, Error};
use bridge_did::event_data::{BurntEventData, MintedEventData, NotifyMinterEventData};
use bridge_did::id256::Id256;
use bridge_did::op_id::OperationId;
<<<<<<< HEAD
use bridge_did::order::{self, EncodedMintOrder, MintOrder};
=======
use bridge_did::operations::IcrcBridgeOp;
use bridge_did::order::{self, MintOrder, SignedMintOrder};
>>>>>>> 8bd502ea
use bridge_did::reason::Icrc2Burn;
use bridge_utils::evm_link::address_to_icrc_subaccount;
use candid::{CandidType, Decode, Nat};
use did::{H160, U256};
use ic_exports::ic_kit::RejectionCode;
use ic_task_scheduler::retry::BackoffPolicy;
use ic_task_scheduler::task::TaskOptions;
use icrc_client::account::Account;
use icrc_client::transfer::TransferError;
use serde::{Deserialize, Serialize};

use crate::constant::IC_CHAIN_ID;
use crate::tokens::icrc1::{self, IcrcCanisterError};
use crate::tokens::icrc2::{self, Success};

#[derive(Debug, Serialize, Deserialize, CandidType, Clone)]
<<<<<<< HEAD
pub enum IcrcBridgeOp {
    // Deposit operations:
    BurnIcrc2Tokens(Icrc2Burn),
    SignMintOrder {
        order: MintOrder,
        is_refund: bool,
    },
    SendMintTransaction {
        order: EncodedMintOrder,
        is_refund: bool,
    },
    ConfirmMint {
        order: EncodedMintOrder,
        tx_hash: Option<H256>,
        is_refund: bool,
    },
    WrappedTokenMintConfirmed(MintedEventData),

    // Withdraw operations:
    MintIcrcTokens(BurntEventData),
    IcrcMintConfirmed {
        src_address: H160,
        icrc_tx_id: Nat,
    },
}

impl IcrcBridgeOp {
    pub fn get_signed_mint_order(&self, token: &Id256) -> Option<EncodedMintOrder> {
        match self {
            Self::SendMintTransaction { order, .. } if &order.get_src_token_id() == token => {
                Some(*order)
            }
            Self::ConfirmMint { order, .. } if &order.get_src_token_id() == token => Some(*order),
            _ => None,
        }
    }
}

impl Operation for IcrcBridgeOp {
=======
pub struct IcrcBridgeOpImpl(pub IcrcBridgeOp);

impl Operation for IcrcBridgeOpImpl {
>>>>>>> 8bd502ea
    async fn progress(self, id: OperationId, ctx: RuntimeState<Self>) -> BftResult<Self> {
        let result = match self.0 {
            IcrcBridgeOp::BurnIcrc2Tokens(burn_info) => {
                Self::burn_icrc_tokens(ctx, burn_info, id.nonce()).await
            }
            IcrcBridgeOp::SignMintOrder { order, is_refund } => {
                Self::sign_mint_order(ctx, order, is_refund).await
            }
            IcrcBridgeOp::SendMintTransaction { order, is_refund } => {
                Self::send_mint_tx(ctx, order, is_refund).await
            }
            IcrcBridgeOp::ConfirmMint { .. } => Err(Error::FailedToProgress(
                "ConfirmMint task should progress only on the Minted EVM event".into(),
            )),
            IcrcBridgeOp::WrappedTokenMintConfirmed(_) => Err(Error::FailedToProgress(
                "WrappedTokenMintConfirmed task should not progress".into(),
            )),
            IcrcBridgeOp::MintIcrcTokens(event) => {
                Self::mint_icrc_tokens(ctx, event, id.nonce()).await
            }
            IcrcBridgeOp::IcrcMintConfirmed { .. } => Err(Error::FailedToProgress(
                "IcrcMintConfirmed task should not progress".into(),
            )),
        };
        log::debug!("icrc task execution result: {result:?}");
        result.map(Self)
    }

    fn is_complete(&self) -> bool {
        match self.0 {
            IcrcBridgeOp::BurnIcrc2Tokens(_) => false,
            IcrcBridgeOp::SignMintOrder { .. } => false,
            IcrcBridgeOp::SendMintTransaction { .. } => false,
            IcrcBridgeOp::ConfirmMint { .. } => false,
            IcrcBridgeOp::WrappedTokenMintConfirmed(_) => true,
            IcrcBridgeOp::MintIcrcTokens(_) => false,
            IcrcBridgeOp::IcrcMintConfirmed { .. } => true,
        }
    }

    fn evm_wallet_address(&self) -> H160 {
        match &self.0 {
            IcrcBridgeOp::BurnIcrc2Tokens(burn) => burn.recipient_address.clone(),
            IcrcBridgeOp::SignMintOrder { order, .. } => order.recipient.clone(),
            IcrcBridgeOp::SendMintTransaction { order, .. } => order.get_recipient(),
            IcrcBridgeOp::ConfirmMint { order, .. } => order.get_recipient(),
            IcrcBridgeOp::WrappedTokenMintConfirmed(event) => event.recipient.clone(),
            IcrcBridgeOp::MintIcrcTokens(event) => event.sender.clone(),
            IcrcBridgeOp::IcrcMintConfirmed { src_address, .. } => src_address.clone(),
        }
    }

    fn scheduling_options(&self) -> Option<TaskOptions> {
        match self.0 {
            IcrcBridgeOp::ConfirmMint { .. } => None,
            IcrcBridgeOp::WrappedTokenMintConfirmed(_) => None,
            IcrcBridgeOp::IcrcMintConfirmed { .. } => None,
            _ => Some(
                TaskOptions::new()
                    .with_max_retries_policy(3)
                    .with_backoff_policy(BackoffPolicy::Exponential {
                        secs: 2,
                        multiplier: 4,
                    }),
            ),
        }
    }

    async fn on_wrapped_token_burnt(
        _ctx: RuntimeState<Self>,
        event: BurntEventData,
    ) -> Option<OperationAction<Self>> {
        log::trace!("wrapped token burnt");
        let memo = event.memo();
        Some(OperationAction::Create(
            IcrcBridgeOpImpl(IcrcBridgeOp::MintIcrcTokens(event)),
            memo,
        ))
    }

    async fn on_wrapped_token_minted(
        _ctx: RuntimeState<Self>,
        event: MintedEventData,
    ) -> Option<OperationAction<Self>> {
        log::trace!("wrapped token minted");
        Some(OperationAction::Update {
            nonce: event.nonce,
            update_to: IcrcBridgeOpImpl(IcrcBridgeOp::WrappedTokenMintConfirmed(event)),
        })
    }

    async fn on_minter_notification(
        _ctx: RuntimeState<Self>,
        event: NotifyMinterEventData,
    ) -> Option<OperationAction<Self>> {
        log::trace!(
            "got minter notification with type: {}",
            event.notification_type
        );
        let mut icrc_burn = match Decode!(&event.user_data, Icrc2Burn) {
            Ok(icrc_burn) => icrc_burn,
            Err(e) => {
                log::warn!("failed to decode BftBridge notification into Icrc2Burn: {e}");
                return None;
            }
        };

        // Approve tokens only if the burner owns recipient wallet.
        if event.tx_sender != icrc_burn.recipient_address {
            icrc_burn.approve_after_mint = None;
        }

        let memo = event.memo();

        Some(OperationAction::Create(
            Self(IcrcBridgeOp::BurnIcrc2Tokens(icrc_burn)),
            memo,
        ))
    }
}

impl IcrcBridgeOpImpl {
    async fn burn_icrc_tokens(
        ctx: impl OperationContext,
        burn_info: Icrc2Burn,
        nonce: u32,
    ) -> BftResult<IcrcBridgeOp> {
        log::trace!("burning icrc tokens due to: {burn_info:?}");

        let evm_params = ctx.get_evm_params()?;

        let caller_account = Account {
            owner: burn_info.sender,
            subaccount: burn_info.from_subaccount,
        };

        let token_info =
            icrc1::query_token_info_or_read_from_cache(burn_info.icrc2_token_principal)
                .await
                .ok_or(Error::Custom {
                    code: ErrorCodes::IcrcMetadataRequestFailed as _,
                    msg: "failed to query Icrc token metadata".into(),
                })?;

        log::trace!("got token info: {token_info:?}");

        let name = order::fit_str_to_array(&token_info.name);
        let symbol = order::fit_str_to_array(&token_info.symbol);

        let spender_subaccount = address_to_icrc_subaccount(&burn_info.recipient_address.0);
        icrc2::burn(
            burn_info.icrc2_token_principal,
            caller_account,
            Some(spender_subaccount),
            (&burn_info.amount).into(),
            true,
        )
        .await
        .map_err(|e| Error::Custom {
            code: ErrorCodes::IcrcBurnFailed as _,
            msg: format!("failed to burn ICRC token: {e}"),
        })?;

        log::trace!("transferred icrc tokens to the bridge account");

        let sender_chain_id = IC_CHAIN_ID;
        let recipient_chain_id = evm_params.chain_id;

        let sender = Id256::from(&burn_info.sender);
        let src_token = Id256::from(&burn_info.icrc2_token_principal);

        let fee_payer = burn_info.fee_payer.unwrap_or_default();

        let (approve_spender, approve_amount) = burn_info
            .approve_after_mint
            .map(|approve| (approve.approve_spender, approve.approve_amount))
            .unwrap_or_default();

        let order = MintOrder {
            amount: burn_info.amount,
            sender,
            src_token,
            recipient: burn_info.recipient_address,
            dst_token: burn_info.erc20_token_address,
            nonce,
            sender_chain_id,
            recipient_chain_id,
            name,
            symbol,
            decimals: token_info.decimals,
            approve_spender,
            approve_amount,
            fee_payer,
        };

        log::debug!("prepared mint order: {:?}", order);

        Ok(IcrcBridgeOp::SignMintOrder {
            order,
            is_refund: false,
        })
    }

    async fn sign_mint_order(
        ctx: impl OperationContext,
        order: MintOrder,
        is_refund: bool,
    ) -> BftResult<IcrcBridgeOp> {
        let signer = ctx.get_signer()?;
        let signed_mint_order = order.encode_and_sign(&signer).await?;

        let should_send_by_canister = order.fee_payer != H160::zero();
        let next_op = if should_send_by_canister {
            IcrcBridgeOp::SendMintTransaction {
                order: signed_mint_order,
                is_refund,
            }
        } else {
            IcrcBridgeOp::ConfirmMint {
                order: signed_mint_order,
                tx_hash: None,
                is_refund,
            }
        };

        Ok(next_op)
    }

    async fn send_mint_tx(
        ctx: impl OperationContext,
        order: EncodedMintOrder,
        is_refund: bool,
    ) -> BftResult<IcrcBridgeOp> {
        let tx_hash = ctx.send_mint_transaction(&order).await?;

        Ok(IcrcBridgeOp::ConfirmMint {
            order,
            tx_hash: Some(tx_hash),
            is_refund,
        })
    }

    async fn mint_icrc_tokens(
        ctx: impl OperationContext,
        event: BurntEventData,
        nonce: u32,
    ) -> BftResult<IcrcBridgeOp> {
        log::trace!("Minting Icrc2 tokens");

        let evm_params = ctx.get_evm_params()?;

        let Some(to_token) = Id256::from_slice(&event.to_token).and_then(|id| id.try_into().ok())
        else {
            log::warn!("Failed to decode token id256 from erc20 minted event");
            return Err(Error::Serialization(
                "failed to decode token id256 from erc20 minted event".into(),
            ));
        };

        let Some(recipient) =
            Id256::from_slice(&event.recipient_id).and_then(|id| id.try_into().ok())
        else {
            log::warn!("Failed to decode recipient id from minted event");
            return Err(Error::Serialization(
                "Failed to decode recipient id from minted event".into(),
            ));
        };

        // Transfer icrc2 tokens to the recipient.
        let amount = Nat::from(&event.amount);

        let mint_result = icrc2::mint(to_token, recipient, amount.clone(), true).await;

        match mint_result {
            Ok(Success { tx_id, .. }) => {
                log::trace!("Finished icrc2 mint to principal: {}", recipient);
                Ok(IcrcBridgeOp::IcrcMintConfirmed {
                    src_address: event.sender,
                    icrc_tx_id: tx_id,
                })
            }
            Err(
                e @ IcrcCanisterError::TransferFailed(TransferError::TooOld)
                | e @ IcrcCanisterError::TransferFailed(TransferError::CreatedInFuture { .. })
                | e @ IcrcCanisterError::TransferFailed(TransferError::TemporarilyUnavailable)
                | e @ IcrcCanisterError::TransferFailed(TransferError::GenericError { .. })
                | e @ IcrcCanisterError::CanisterError(RejectionCode::SysTransient, _),
            ) => {
                log::warn!("Failed to perform icrc token mint due to: {e}. Retrying...");
                Err(Error::Custom {
                    code: ErrorCodes::IcrcMintFailed as _,
                    msg: format!("ICRC token mint failed: {e}"),
                })
            }
            Err(e) => {
                log::warn!(
                    "Impossible to mint icrc token due to: {e}. Preparing refund MintOrder..."
                );

                let sender_chain_id = IC_CHAIN_ID;
                let recipient_chain_id = evm_params.chain_id;

                // If we pass zero name or symbol, it will not be applied.
                let name = event.name.try_into().unwrap_or_default();
                let symbol = event.symbol.try_into().unwrap_or_default();

                let sender = Id256::from(&recipient);
                let src_token = Id256::from(&to_token);

                let order = MintOrder {
                    amount: event.amount,
                    sender,
                    src_token,
                    recipient: event.sender,
                    dst_token: event.from_erc20,
                    nonce,
                    sender_chain_id,
                    recipient_chain_id,
                    name,
                    symbol,
                    decimals: event.decimals,
                    approve_spender: H160::default(),
                    approve_amount: U256::zero(),
                    fee_payer: H160::default(),
                };

                log::debug!("prepared refund mint order: {:?}", order);

                Ok(IcrcBridgeOp::SignMintOrder {
                    order,
                    is_refund: true,
                })
            }
        }
    }
}

pub enum ErrorCodes {
    IcrcMetadataRequestFailed = 0,
    IcrcBurnFailed = 1,
    IcrcMintFailed = 2,
}<|MERGE_RESOLUTION|>--- conflicted
+++ resolved
@@ -4,12 +4,8 @@
 use bridge_did::event_data::{BurntEventData, MintedEventData, NotifyMinterEventData};
 use bridge_did::id256::Id256;
 use bridge_did::op_id::OperationId;
-<<<<<<< HEAD
-use bridge_did::order::{self, EncodedMintOrder, MintOrder};
-=======
 use bridge_did::operations::IcrcBridgeOp;
 use bridge_did::order::{self, MintOrder, SignedMintOrder};
->>>>>>> 8bd502ea
 use bridge_did::reason::Icrc2Burn;
 use bridge_utils::evm_link::address_to_icrc_subaccount;
 use candid::{CandidType, Decode, Nat};
@@ -26,51 +22,9 @@
 use crate::tokens::icrc2::{self, Success};
 
 #[derive(Debug, Serialize, Deserialize, CandidType, Clone)]
-<<<<<<< HEAD
-pub enum IcrcBridgeOp {
-    // Deposit operations:
-    BurnIcrc2Tokens(Icrc2Burn),
-    SignMintOrder {
-        order: MintOrder,
-        is_refund: bool,
-    },
-    SendMintTransaction {
-        order: EncodedMintOrder,
-        is_refund: bool,
-    },
-    ConfirmMint {
-        order: EncodedMintOrder,
-        tx_hash: Option<H256>,
-        is_refund: bool,
-    },
-    WrappedTokenMintConfirmed(MintedEventData),
-
-    // Withdraw operations:
-    MintIcrcTokens(BurntEventData),
-    IcrcMintConfirmed {
-        src_address: H160,
-        icrc_tx_id: Nat,
-    },
-}
-
-impl IcrcBridgeOp {
-    pub fn get_signed_mint_order(&self, token: &Id256) -> Option<EncodedMintOrder> {
-        match self {
-            Self::SendMintTransaction { order, .. } if &order.get_src_token_id() == token => {
-                Some(*order)
-            }
-            Self::ConfirmMint { order, .. } if &order.get_src_token_id() == token => Some(*order),
-            _ => None,
-        }
-    }
-}
-
-impl Operation for IcrcBridgeOp {
-=======
 pub struct IcrcBridgeOpImpl(pub IcrcBridgeOp);
 
 impl Operation for IcrcBridgeOpImpl {
->>>>>>> 8bd502ea
     async fn progress(self, id: OperationId, ctx: RuntimeState<Self>) -> BftResult<Self> {
         let result = match self.0 {
             IcrcBridgeOp::BurnIcrc2Tokens(burn_info) => {
@@ -301,7 +255,7 @@
 
     async fn send_mint_tx(
         ctx: impl OperationContext,
-        order: EncodedMintOrder,
+        order: SignedMintOrder,
         is_refund: bool,
     ) -> BftResult<IcrcBridgeOp> {
         let tx_hash = ctx.send_mint_transaction(&order).await?;
