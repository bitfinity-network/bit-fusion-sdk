use std::cell::RefCell;
use std::future::Future;
use std::pin::Pin;
use std::rc::Rc;

use candid::{Decode, Nat, Principal};
use did::{H160, U256};
use eth_signer::sign_strategy::TransactionSigner;
use ethers_core::types::{BlockNumber, Log};
use ic_exports::ic_kit::RejectionCode;
use ic_task_scheduler::retry::BackoffPolicy;
use ic_task_scheduler::scheduler::TaskScheduler;
use ic_task_scheduler::task::{ScheduledTask, Task, TaskOptions};
use ic_task_scheduler::SchedulerError;
use icrc_client::account::Account;
use icrc_client::transfer::TransferError;
use jsonrpc_core::Id;
use minter_contract_utils::bft_bridge_api::{self, BridgeEvent, BurntEventData, MintedEventData};
use minter_contract_utils::evm_bridge::EvmParams;
use minter_contract_utils::evm_link::address_to_icrc_subaccount;
use minter_contract_utils::query::{self, Query, QueryType, GAS_PRICE_ID, NONCE_ID};
use minter_did::error::Error;
use minter_did::id256::Id256;
use minter_did::order::{self, MintOrder};
use minter_did::reason::Icrc2Burn;
use serde::{Deserialize, Serialize};

use crate::constant::IC_CHAIN_ID;
use crate::state::State;
use crate::tokens::{icrc1, icrc2};

type SignedMintOrderData = Vec<u8>;

<<<<<<< HEAD
#[derive(Debug, Serialize, Clone, Deserialize)]
=======
#[derive(Debug, Serialize, Deserialize, Clone)]
>>>>>>> 0a8c504c
pub enum BridgeTask {
    InitEvmInfo,
    RefreshBftBridgeCreationStatus,
    CollectEvmEvents,
    BurnIcrc2Tokens(Icrc2Burn),
    PrepareMintOrder(BurntIcrc2Data),
    RemoveMintOrder(MintedEventData),
    SendMintTransaction(SignedMintOrderData),
    MintIcrc2Tokens(BurntEventData),
}

impl Task for BridgeTask {
    fn execute(
        &self,
        scheduler: Box<dyn 'static + TaskScheduler<Self>>,
    ) -> Pin<Box<dyn Future<Output = Result<(), SchedulerError>>>> {
        let state = crate::canister::get_state();
        match self {
            BridgeTask::InitEvmInfo => Box::pin(Self::init_evm_info(state)),
            BridgeTask::RefreshBftBridgeCreationStatus => Box::pin(Self::refresh_bft_bridge(state)),
            BridgeTask::CollectEvmEvents => Box::pin(Self::collect_evm_events(state, scheduler)),
            BridgeTask::BurnIcrc2Tokens(reason) => {
                Box::pin(Self::burn_icrc2_tokens(state, scheduler, reason.clone()))
            }
            BridgeTask::PrepareMintOrder(data) => {
                Box::pin(Self::prepare_mint_order(state, scheduler, data.clone()))
            }
            BridgeTask::RemoveMintOrder(data) => {
                let data = data.clone();
                Box::pin(async move { Self::remove_mint_order(state, data) })
            }
            BridgeTask::SendMintTransaction(order_data) => {
                Box::pin(Self::send_mint_transaction(state, order_data.clone()))
            }
            BridgeTask::MintIcrc2Tokens(burn_data) => {
                Box::pin(Self::mint_icrc2(burn_data.clone(), state, scheduler))
            }
        }
    }
}

impl BridgeTask {
    pub fn into_scheduled(self, options: TaskOptions) -> ScheduledTask<Self> {
        ScheduledTask::with_options(self, options)
    }

    pub async fn init_evm_info(state: Rc<RefCell<State>>) -> Result<(), SchedulerError> {
        log::trace!("evm info initialization started");

        let client = state.borrow().config.get_evm_client();
        let address = {
            let signer = state.borrow().signer.get_transaction_signer();
            signer.get_address().await.into_scheduler_result()?
        };

        let evm_params = EvmParams::query(client, address)
            .await
            .into_scheduler_result()?;

        state
            .borrow_mut()
            .config
            .update_evm_params(|p| *p = evm_params);

        log::trace!("evm parameters initialized");

        Ok(())
    }

    pub async fn refresh_bft_bridge(state: Rc<RefCell<State>>) -> Result<(), SchedulerError> {
        log::trace!("refreshing bft bridge status");
        let mut status = state.borrow().config.get_bft_bridge_contract_status();
        status.refresh().await.into_scheduler_result()?;

        log::trace!("bft bridge status refreshed: {status:?}");

        state
            .borrow_mut()
            .config
            .set_bft_bridge_contract_status(status);

        Ok(())
    }

    async fn collect_evm_events(
        state: Rc<RefCell<State>>,
        scheduler: Box<dyn 'static + TaskScheduler<Self>>,
    ) -> Result<(), SchedulerError> {
        log::trace!("collecting evm events");

        let client = state.borrow().config.get_evm_client();
        let Some(params) = state.borrow().config.get_evm_params() else {
            log::warn!("no evm parameters set, unable to collect events");
            return Err(SchedulerError::TaskExecutionFailed(
                "no evm parameters set".into(),
            ));
        };
        let Some(bridge_contract) = state.borrow().config.get_bft_bridge_contract() else {
            log::warn!("no bft bridge contract set, unable to collect events");
            return Err(SchedulerError::TaskExecutionFailed(
                "no bft bridge contract set".into(),
            ));
        };

        let logs = BridgeEvent::collect_logs(
            &client,
            params.next_block.into(),
            BlockNumber::Safe,
            bridge_contract.0,
        )
        .await
        .into_scheduler_result()?;

        log::debug!("got evm logs: {logs:?}");

        // Filter out logs that do not have block number.
        // Such logs are produced when the block is not finalized yet.
        let last_log = logs.iter().take_while(|l| l.block_number.is_some()).last();
        if let Some(last_log) = last_log {
            let next_block_number = last_log.block_number.unwrap().as_u64() + 1;
            state
                .borrow_mut()
                .config
                .update_evm_params(|params| params.next_block = next_block_number);
        };

        log::trace!("appending logs to tasks: {logs:?}");

        scheduler.append_tasks(logs.into_iter().filter_map(Self::task_by_log).collect());

        // Update EVM params
        Self::update_evm_params(state.clone()).await?;

        Ok(())
    }

    pub async fn burn_icrc2_tokens(
        state: Rc<RefCell<State>>,
        scheduler: Box<dyn 'static + TaskScheduler<Self>>,
        reason: Icrc2Burn,
    ) -> Result<(), SchedulerError> {
        let caller_account = Account {
            owner: reason.sender,
            subaccount: reason.from_subaccount,
        };

        let token_info = icrc1::query_token_info_or_read_from_cache(reason.icrc2_token_principal)
            .await
            .ok_or(Error::InvalidBurnOperation(
                "failed to get token info".into(),
            ))
            .into_scheduler_result()?;

        let name = order::fit_str_to_array(&token_info.name);
        let symbol = order::fit_str_to_array(&token_info.symbol);

        let spender_subaccount = address_to_icrc_subaccount(&reason.recipient_address.0);
        icrc2::burn(
            reason.icrc2_token_principal,
            caller_account,
            Some(spender_subaccount),
            (&reason.amount).into(),
            true,
        )
        .await
        .into_scheduler_result()?;

        let operation_id = state.borrow_mut().next_nonce();

        let options = TaskOptions::default()
            .with_backoff_policy(BackoffPolicy::Fixed { secs: 4 })
            .with_retry_policy(ic_task_scheduler::retry::RetryPolicy::Infinite);

        scheduler.append_task(
            BridgeTask::PrepareMintOrder(BurntIcrc2Data {
                sender: reason.sender,
                amount: reason.amount,
                operation_id,
                name,
                symbol,
                decimals: token_info.decimals,
                src_token: reason.icrc2_token_principal,
                recipient_address: reason.recipient_address,
                fee_payer: reason.fee_payer,
            })
            .into_scheduled(options),
        );

        Ok(())
    }

    async fn prepare_mint_order(
        state: Rc<RefCell<State>>,
        scheduler: Box<dyn 'static + TaskScheduler<Self>>,
        burnt_data: BurntIcrc2Data,
    ) -> Result<(), SchedulerError> {
        log::trace!("preparing mint order: {burnt_data:?}");

        let Some(evm_params) = state.borrow().config.get_evm_params() else {
            log::warn!("no evm parameters set, unable to prepare mint order");
            return Err(SchedulerError::TaskExecutionFailed(
                "no evm parameters set".into(),
            ));
        };

        let sender_chain_id = IC_CHAIN_ID;
        let recipient_chain_id = evm_params.chain_id as u32;

        let sender = Id256::from(&burnt_data.sender);
        let src_token = Id256::from(&burnt_data.src_token);

        let nonce = burnt_data.operation_id;

        // If there is no fee payer, user should send mint tx by himself.
        let fee_payer = burnt_data.fee_payer.unwrap_or_default();
        let should_send_mint_tx = fee_payer != H160::zero();

        let mint_order = MintOrder {
            amount: burnt_data.amount,
            sender,
            src_token,
            recipient: burnt_data.recipient_address,
            dst_token: H160::default(), // will be selected in the contract.
            nonce,
            sender_chain_id,
            recipient_chain_id,
            name: burnt_data.name,
            symbol: burnt_data.symbol,
            decimals: burnt_data.decimals,
            approve_spender: Default::default(),
            approve_amount: Default::default(),
            fee_payer,
        };

        let signer = state.borrow().signer.get_transaction_signer();
        let signed_mint_order = mint_order
            .encode_and_sign(&signer)
            .await
            .into_scheduler_result()?;

        state
            .borrow_mut()
            .mint_orders
            .insert(sender, src_token, nonce, signed_mint_order);

        if should_send_mint_tx {
            // Update EVM params before sending the transaction.
            Self::update_evm_params(state.clone()).await?;

            let options = TaskOptions::default();
            scheduler.append_task(
                BridgeTask::SendMintTransaction(signed_mint_order.0.to_vec())
                    .into_scheduled(options),
            );
        }

        log::trace!("Mint order added");

        Ok(())
    }

    fn task_by_log(log: Log) -> Option<ScheduledTask<BridgeTask>> {
        log::trace!("creating task from the log: {log:?}");

        const TASK_RETRY_DELAY_SECS: u32 = 5;

        let options = TaskOptions::default()
            .with_backoff_policy(BackoffPolicy::Fixed {
                secs: TASK_RETRY_DELAY_SECS,
            })
            .with_max_retries_policy(u32::MAX);

        match BridgeEvent::from_log(log).into_scheduler_result() {
            Ok(BridgeEvent::Burnt(burnt)) => {
                log::debug!("Adding MintIcrc2 task");
                let mint_icrc2_task = BridgeTask::MintIcrc2Tokens(burnt);
                return Some(mint_icrc2_task.into_scheduled(options));
            }
            Ok(BridgeEvent::Minted(minted)) => {
                log::debug!("Adding RemoveMintOrder task");
                let remove_mint_order_task = BridgeTask::RemoveMintOrder(minted);
                return Some(remove_mint_order_task.into_scheduled(options));
            }
            Ok(BridgeEvent::Notify(notification)) => {
                log::debug!("Adding BurnIcrc2 task");
                let icrc_burn = match Decode!(&notification.user_data, Icrc2Burn) {
                    Ok(icrc_burn) => icrc_burn,
                    Err(e) => {
                        log::warn!("failed to decode BftBridge notification into Icrc2Burn: {e}");
                        return None;
                    }
                };
                let icrc_burn_task = BridgeTask::BurnIcrc2Tokens(icrc_burn);
                return Some(icrc_burn_task.into_scheduled(options));
            }
            Err(e) => log::warn!("collected log is incompatible with expected events: {e}"),
        }

        None
    }

    fn remove_mint_order(
        state: Rc<RefCell<State>>,
        minted_event: MintedEventData,
    ) -> Result<(), SchedulerError> {
        log::trace!("mint order removing");
        let sender_id = Id256::from_slice(&minted_event.sender_id).ok_or_else(|| {
            SchedulerError::TaskExecutionFailed(
                "failed to decode sender id256 from minted event".into(),
            )
        })?;

        let src_token = Id256::from_slice(&minted_event.from_token).ok_or_else(|| {
            SchedulerError::TaskExecutionFailed(
                "failed to decode token id256 from minted event".into(),
            )
        })?;

        state
            .borrow_mut()
            .mint_orders
            .remove(sender_id, src_token, minted_event.nonce);

        log::trace!("Mint order removed");

        Ok(())
    }

    async fn send_mint_transaction(
        state: Rc<RefCell<State>>,
        order_data: Vec<u8>,
    ) -> Result<(), SchedulerError> {
        log::trace!("Sending mint transaction");

        let signer = state.borrow().signer.get_transaction_signer();
        let sender = signer.get_address().await.into_scheduler_result()?;
        let Some(bridge_contract) = state.borrow().config.get_bft_bridge_contract() else {
            log::warn!("Bridge contract is not set");
            return Err(SchedulerError::TaskExecutionFailed(
                "Bridge contract is not set".into(),
            ));
        };
        let Some(evm_params) = state.borrow().config.get_evm_params() else {
            log::warn!("No evm parameters set");
            return Err(SchedulerError::TaskExecutionFailed(
                "No evm parameters set".into(),
            ));
        };

        let mut tx = bft_bridge_api::mint_transaction(
            sender.0,
            bridge_contract.0,
            evm_params.nonce.into(),
            evm_params.gas_price.clone().into(),
            &order_data,
            evm_params.chain_id as _,
        );

        let signature = signer
            .sign_transaction(&(&tx).into())
            .await
            .into_scheduler_result()?;
        tx.r = signature.r.0;
        tx.s = signature.s.0;
        tx.v = signature.v.0;
        tx.hash = tx.hash();

        let client = state.borrow().config.get_evm_client();
        client
            .send_raw_transaction(tx)
            .await
            .into_scheduler_result()?;

        log::trace!("Mint transaction sent");

        Ok(())
    }

    async fn mint_icrc2(
        burnt_event: BurntEventData,
        state: Rc<RefCell<State>>,
        scheduler: Box<dyn 'static + TaskScheduler<Self>>,
    ) -> Result<(), SchedulerError> {
        log::trace!("Minting Icrc2 tokens");

        let Some(to_token) =
            Id256::from_slice(&burnt_event.to_token).and_then(|id| id.try_into().ok())
        else {
            log::warn!("Failed to decode token id256 from erc20 minted event");
            return Err(SchedulerError::TaskExecutionFailed(
                "Failed to decode token id256 from erc20 minted event".into(),
            ));
        };

        let Some(recipient) =
            Id256::from_slice(&burnt_event.recipient_id).and_then(|id| id.try_into().ok())
        else {
            log::warn!("Failed to decode recipient id from minted event");
            return Err(SchedulerError::TaskExecutionFailed(
                "Failed to decode recipient id from minted event".into(),
            ));
        };

        // Transfer icrc2 tokens to the recipient.
        let amount = Nat::from(&burnt_event.amount);

        let mint_result = icrc2::mint(to_token, recipient, amount.clone(), true).await;

        if let Err(e) = mint_result {
            match &e {
                Error::Icrc2TransferError(TransferError::TooOld)
                | Error::Icrc2TransferError(TransferError::CreatedInFuture { .. })
                | Error::Icrc2TransferError(TransferError::TemporarilyUnavailable)
                | Error::Icrc2TransferError(TransferError::GenericError { .. })
                | Error::InterCanisterCallFailed(RejectionCode::SysTransient, _) => {
                    log::warn!("Failed to perform icrc token mint due to: {e}. Retrying...");
                    return Err(SchedulerError::TaskExecutionFailed(e.to_string()));
                }

                _ => {
                    log::warn!(
                        "Impossible to mint icrc token due to: {e}. Preparing refund MintOrder..."
                    );

                    // If we pass zero name or symbol, it will not be applied.
                    let name = burnt_event.name.try_into().unwrap_or_default();
                    let symbol = burnt_event.symbol.try_into().unwrap_or_default();
                    let burnt_data = BurntIcrc2Data {
                        sender: recipient,
                        amount: burnt_event.amount,
                        src_token: to_token,
                        recipient_address: burnt_event.sender,
                        operation_id: state.borrow_mut().next_nonce(),
                        name,
                        symbol,
                        decimals: burnt_event.decimals,
                        fee_payer: None,
                    };

                    let task = Self::PrepareMintOrder(burnt_data);
                    let options = TaskOptions::default()
                        .with_retry_policy(ic_task_scheduler::retry::RetryPolicy::Infinite)
                        .with_backoff_policy(BackoffPolicy::Exponential {
                            secs: 1,
                            multiplier: 4,
                        });

                    let task_id = scheduler.append_task(task.into_scheduled(options));
                    log::trace!("Appending refund mint order task#{task_id}.");
                }
            }
        }

        log::trace!("Finished icrc2 mint to principal: {}", recipient);

        Ok(())
    }

    pub async fn update_evm_params(state: Rc<RefCell<State>>) -> Result<(), SchedulerError> {
        let client = state.borrow().config.get_evm_client();

        let Some(initial_params) = state.borrow().config.get_evm_params() else {
            log::warn!("no evm parameters set, unable to update");
            return Err(SchedulerError::TaskExecutionFailed(
                "no evm parameters set".into(),
            ));
        };

        let address = {
            let signer = state.borrow().signer.get_transaction_signer();
            signer.get_address().await.into_scheduler_result()?
        };

        // Update the EvmParams
        log::trace!("updating evm params");
        let responses = query::batch_query(
            &client,
            &[
                QueryType::Nonce {
                    address: address.into(),
                },
                QueryType::GasPrice,
            ],
        )
        .await
        .into_scheduler_result()?;

        let nonce: U256 = responses
            .get_value_by_id(Id::Str(NONCE_ID.into()))
            .into_scheduler_result()?;
        let gas_price: U256 = responses
            .get_value_by_id(Id::Str(GAS_PRICE_ID.into()))
            .into_scheduler_result()?;

        let params = EvmParams {
            nonce: nonce.0.as_u64(),
            gas_price,
            ..initial_params
        };

        state.borrow_mut().config.update_evm_params(|p| *p = params);
        log::trace!("evm params updated");

        Ok(())
    }
}

trait IntoSchedulerError {
    type Success;

    fn into_scheduler_result(self) -> Result<Self::Success, SchedulerError>;
}

impl<T, E: ToString> IntoSchedulerError for Result<T, E> {
    type Success = T;

    fn into_scheduler_result(self) -> Result<Self::Success, SchedulerError> {
        self.map_err(|e| SchedulerError::TaskExecutionFailed(e.to_string()))
    }
}

#[derive(Debug, Clone, Serialize, Deserialize)]
pub struct BurntIcrc2Data {
    pub sender: Principal,
    pub amount: did::U256,
    pub src_token: Principal,
    pub recipient_address: did::H160,
    pub operation_id: u32,
    pub name: [u8; 32],
    pub symbol: [u8; 16],
    pub decimals: u8,
    pub fee_payer: Option<H160>,
}<|MERGE_RESOLUTION|>--- conflicted
+++ resolved
@@ -31,11 +31,7 @@
 
 type SignedMintOrderData = Vec<u8>;
 
-<<<<<<< HEAD
-#[derive(Debug, Serialize, Clone, Deserialize)]
-=======
 #[derive(Debug, Serialize, Deserialize, Clone)]
->>>>>>> 0a8c504c
 pub enum BridgeTask {
     InitEvmInfo,
     RefreshBftBridgeCreationStatus,
