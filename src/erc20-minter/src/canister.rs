use std::cell::RefCell;
use std::rc::Rc;

<<<<<<< HEAD
use bridge_canister::memory::{memory_by_id, StableMemory, MEMO_OPERATION_MEMORY_ID};
use bridge_canister::operation_store::{OperationStore, OperationsMemory};
=======
use bridge_canister::bridge::OperationContext;
use bridge_canister::runtime::state::config::ConfigStorage;
use bridge_canister::runtime::state::SharedConfig;
use bridge_canister::runtime::{BridgeRuntime, RuntimeState};
use bridge_canister::BridgeCanister;
>>>>>>> 98a3c84b
use bridge_did::error::{BftResult, Error};
use bridge_did::id256::Id256;
use bridge_did::init::BridgeInitData;
use bridge_did::op_id::OperationId;
use bridge_utils::bft_events::BridgeEvent;
use bridge_utils::common::Pagination;
use bridge_utils::evm_bridge::BridgeSide;
use candid::Principal;
use did::build::BuildData;
use did::H160;
use drop_guard::guard;
use ic_canister::{generate_idl, init, post_upgrade, query, update, Canister, Idl, PreUpdate};
use ic_exports::ic_kit::ic;
use ic_log::canister::{LogCanister, LogState};
use ic_metrics::{Metrics, MetricsStorage};
use ic_storage::IcStorage;

use crate::ops::{self, Erc20BridgeOp, Erc20OpStage};
use crate::state::{BaseEvmSettings, SharedEvmState};

#[cfg(feature = "export-api")]
pub mod inspect;

pub type SharedRuntime = Rc<RefCell<BridgeRuntime<Erc20BridgeOp>>>;

#[derive(Canister, Clone, Debug)]
pub struct EvmMinter {
    #[id]
    id: Principal,
}

impl PreUpdate for EvmMinter {}

impl BridgeCanister for EvmMinter {
    fn config(&self) -> SharedConfig {
        ConfigStorage::get()
    }
}

impl EvmMinter {
    #[init]
    pub fn init(&mut self, bridge_settings: BridgeInitData, base_evm_settings: BaseEvmSettings) {
        get_base_evm_state().0.borrow_mut().reset(base_evm_settings);
        self.init_bridge(bridge_settings, Self::run_scheduler);
    }

    #[post_upgrade]
    pub fn post_upgrade(&mut self) {
        self.bridge_post_upgrade(Self::run_scheduler);
    }

    fn run_scheduler() {
        if get_base_evm_state().0.borrow().should_collect_evm_logs() {
            get_base_evm_state().0.borrow_mut().collecting_logs_ts = Some(ic::time());
            ic::spawn(process_base_evm_logs());
        }

        if get_base_evm_state().0.borrow().should_refresh_evm_params() {
            get_base_evm_state().0.borrow_mut().refreshing_evm_params_ts = Some(ic::time());
            ic::spawn(get_base_evm_state().refresh_base_evm_params());
        }

        get_runtime().borrow_mut().run();
    }

    #[update]
    fn set_base_bft_bridge_contract(&mut self, address: H160) {
        let config = get_runtime_state().borrow().config.clone();
        bridge_canister::inspect::inspect_set_bft_bridge_contract(config);
        get_base_evm_config()
            .borrow_mut()
            .set_bft_bridge_contract(address.clone());

        log::info!("Bridge canister base EVM BFT bridge contract address changed to {address}");
    }

    #[query]
    /// Returns the list of operations for the given wallet address.
    pub fn get_operations_list(
        &self,
        wallet_address: H160,
        pagination: Option<Pagination>,
<<<<<<< HEAD
        memo: Option<String>,
    ) -> Vec<(u32, SignedMintOrder)> {
        get_operations_store()
            .get_for_address(&wallet_address, pagination, memo)
            .into_iter()
            .filter_map(|(operation_id, status)| {
                status
                    .get_signed_mint_order(Some(src_token))
                    .map(|mint_order| (operation_id.nonce(), *mint_order))
            })
            .collect()
=======
    ) -> Vec<(OperationId, Erc20BridgeOp)> {
        get_runtime_state()
            .borrow()
            .operations
            .get_for_address(&wallet_address, pagination)
>>>>>>> 98a3c84b
    }

    /// Returns the build data of the canister
    #[query]
<<<<<<< HEAD
    pub fn get_mint_order(
        &self,
        wallet_address: H160,
        src_token: Id256,
        operation_id: u32,
        pagination: Option<Pagination>,
        memo: Option<String>,
    ) -> Option<SignedMintOrder> {
        self.list_mint_orders(wallet_address, src_token, pagination, memo)
            .into_iter()
            .find(|(nonce, _)| *nonce == operation_id)
            .map(|(_, mint_order)| mint_order)
    }

    #[query]
    pub fn get_operations_list(
        &self,
        wallet_address: H160,
        pagination: Option<Pagination>,
        memo: Option<String>,
    ) -> Vec<(OperationId, OperationPayload)> {
        get_operations_store().get_for_address(&wallet_address, pagination, memo)
    }

    /// Returns EVM address of the canister.
    #[update]
    pub async fn get_evm_address(&self) -> Option<H160> {
        let signer = get_state().borrow().signer.get().clone();
        match signer.get_address().await {
            Ok(address) => Some(address),
            Err(e) => {
                log::error!("failed to get EVM address: {e}");
                None
            }
        }
    }

    fn check_anonymous_principal(principal: Principal) -> BftResult<()> {
        if principal == Principal::anonymous() {
            return Err(Error::AnonymousPrincipal);
        }

        Ok(())
=======
    fn get_canister_build_data(&self) -> BuildData {
        bridge_canister::build_data!()
>>>>>>> 98a3c84b
    }

    /// Returns candid IDL.
    /// This should be the last fn to see previous endpoints in macro.
    pub fn idl() -> Idl {
        generate_idl!()
    }
}

impl Metrics for EvmMinter {
    fn metrics(&self) -> Rc<RefCell<MetricsStorage>> {
        use ic_storage::IcStorage;
        MetricsStorage::get()
    }
}

impl LogCanister for EvmMinter {
    fn log_state(&self) -> Rc<RefCell<LogState>> {
        LogState::get()
    }
}

async fn process_base_evm_logs() {
    log::trace!("processing base evm logs");

    let _lock = guard(get_base_evm_state(), |s| {
        s.0.borrow_mut().collecting_logs_ts = None
    });

    let base_evm_state = get_base_evm_state();
    const MAX_LOGS_PER_REQUEST: u64 = 1000;
    let collect_result = base_evm_state
        .collect_evm_events(MAX_LOGS_PER_REQUEST)
        .await;
    let collected = match collect_result {
        Ok(c) => c,
        Err(_) => {
            log::warn!("failed to collect base EVM events");
            return;
        }
    };

    log::debug!("collected base evm events: {collected:?}");

    get_base_evm_config()
        .borrow_mut()
        .update_evm_params(|params| params.next_block = collected.last_block_nubmer + 1);

    for event in collected.events {
        if let Err(e) = process_base_evm_event(event) {
            log::warn!("failed to process base EVM event: {e}")
        };
    }

    log::debug!("base EVM logs processed");
}

fn process_base_evm_event(event: BridgeEvent) -> BftResult<()> {
    match event {
        BridgeEvent::Burnt(event) => {
            log::trace!("base token burnt");

            let wrapped_evm_params = get_runtime_state().get_evm_params().expect(
                "process_base_evm_event must not be called if wrapped evm params are not initialized",
            );
            let base_evm_params = get_base_evm_config().borrow().get_evm_params().expect(
                "process_base_evm_logs must not be called if base evm params are not initialized",
            );

            let nonce = get_base_evm_state().0.borrow_mut().next_nonce();
            let order = ops::mint_order_from_burnt_event(
                event.clone(),
                base_evm_params,
                wrapped_evm_params,
                nonce,
            )
            .ok_or_else(|| {
                Error::Serialization(format!(
                    "failed to create mint order from base evm burnt event: {event:?}"
                ))
            })?;

            let op_id = OperationId::new(nonce as _);
            let operation = Erc20BridgeOp {
                side: BridgeSide::Wrapped,
                stage: Erc20OpStage::SignMintOrder(order),
            };
            get_runtime_state()
                .borrow_mut()
                .operations
                .new_operation_with_id(op_id, operation.clone());

            get_runtime()
                .borrow_mut()
                .schedule_operation(op_id, operation);
        }
        BridgeEvent::Minted(event) => {
            log::trace!("base token minted");

            let Some((_, wrapped_token_sender)) =
                Id256::from_slice(&event.sender_id).and_then(|id| id.to_evm_address().ok())
            else {
                return Err(Error::Serialization(
                    "failed to decode wrapped address from minted event".into(),
                ));
            };

            let Some((op_id, _)) = get_runtime_state()
                .borrow()
                .operations
                .get_for_address_nonce(&wrapped_token_sender, event.nonce)
            else {
                return Err(Error::OperationNotFound(OperationId::new(event.nonce as _)));
            };

            let confirmed = Erc20BridgeOp {
                side: BridgeSide::Base,
                stage: Erc20OpStage::TokenMintConfirmed(event),
            };
            get_runtime_state()
                .borrow_mut()
                .operations
                .update(op_id, confirmed);
        }
        BridgeEvent::Notify(_) => {}
    };

    Ok(())
}

thread_local! {
    pub static RUNTIME: SharedRuntime =
        Rc::new(RefCell::new(BridgeRuntime::default(ConfigStorage::get())));

    pub static BASE_EVM_STATE: SharedEvmState = SharedEvmState::default();
}

pub fn get_runtime() -> SharedRuntime {
    RUNTIME.with(|r| r.clone())
}

pub fn get_runtime_state() -> RuntimeState<Erc20BridgeOp> {
    get_runtime().borrow().state().clone()
}

<<<<<<< HEAD
pub fn get_operations_store() -> OperationStore<StableMemory, OperationPayload> {
    let mem = OperationsMemory {
        id_counter: memory_by_id(OPERATIONS_COUNTER_MEMORY_ID),
        incomplete_operations: memory_by_id(OPERATIONS_MEMORY_ID),
        operations_log: memory_by_id(OPERATIONS_LOG_MEMORY_ID),
        operations_map: memory_by_id(OPERATIONS_MAP_MEMORY_ID),
        memo_operations_map: memory_by_id(MEMO_OPERATION_MEMORY_ID),
    };

    OperationStore::with_memory(mem, None)
=======
pub fn get_base_evm_state() -> SharedEvmState {
    BASE_EVM_STATE.with(|s| s.clone())
>>>>>>> 98a3c84b
}

pub fn get_base_evm_config() -> Rc<RefCell<ConfigStorage>> {
    BASE_EVM_STATE.with(|s| s.0.borrow().config.clone())
}<|MERGE_RESOLUTION|>--- conflicted
+++ resolved
@@ -1,16 +1,11 @@
 use std::cell::RefCell;
 use std::rc::Rc;
 
-<<<<<<< HEAD
-use bridge_canister::memory::{memory_by_id, StableMemory, MEMO_OPERATION_MEMORY_ID};
-use bridge_canister::operation_store::{OperationStore, OperationsMemory};
-=======
 use bridge_canister::bridge::OperationContext;
 use bridge_canister::runtime::state::config::ConfigStorage;
 use bridge_canister::runtime::state::SharedConfig;
 use bridge_canister::runtime::{BridgeRuntime, RuntimeState};
 use bridge_canister::BridgeCanister;
->>>>>>> 98a3c84b
 use bridge_did::error::{BftResult, Error};
 use bridge_did::id256::Id256;
 use bridge_did::init::BridgeInitData;
@@ -93,77 +88,18 @@
         &self,
         wallet_address: H160,
         pagination: Option<Pagination>,
-<<<<<<< HEAD
-        memo: Option<String>,
-    ) -> Vec<(u32, SignedMintOrder)> {
-        get_operations_store()
-            .get_for_address(&wallet_address, pagination, memo)
-            .into_iter()
-            .filter_map(|(operation_id, status)| {
-                status
-                    .get_signed_mint_order(Some(src_token))
-                    .map(|mint_order| (operation_id.nonce(), *mint_order))
-            })
-            .collect()
-=======
+        memo: Option<String>
     ) -> Vec<(OperationId, Erc20BridgeOp)> {
         get_runtime_state()
             .borrow()
             .operations
-            .get_for_address(&wallet_address, pagination)
->>>>>>> 98a3c84b
+            .get_for_address(&wallet_address, pagination, memo)
     }
 
     /// Returns the build data of the canister
     #[query]
-<<<<<<< HEAD
-    pub fn get_mint_order(
-        &self,
-        wallet_address: H160,
-        src_token: Id256,
-        operation_id: u32,
-        pagination: Option<Pagination>,
-        memo: Option<String>,
-    ) -> Option<SignedMintOrder> {
-        self.list_mint_orders(wallet_address, src_token, pagination, memo)
-            .into_iter()
-            .find(|(nonce, _)| *nonce == operation_id)
-            .map(|(_, mint_order)| mint_order)
-    }
-
-    #[query]
-    pub fn get_operations_list(
-        &self,
-        wallet_address: H160,
-        pagination: Option<Pagination>,
-        memo: Option<String>,
-    ) -> Vec<(OperationId, OperationPayload)> {
-        get_operations_store().get_for_address(&wallet_address, pagination, memo)
-    }
-
-    /// Returns EVM address of the canister.
-    #[update]
-    pub async fn get_evm_address(&self) -> Option<H160> {
-        let signer = get_state().borrow().signer.get().clone();
-        match signer.get_address().await {
-            Ok(address) => Some(address),
-            Err(e) => {
-                log::error!("failed to get EVM address: {e}");
-                None
-            }
-        }
-    }
-
-    fn check_anonymous_principal(principal: Principal) -> BftResult<()> {
-        if principal == Principal::anonymous() {
-            return Err(Error::AnonymousPrincipal);
-        }
-
-        Ok(())
-=======
     fn get_canister_build_data(&self) -> BuildData {
         bridge_canister::build_data!()
->>>>>>> 98a3c84b
     }
 
     /// Returns candid IDL.
@@ -309,21 +245,8 @@
     get_runtime().borrow().state().clone()
 }
 
-<<<<<<< HEAD
-pub fn get_operations_store() -> OperationStore<StableMemory, OperationPayload> {
-    let mem = OperationsMemory {
-        id_counter: memory_by_id(OPERATIONS_COUNTER_MEMORY_ID),
-        incomplete_operations: memory_by_id(OPERATIONS_MEMORY_ID),
-        operations_log: memory_by_id(OPERATIONS_LOG_MEMORY_ID),
-        operations_map: memory_by_id(OPERATIONS_MAP_MEMORY_ID),
-        memo_operations_map: memory_by_id(MEMO_OPERATION_MEMORY_ID),
-    };
-
-    OperationStore::with_memory(mem, None)
-=======
 pub fn get_base_evm_state() -> SharedEvmState {
     BASE_EVM_STATE.with(|s| s.clone())
->>>>>>> 98a3c84b
 }
 
 pub fn get_base_evm_config() -> Rc<RefCell<ConfigStorage>> {
