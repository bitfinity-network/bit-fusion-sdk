--- conflicted
+++ resolved
@@ -4,8 +4,6 @@
 
 use bitcoin::absolute::LockTime;
 use bitcoin::bip32::DerivationPath;
-use bitcoin::consensus::{Decodable, Encodable};
-<<<<<<< HEAD
 use bitcoin::hashes::Hash as _;
 use bitcoin::secp256k1::ThirtyTwoByteHash;
 use bitcoin::transaction::Version;
@@ -13,14 +11,10 @@
     Address, Amount, FeeRate, Network, OutPoint, ScriptBuf, Sequence, Transaction, TxIn, TxOut,
     Txid, Witness,
 };
-=======
-use bitcoin::{Address, Transaction};
 use bridge_did::brc20_info::{Brc20Info, Brc20Tick};
 use bridge_did::event_data::BurntEventData;
->>>>>>> a1605aed
 use bridge_did::id256::Id256;
-use candid::types::{Serializer, Type};
-use candid::{CandidType, Deserialize};
+use bridge_did::operations::{Brc20WithdrawalPayload, DidTransaction, RevealUtxo};
 use did::H160;
 use ic_exports::ic_cdk::api::management_canister::bitcoin::Utxo;
 use ic_exports::ic_kit::ic;
@@ -30,15 +24,10 @@
     Brc20, CreateCommitTransaction, CreateCommitTransactionArgs, OrdError, OrdTransactionBuilder,
     RevealTransactionArgs, SignCommitTransactionArgs,
 };
-use serde::{Deserializer, Serialize};
-
-<<<<<<< HEAD
+
 use super::utxo_provider::{IcUtxoProvider, UtxoProvider};
-use crate::brc20_info::{Brc20Info, Brc20Tick};
 use crate::canister::{get_brc20_state, get_runtime_state};
 use crate::constants::FEE_RATE_UPDATE_INTERVAL;
-=======
->>>>>>> a1605aed
 use crate::interface::WithdrawError;
 use crate::key::{get_derivation_path, BtcSignerType};
 use crate::ledger::UtxoKey;
@@ -50,132 +39,56 @@
     pub reveal_utxo: RevealUtxo,
 }
 
-#[derive(Debug, Serialize, Deserialize, CandidType, Clone)]
-pub struct RevealUtxo {
-    pub txid: [u8; 32],
-    pub vout: u32,
-    pub value: u64,
-}
-
-#[derive(Debug, Clone, CandidType, Serialize, Deserialize)]
-pub struct Brc20WithdrawalPayload {
-    pub brc20_info: Brc20Info,
-    pub amount: u128,
-    pub request_ts: u64,
-    pub sender: H160,
-    pub dst_address: String,
-}
-
-impl Brc20WithdrawalPayload {
-    pub fn new(
-        burnt_event_data: BurntEventData,
-        state: &Brc20State,
-    ) -> Result<Self, WithdrawError> {
-        let BurntEventData {
-            recipient_id,
-            amount,
-            to_token,
-            sender,
-            ..
-        } = burnt_event_data;
-
-        let amount = amount.0.as_u128();
-
-        let Ok(address_string) = String::from_utf8(recipient_id.clone()) else {
-            return Err(WithdrawError::InvalidRequest(format!(
-                "Failed to decode recipient address from raw data: {recipient_id:?}"
-            )));
-        };
-
-        let Ok(address) = Address::from_str(&address_string) else {
-            return Err(WithdrawError::InvalidRequest(format!(
-                "Failed to decode recipient address from string: {address_string}"
-            )));
-        };
-
-        let Some(token_id) = Id256::from_slice(&to_token) else {
-            return Err(WithdrawError::InvalidRequest(format!(
-                "Failed to decode token id from the value {to_token:?}"
-            )));
-        };
-
-        let brc20_tick = Brc20Tick::from(token_id);
-
-        let Some(brc20_info) = state.brc20_info(&brc20_tick) else {
-            // We don't need to request the list from the indexer at this point. This operation is
-            // called only when some tokens are burned, which means they have been minted before,
-            // and that means that we already received the rune info from the indexer.
-            return Err(WithdrawError::InvalidRequest(format!(
+pub fn new_withdraw_payload(
+    burnt_event_data: BurntEventData,
+    state: &Brc20State,
+) -> Result<Brc20WithdrawalPayload, WithdrawError> {
+    let BurntEventData {
+        recipient_id,
+        amount,
+        to_token,
+        sender,
+        ..
+    } = burnt_event_data;
+
+    let amount = amount.0.as_u128();
+
+    let Ok(address_string) = String::from_utf8(recipient_id.clone()) else {
+        return Err(WithdrawError::InvalidRequest(format!(
+            "Failed to decode recipient address from raw data: {recipient_id:?}"
+        )));
+    };
+
+    let Ok(address) = Address::from_str(&address_string) else {
+        return Err(WithdrawError::InvalidRequest(format!(
+            "Failed to decode recipient address from string: {address_string}"
+        )));
+    };
+
+    let Some(token_id) = Id256::from_slice(&to_token) else {
+        return Err(WithdrawError::InvalidRequest(format!(
+            "Failed to decode token id from the value {to_token:?}"
+        )));
+    };
+
+    let brc20_tick = Brc20Tick::from(token_id);
+
+    let Some(brc20_info) = state.brc20_info(&brc20_tick) else {
+        // We don't need to request the list from the indexer at this point. This operation is
+        // called only when some tokens are burned, which means they have been minted before,
+        // and that means that we already received the rune info from the indexer.
+        return Err(WithdrawError::InvalidRequest(format!(
                 "Invalid brc20 id: {brc20_tick}. No such brc20 id in the brc20 list received from the indexer."
             )));
-        };
-
-        Ok(Self {
-            amount,
-            brc20_info,
-            request_ts: ic::time(),
-            sender,
-            dst_address: address.assume_checked().to_string(),
-        })
-    }
-}
-
-#[derive(Debug, Clone)]
-pub struct DidTransaction(pub Transaction);
-
-impl CandidType for DidTransaction {
-    fn _ty() -> Type {
-        <Vec<u8> as CandidType>::_ty()
-    }
-
-    fn idl_serialize<S>(&self, serializer: S) -> Result<(), S::Error>
-    where
-        S: Serializer,
-    {
-        use serde::ser::Error;
-        let mut bytes = vec![];
-        self.0.consensus_encode(&mut bytes).map_err(Error::custom)?;
-
-        bytes.idl_serialize(serializer)
-    }
-}
-
-impl<'de> Deserialize<'de> for DidTransaction {
-    fn deserialize<D>(deserializer: D) -> Result<Self, D::Error>
-    where
-        D: Deserializer<'de>,
-    {
-        let bytes = <Vec<u8> as Deserialize<'de>>::deserialize(deserializer)?;
-        let tx =
-            Transaction::consensus_decode(&mut &bytes[..]).map_err(serde::de::Error::custom)?;
-
-        Ok(Self(tx))
-    }
-}
-
-impl Serialize for DidTransaction {
-    fn serialize<S>(&self, serializer: S) -> Result<S::Ok, S::Error>
-    where
-        S: serde::Serializer,
-    {
-        use serde::ser::Error;
-
-        let mut bytes = vec![];
-        self.0.consensus_encode(&mut bytes).map_err(Error::custom)?;
-        serializer.serialize_bytes(&bytes)
-    }
-}
-
-impl From<Transaction> for DidTransaction {
-    fn from(value: Transaction) -> Self {
-        Self(value)
-    }
-}
-
-impl From<DidTransaction> for Transaction {
-    fn from(value: DidTransaction) -> Self {
-        value.0
-    }
+    };
+
+    Ok(Brc20WithdrawalPayload {
+        amount,
+        brc20_info,
+        request_ts: ic::time(),
+        sender,
+        dst_address: address.assume_checked().to_string(),
+    })
 }
 
 pub(crate) struct Withdrawal<UTXO: UtxoProvider> {
