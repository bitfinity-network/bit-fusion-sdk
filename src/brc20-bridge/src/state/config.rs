--- conflicted
+++ resolved
@@ -1,22 +1,7 @@
-<<<<<<< HEAD
-mod schnorr_key_id;
-
-use std::collections::HashSet;
-use std::time::Duration;
-
-use candid::{CandidType, Decode, Encode};
-use ic_exports::ic_cdk::api::management_canister::bitcoin::BitcoinNetwork;
-=======
-use bridge_did::init::Brc20BridgeConfig;
->>>>>>> a1605aed
+use bridge_did::init::brc20::Brc20BridgeConfig;
 use ic_stable_structures::stable_structures::Memory;
 use ic_stable_structures::{CellStructure, MemoryId, MemoryManager, StableCell};
 
-<<<<<<< HEAD
-pub use self::schnorr_key_id::SchnorrKeyIds;
-use super::{DEFAULT_DEPOSIT_FEE, DEFAULT_INDEXER_CONSENSUS_THRESHOLD, DEFAULT_MEMPOOL_TIMEOUT};
-=======
->>>>>>> a1605aed
 use crate::memory::CONFIG_MEMORY_ID;
 
 pub struct Brc20BridgeConfigStorage<M: Memory> {
@@ -52,115 +37,4 @@
 
         self.set(config);
     }
-<<<<<<< HEAD
-}
-
-#[derive(Debug, Clone, PartialEq, Eq, CandidType, Deserialize)]
-pub struct Brc20BridgeConfig {
-    pub network: BitcoinNetwork,
-    pub min_confirmations: u32,
-    pub indexer_urls: HashSet<String>,
-    pub deposit_fee: u64,
-    pub mempool_timeout: Duration,
-    /// Minimum quantity of indexer nodes required to reach agreement on a
-    /// request
-    pub indexer_consensus_threshold: u8,
-    /// Schnorr key ID for the management canister
-    pub schnorr_key_id: SchnorrKeyIds,
-}
-
-impl Storable for Brc20BridgeConfig {
-    const BOUND: ic_stable_structures::Bound = ic_stable_structures::Bound::Unbounded;
-
-    fn to_bytes(&self) -> std::borrow::Cow<[u8]> {
-        Encode!(self)
-            .expect("Failed to encode Brc20BridgeConfig")
-            .into()
-    }
-
-    fn from_bytes(bytes: std::borrow::Cow<[u8]>) -> Self {
-        Decode!(&bytes, Brc20BridgeConfig).expect("Failed to decode Brc20BridgeConfig")
-    }
-}
-
-impl Default for Brc20BridgeConfig {
-    fn default() -> Self {
-        Self {
-            network: BitcoinNetwork::Regtest,
-            min_confirmations: 12,
-            indexer_urls: HashSet::default(),
-            deposit_fee: DEFAULT_DEPOSIT_FEE,
-            mempool_timeout: DEFAULT_MEMPOOL_TIMEOUT,
-            indexer_consensus_threshold: DEFAULT_INDEXER_CONSENSUS_THRESHOLD,
-            schnorr_key_id: SchnorrKeyIds::TestKey1,
-        }
-    }
-}
-
-impl Brc20BridgeConfig {
-    pub fn validate(&self) -> Result<(), String> {
-        if self.indexer_urls.is_empty() {
-            return Err("Indexer url is empty".to_string());
-        }
-
-        if self
-            .indexer_urls
-            .iter()
-            .any(|url| !url.starts_with("https"))
-        {
-            return Err("Indexer url must specify https url".to_string());
-        }
-
-        Ok(())
-    }
-}
-
-#[cfg(test)]
-mod test {
-
-    use super::*;
-
-    #[test]
-    fn test_should_encode_and_decode_config() {
-        let config = Brc20BridgeConfig {
-            network: BitcoinNetwork::Mainnet,
-            min_confirmations: 12,
-            indexer_urls: vec![
-                "https://indexer1.com".to_string(),
-                "https://indexer2.com".to_string(),
-                "https://indexer3.com".to_string(),
-            ]
-            .into_iter()
-            .collect(),
-            deposit_fee: 100,
-            mempool_timeout: Duration::from_secs(60),
-            indexer_consensus_threshold: 2,
-            schnorr_key_id: SchnorrKeyIds::TestKeyLocalDevelopment,
-        };
-
-        let bytes = config.to_bytes();
-        let decoded = Brc20BridgeConfig::from_bytes(bytes.clone());
-
-        assert_eq!(config, decoded);
-    }
-
-    #[test]
-    fn test_should_encode_and_decode_config_with_empty_urls() {
-        let config = Brc20BridgeConfig {
-            network: BitcoinNetwork::Mainnet,
-            min_confirmations: 12,
-            indexer_urls: HashSet::new(),
-            deposit_fee: 100,
-            mempool_timeout: Duration::from_secs(60),
-            indexer_consensus_threshold: 2,
-            schnorr_key_id: SchnorrKeyIds::TestKeyLocalDevelopment,
-        };
-
-        let bytes = config.to_bytes();
-        let decoded = Brc20BridgeConfig::from_bytes(bytes.clone());
-
-        assert_eq!(config, decoded);
-    }
-=======
->>>>>>> a1605aed
 }