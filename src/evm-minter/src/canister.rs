use std::cell::RefCell;
use std::rc::Rc;

use candid::Principal;
use ic_canister::{generate_idl, init, post_upgrade, Canister, Idl, PreUpdate};
use ic_metrics::{Metrics, MetricsStorage};
use ic_task_scheduler::retry::{BackoffPolicy, RetryPolicy};
use ic_task_scheduler::scheduler::TaskScheduler;
use ic_task_scheduler::task::{ScheduledTask, TaskOptions};

use crate::state::{BridgeSide, Settings, State};
use crate::tasks::PersistentTask;

const EVM_INFO_INITIALIZATION_RETRIES: u32 = 5;
const EVM_INFO_INITIALIZATION_RETRY_DELAY: u32 = 2;
const EVM_INFO_INITIALIZATION_RETRY_MULTIPLIER: u32 = 2;
const EVM_EVENTS_COLLECTING_DELAY: u32 = 1;

#[derive(Canister, Clone, Debug)]
pub struct EvmMinter {
    #[id]
    id: Principal,
}

impl PreUpdate for EvmMinter {}

impl EvmMinter {
    fn set_timers(&mut self) {
        // Set the metrics updating interval
        #[cfg(target_family = "wasm")]
        {
            use std::time::Duration;

            self.update_metrics_timer(std::time::Duration::from_secs(60 * 60));

            const GLOBAL_TIMER_INTERVAL: Duration = Duration::from_secs(1);
            ic_exports::ic_cdk_timers::set_timer_interval(GLOBAL_TIMER_INTERVAL, move || {
                let state = get_state();
<<<<<<< HEAD
                //if !state.borrow().initialized() {
                //    return;
                //}
=======
                // if !state.borrow().initialized() { # Missing function
                //     return;
                // }
>>>>>>> 757aad77

                state
                    .borrow_mut()
                    .scheduler
                    .run()
                    .expect("scheduler failed to execute tasks");
            });
        }
    }

    #[init]
    pub fn init(&mut self, settings: Settings) {
        let state = get_state();
        state.borrow_mut().init(settings);

        let tasks = vec![
            // Tasks to init EVMs state
            Self::init_evm_info_task(BridgeSide::Base),
            Self::init_evm_info_task(BridgeSide::Wrapped),
            // Tasks to collect EVMs events
            Self::collect_evm_info_task(BridgeSide::Base),
            Self::collect_evm_info_task(BridgeSide::Wrapped),
        ];

        state.borrow_mut().scheduler.append_tasks(tasks);

        self.set_timers();
    }

    fn init_evm_info_task(bridge_side: BridgeSide) -> ScheduledTask<PersistentTask> {
        let init_options = TaskOptions::default()
            .with_max_retries_policy(EVM_INFO_INITIALIZATION_RETRIES)
            .with_backoff_policy(BackoffPolicy::Exponential {
                secs: EVM_INFO_INITIALIZATION_RETRY_DELAY,
                multiplier: EVM_INFO_INITIALIZATION_RETRY_MULTIPLIER,
            });
        PersistentTask::InitEvmState(bridge_side).into_scheduled(init_options)
    }

    fn collect_evm_info_task(bridge_side: BridgeSide) -> ScheduledTask<PersistentTask> {
        let options = TaskOptions::default()
            .with_retry_policy(RetryPolicy::Infinite)
            .with_backoff_policy(BackoffPolicy::Fixed {
                secs: EVM_EVENTS_COLLECTING_DELAY,
            });

        PersistentTask::CollectEvmInfo(bridge_side).into_scheduled(options)
    }

    #[post_upgrade]
    pub fn post_upgrade(&mut self) {
        self.set_timers();
    }

    pub fn idl() -> Idl {
        generate_idl!()
    }
}

impl Metrics for EvmMinter {
    fn metrics(&self) -> Rc<RefCell<MetricsStorage>> {
        use ic_storage::IcStorage;
        MetricsStorage::get()
    }
}

thread_local! {
    pub static STATE: Rc<RefCell<State>> = Rc::default();
}

pub fn get_state() -> Rc<RefCell<State>> {
    STATE.with(|state| state.clone())
}

#[cfg(test)]
mod test {}<|MERGE_RESOLUTION|>--- conflicted
+++ resolved
@@ -36,15 +36,10 @@
             const GLOBAL_TIMER_INTERVAL: Duration = Duration::from_secs(1);
             ic_exports::ic_cdk_timers::set_timer_interval(GLOBAL_TIMER_INTERVAL, move || {
                 let state = get_state();
-<<<<<<< HEAD
-                //if !state.borrow().initialized() {
-                //    return;
-                //}
-=======
+
                 // if !state.borrow().initialized() { # Missing function
                 //     return;
                 // }
->>>>>>> 757aad77
 
                 state
                     .borrow_mut()
