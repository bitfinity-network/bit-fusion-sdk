--- conflicted
+++ resolved
@@ -9,12 +9,8 @@
 
 pub type InscribeResult<T> = Result<T, InscribeError>;
 
-<<<<<<< HEAD
 #[derive(Debug, Clone, CandidType, Serialize, Deserialize)]
-=======
->>>>>>> be510c78
 /// The InscribeTransactions struct is used to return the commit and reveal transactions.
-#[derive(Debug, Clone, CandidType)]
 pub struct InscribeTransactions {
     pub commit_tx: String,
     pub reveal_tx: String,
@@ -41,7 +37,6 @@
     }
 }
 
-<<<<<<< HEAD
 impl From<ethers_core::types::SignatureError> for InscribeError {
     fn from(e: ethers_core::types::SignatureError) -> Self {
         InscribeError::SignatureError(e.to_string())
@@ -52,11 +47,12 @@
     fn from(e: jsonrpc_core::Error) -> Self {
         InscribeError::OrdError(e.to_string())
     }
-=======
+}
+
 #[derive(Debug, Clone, CandidType)]
 pub struct InscriptionFees {
     pub commit_fee: u64,
     pub reveal_fee: u64,
     pub postage: u64,
->>>>>>> be510c78
-}+}
+
