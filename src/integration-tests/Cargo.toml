--- conflicted
+++ resolved
@@ -63,11 +63,8 @@
 ic-utils = { workspace = true }
 lazy-regex = { workspace = true }
 rune_bridge = { path = "../rune-bridge" }
-<<<<<<< HEAD
-=======
 serial_test = { workspace = true }
 tempfile = { workspace = true }
->>>>>>> e0658f42
 thiserror = { workspace = true }
 tokio = { workspace = true, features = ["fs", "process"] }
 tokio-util = { workspace = true }
