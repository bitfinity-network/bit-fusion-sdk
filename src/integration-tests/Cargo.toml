[package]
name = "integration-tests"
version.workspace = true
edition.workspace = true

# See more keys and their definitions at https://doc.rust-lang.org/cargo/reference/manifest.html

[dependencies]
alloy-sol-types = { workspace = true, features = ["json"] }
async-trait = { workspace = true }
bitcoin = { workspace = true, optional = true, features = ["rand-std"] }
<<<<<<< HEAD
bridge-did = { path = "../bridge-did" }
=======
bridge-utils = { path = "../bridge-utils"}
>>>>>>> ea59d92b
candid = { workspace = true }
did = { workspace = true }
eth-signer = { workspace = true }
ethereum-json-rpc-client = { workspace = true, features = [
    "reqwest",
    "pocket-ic-tests-client",
] }
ethereum-types = { workspace = true }
ethers-core = { workspace = true }
evm-canister-client = { workspace = true }
hex = { workspace = true }
ic-btc-interface = { workspace = true }
ic-canister = { workspace = true }
ic-canister-client = { workspace = true, features = [
    "pocket-ic-client",
    "ic-agent-client",
] }
ic-exports = { workspace = true, features = ["icrc", "ledger"] }
icrc-client = { workspace = true }
ic-log = { workspace = true }
ic-stable-structures = { workspace = true }
icrc2-minter = { path = "../icrc2-minter" }
jsonrpc-core = { workspace = true }
minter-client = { workspace = true }
<<<<<<< HEAD
minter-contract-utils = { path = "../minter-contract-utils", features = [
    "test-contracts",
] }
=======
minter-did = { workspace = true }
>>>>>>> ea59d92b
once_cell = { workspace = true }
rand = { workspace = true }
serde = { workspace = true }
serde_json = { workspace = true }
serde_bytes = { workspace = true }


# state machine tests deps
ic-config = { workspace = true, optional = true }
ic-base-types = { workspace = true, optional = true }
ic-bitcoin-canister-mock = { workspace = true, optional = true }
ic-canisters-http-types = { workspace = true, optional = true }
ic-ckbtc-kyt = { workspace = true, optional = true }
ic-ckbtc-minter = { workspace = true, optional = true }
ic-icrc1-ledger = { workspace = true, optional = true }
ic-management-canister-types = { workspace = true, optional = true }
ic-state-machine-tests = { workspace = true, optional = true }

[dev-dependencies]
anyhow = { workspace = true }
btc-bridge = { path = "../btc-bridge" }
ethereum-json-rpc-client = { workspace = true, features = [
    "reqwest",
    "pocket-ic-tests-client",
] }
futures = { workspace = true, features = ["executor"] }
ic-test-utils = { workspace = true }
ic-agent = { workspace = true }
ic-utils = { workspace = true }
ic-metrics = { workspace = true }
thiserror = { workspace = true }
tokio = { workspace = true, features = ["fs", "process"] }
erc20-minter = { path = "../erc20-minter" }
signature-verification-canister-client = { workspace = true }
rune-bridge = { path = "../rune-bridge" }

# IC deps
[features]
pocket_ic_integration_test = []
state_machine_tests = [
    "bitcoin",
    "ic-config",
    "ic-base-types",
    "ic-bitcoin-canister-mock",
    "ic-canisters-http-types",
    "ic-ckbtc-minter",
    "ic-ckbtc-kyt",
    "ic-icrc1-ledger",
    "ic-management-canister-types",
    "ic-state-machine-tests",
]
dfx_tests = []<|MERGE_RESOLUTION|>--- conflicted
+++ resolved
@@ -9,11 +9,8 @@
 alloy-sol-types = { workspace = true, features = ["json"] }
 async-trait = { workspace = true }
 bitcoin = { workspace = true, optional = true, features = ["rand-std"] }
-<<<<<<< HEAD
+bridge-utils = { path = "../bridge-utils"}
 bridge-did = { path = "../bridge-did" }
-=======
-bridge-utils = { path = "../bridge-utils"}
->>>>>>> ea59d92b
 candid = { workspace = true }
 did = { workspace = true }
 eth-signer = { workspace = true }
@@ -38,13 +35,6 @@
 icrc2-minter = { path = "../icrc2-minter" }
 jsonrpc-core = { workspace = true }
 minter-client = { workspace = true }
-<<<<<<< HEAD
-minter-contract-utils = { path = "../minter-contract-utils", features = [
-    "test-contracts",
-] }
-=======
-minter-did = { workspace = true }
->>>>>>> ea59d92b
 once_cell = { workspace = true }
 rand = { workspace = true }
 serde = { workspace = true }
