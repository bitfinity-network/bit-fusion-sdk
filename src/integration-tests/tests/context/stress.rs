#![allow(async_fn_in_trait)]

#[cfg(feature = "dfx_tests")]
pub mod brc20;
pub mod erc20;
pub mod icrc;

use std::sync::atomic::{AtomicBool, AtomicU64, Ordering};
use std::time::{Duration, Instant};

use alloy_sol_types::SolCall;
use bridge_did::id256::Id256;
use bridge_did::operation_log::Memo;
use bridge_utils::BTFBridge;
use did::{H160, U256};
use eth_signer::{Signer, Wallet};
use ethers_core::k256::ecdsa::SigningKey;
use futures::future;
use ic_exports::ic_cdk::println;

use crate::context::TestContext;
use crate::utils::error::Result;

pub struct StressTestConfig {
    pub users_number: usize,
    pub user_deposits_per_token: usize,
    pub operation_timeout: Duration,
    pub init_user_balance: U256,
    pub operation_amount: U256,
    pub wait_per_iteration: Duration,
    pub charge_fee: bool,
}

pub trait BaseTokens {
    type TokenId: Clone + Send + Sync;
    type UserId: Clone + Send + Sync;

    fn ctx(&self) -> &(impl TestContext + Send + Sync);
    fn ids(&self) -> &[Self::TokenId];

    /// Returns the bridged user id as bytes
    fn user_id(&self, user_id: Self::UserId) -> Vec<u8>;
    fn token_id256(&self, token_id: Self::TokenId) -> Id256;

    async fn bridge_canister_evm_address(&self) -> Result<H160>;

    async fn new_user(&self, wrapped_wallet: &OwnedWallet) -> Result<Self::UserId>;
    async fn mint(&self, token_idx: usize, to: &Self::UserId, amount: U256) -> Result<()>;
    async fn balance_of(&self, token_idx: usize, user: &Self::UserId) -> Result<U256>;

    async fn deposit(
        &self,
        to_user: &User<Self::UserId>,
        info: &BurnInfo<Self::UserId>,
    ) -> Result<U256>;

    async fn new_user_with_balance(
        &self,
        wrapped_wallet: &OwnedWallet,
        token_idx: usize,
        balance: U256,
    ) -> Result<Self::UserId> {
        let user = self.new_user(wrapped_wallet).await?;
        self.mint(token_idx, &user, balance).await?;
        Ok(user)
    }

<<<<<<< HEAD
    /// A hook that is called before the withdraw operation is executed.
    ///
    /// Implementation is optional.
    ///
    /// Some protocols require it to fund the withdraw operation, such as brc20 bridge.
    async fn before_withdraw(
        &self,
        _token_idx: usize,
        _user_id: Self::UserId,
        _user_wallet: &OwnedWallet,
        _amount: U256,
    ) -> Result<()> {
        Ok(())
    }

    async fn set_bft_bridge_contract_address(&self, bft_bridge: &H160) -> Result<()>;
=======
    async fn set_btf_bridge_contract_address(&self, btf_bridge: &H160) -> Result<()>;
>>>>>>> b2e96429

    async fn create_wrapped_token(
        &self,
        admin_wallet: &OwnedWallet,
        bft_bridge: &H160,
        token_id: Id256,
    ) -> Result<H160>;

    async fn is_operation_complete(&self, address: H160, memo: Memo) -> Result<bool>;
}

pub struct BurnInfo<UserId> {
    pub bridge: H160,
    pub base_token_idx: usize,
    pub wrapped_token: H160,
    pub from: UserId,
    pub amount: U256,
    pub memo: Memo,
}

pub type OwnedWallet = Wallet<'static, SigningKey>;

pub struct User<BaseId> {
    pub wallet: OwnedWallet,
    pub base_id: BaseId,
    pub nonce: AtomicU64,
}

impl<B> User<B> {
    pub fn next_nonce(&self) -> u64 {
        self.nonce.fetch_add(1, Ordering::Relaxed)
    }

    pub fn address(&self) -> H160 {
        self.wallet.address().into()
    }
}

pub struct StressTestState<'a, B: BaseTokens> {
    base_tokens: &'a B,
    users: Vec<User<B::UserId>>,
    wrapped_tokens: Vec<H160>,
    btf_bridge: H160,
    config: StressTestConfig,
    memo_counter: AtomicU64,
}

impl<'a, B: BaseTokens> StressTestState<'a, B> {
    pub async fn run(base_tokens: &'a B, config: StressTestConfig) -> Result<StressTestStats> {
        let admin_wallet = base_tokens.ctx().new_wallet(u64::MAX as _).await?;

        let wrapped_token_deployer = base_tokens
            .ctx()
            .initialize_wrapped_token_deployer_contract(&admin_wallet)
            .await
            .unwrap();

        let expected_fee_charge_address =
            ethers_core::utils::get_contract_address(admin_wallet.address(), 3);

        println!("Initializing Btfbridge contract");
        let bridge_canister_address = base_tokens.bridge_canister_evm_address().await?;

        base_tokens
            .ctx()
            .evm_client(base_tokens.ctx().admin_name())
            .admin_mint_native_tokens(bridge_canister_address.clone(), u64::MAX.into())
            .await
            .unwrap()
            .unwrap();
        base_tokens
            .ctx()
            .advance_by_times(Duration::from_secs(1), 2)
            .await;

<<<<<<< HEAD
        let (bft_bridge, fee_charge_address) = match config.charge_fee {
            true => {
                let bft_bridge = base_tokens
                    .ctx()
                    .initialize_bft_bridge_with_minter(
                        &admin_wallet,
                        bridge_canister_address,
                        Some(expected_fee_charge_address.into()),
                        wrapped_token_deployer,
                        true,
                    )
                    .await?;

                println!("Initializing fee charge contract");
                let fee_charge_address = base_tokens
                    .ctx()
                    .initialize_fee_charge_contract(&admin_wallet, &[bft_bridge.clone()])
                    .await
                    .unwrap();
                assert_eq!(expected_fee_charge_address, fee_charge_address.0);

                base_tokens
                    .set_bft_bridge_contract_address(&bft_bridge)
                    .await?;

                (bft_bridge, Some(fee_charge_address))
            }
            false => {
                let bft_bridge = base_tokens
                    .ctx()
                    .initialize_bft_bridge_with_minter(
                        &admin_wallet,
                        bridge_canister_address,
                        None,
                        wrapped_token_deployer,
                        true,
                    )
                    .await?;

                base_tokens
                    .set_bft_bridge_contract_address(&bft_bridge)
                    .await?;

                (bft_bridge, None)
            }
        };
=======
        let btf_bridge = base_tokens
            .ctx()
            .initialize_btf_bridge_with_minter(
                &admin_wallet,
                bridge_canister_address,
                Some(expected_fee_charge_address.into()),
                wrapped_token_deployer,
                true,
            )
            .await?;

        println!("Initializing fee charge contract");
        let fee_charge_address = base_tokens
            .ctx()
            .initialize_fee_charge_contract(&admin_wallet, &[btf_bridge.clone()])
            .await
            .unwrap();
        assert_eq!(expected_fee_charge_address, fee_charge_address.0);

        base_tokens
            .set_btf_bridge_contract_address(&btf_bridge)
            .await?;
>>>>>>> b2e96429

        println!("Creating wrapped tokens");
        let mut wrapped_tokens = Vec::with_capacity(base_tokens.ids().len());
        for base_id in base_tokens.ids() {
            let token_id256 = base_tokens.token_id256(base_id.clone());
            let wrapped_address = base_tokens
<<<<<<< HEAD
                .create_wrapped_token(&admin_wallet, &bft_bridge, token_id256)
=======
                .ctx()
                .create_wrapped_token(&admin_wallet, &btf_bridge, token_id256)
>>>>>>> b2e96429
                .await?;
            wrapped_tokens.push(wrapped_address);
        }

        // Create users and give them balance on each base token.
        println!("Initializing base token users with their balances");
        let mut users = Vec::with_capacity(config.users_number);
        for _ in 0..config.users_number {
            // Create a wallet for the user.
            let wallet = base_tokens.ctx().new_wallet(u64::MAX as _).await?;
            let user_id = base_tokens.new_user(&wallet).await?;

            for token_idx in 0..base_tokens.ids().len() {
                // Create a user with base token balance.
                base_tokens
                    .mint(token_idx, &user_id, config.init_user_balance.clone())
                    .await?;
            }

            // Deposit native token to charge fee.
            let evm_client = base_tokens.ctx().evm_client(base_tokens.ctx().admin_name());

            if let Some(fee_charge_address) = fee_charge_address.as_ref() {
                // TODO: must be changed, because ID256 shouldn't be used for this purpose!!!
                // TODO: see <https://infinityswap.atlassian.net/browse/EPROD-1062>
                let user_id = base_tokens.user_id(user_id.clone());
                let user_id_32: [u8; 32] = user_id.try_into().unwrap();
                let user_id256 = Id256(user_id_32);
                base_tokens
                    .ctx()
                    .native_token_deposit(
                        &evm_client,
                        fee_charge_address.clone(),
                        &wallet,
                        &[user_id256],
                        10_u128.pow(15),
                    )
                    .await?;
            } else {
                evm_client
                    .admin_mint_native_tokens(wallet.address().into(), u64::MAX.into())
                    .await
                    .unwrap()
                    .unwrap();
            }

            let user = User {
                wallet,
                base_id: user_id.clone(),
                nonce: AtomicU64::new(if fee_charge_address.is_some() { 1 } else { 0 }),
            };

            users.push(user);
        }

        let state = Self {
            base_tokens,
            wrapped_tokens,
            users,
            btf_bridge,
            config,
            memo_counter: Default::default(),
        };

        state.run_operations().await
    }

    fn next_memo(&self) -> [u8; 32] {
        let mut memo = [0u8; 32];
        let memo_value = self.memo_counter.fetch_add(1, Ordering::Relaxed);
        let memo_bytes = memo_value.to_be_bytes();
        memo[0..memo_bytes.len()].copy_from_slice(&memo_bytes);
        memo
    }

    async fn run_operations(self) -> Result<StressTestStats> {
        println!("Starting deposit/withdraw operations");
        let init_bridge_canister_native_balance = self
            .base_tokens
            .ctx()
            .evm_client(self.base_tokens.ctx().admin_name())
            .eth_get_balance(
                self.base_tokens.bridge_canister_evm_address().await?,
                did::BlockNumber::Latest,
            )
            .await??;

        // Prepare deposits and withdrawals
        let mut roundtrip_futures = Vec::new();
        for token_idx in 0..self.wrapped_tokens.len() {
            for user_idx in 0..self.users.len() {
                let roundtrip = Box::pin(self.run_roundtrips(
                    token_idx,
                    user_idx,
                    self.config.user_deposits_per_token,
                ));
                roundtrip_futures.push(roundtrip);
            }
        }

        let roundtrips_finished = AtomicBool::default();
        let time_progression_future = async {
            while !roundtrips_finished.load(Ordering::Relaxed) {
                self.base_tokens
                    .ctx()
                    .advance_time(Duration::from_millis(200))
                    .await;
            }
        };

        // Run all roundtrips concurrently.
        let roundtrips_future = async {
            let roundtrips_result = future::join_all(roundtrip_futures).await;
            roundtrips_finished.store(true, Ordering::Relaxed);
            roundtrips_result
        };

        let (roundtrips_info, _) = tokio::join!(roundtrips_future, time_progression_future);

        let finish_bridge_canister_native_balance = self
            .base_tokens
            .ctx()
            .evm_client(self.base_tokens.ctx().admin_name())
            .eth_get_balance(
                self.base_tokens.bridge_canister_evm_address().await?,
                did::BlockNumber::Latest,
            )
            .await??;

        let successful_roundtrips = roundtrips_info.iter().sum();
        let expected_roundtrips = self.config.users_number
            * self.config.user_deposits_per_token
            * self.base_tokens.ids().len();
        let failed_roundtrips = expected_roundtrips - successful_roundtrips;

        Ok(StressTestStats {
            successful_roundtrips,
            failed_roundtrips,
            init_bridge_canister_native_balance,
            finish_bridge_canister_native_balance,
        })
    }

    async fn run_roundtrips(&self, token_idx: usize, user_idx: usize, repeat: usize) -> usize {
        let mut successes = 0;
        for _ in 0..repeat {
            let success = self.run_roundtrip(token_idx, user_idx).await;
            if success {
                successes += 1;
            }
        }
        successes
    }

    async fn run_roundtrip(&self, token_idx: usize, user_idx: usize) -> bool {
        let deposit_memo = match self.token_deposit(token_idx, user_idx).await {
            Ok(memo) => memo,
            Err(e) => {
                println!("failed to deposit tokens: {e}");
                return false;
            }
        };

        println!("waiting for user {user_idx} deposit in token {token_idx}");
        let user_address = self.users[user_idx].address();
        if !self
            .wait_operation_complete(user_address, deposit_memo)
            .await
        {
            println!("deposit of user {user_idx} for token {token_idx} timeout");
            return false;
        }

        println!("starting withdrawal for user {user_idx} in token {token_idx}");
        let withdraw_amount = self.config.operation_amount.0 / U256::from(2u64).0;
        let withdraw_memo = match self
            .withdraw(token_idx, user_idx, withdraw_amount.into())
            .await
        {
            Ok(memo) => memo,
            Err(e) => {
                println!("failed to withdraw tokens: {e}");
                return false;
            }
        };

        println!("waiting for user {user_idx} withdraw from token {token_idx}");
        let user_address = self.users[user_idx].address();
        if !self
            .wait_operation_complete(user_address, withdraw_memo)
            .await
        {
            println!("withdraw of user {user_idx} for token {token_idx} timeout");
            return false;
        }

        true
    }

    async fn wait_operation_complete(&self, address: H160, memo: Memo) -> bool {
        let start = Instant::now();
        while start.elapsed() < self.config.operation_timeout {
            tokio::time::sleep(self.config.wait_per_iteration).await;

            let complete = match self
                .base_tokens
                .is_operation_complete(address.clone(), memo)
                .await
            {
                Ok(c) => c,
                Err(e) => {
                    println!(
                        "failed to check operation completeness: {e}; elapsed: {}s/{}s",
                        start.elapsed().as_secs(),
                        self.config.operation_timeout.as_secs()
                    );
                    false
                }
            };
            if complete {
                return true;
            }
        }

        false
    }

    async fn token_deposit(&self, token_idx: usize, user_idx: usize) -> Result<Memo> {
        println!("Trying to deposit token#{token_idx} for user#{user_idx}");
        let user = &self.users[user_idx];
        let memo = self.next_memo();
        let burn_info = BurnInfo {
            bridge: self.btf_bridge.clone(),
            base_token_idx: token_idx,
            wrapped_token: self.wrapped_tokens[token_idx].clone(),
            from: user.base_id.clone(),
            amount: self.config.operation_amount.clone(),
            memo,
        };
        self.base_tokens.deposit(user, &burn_info).await?;

        Ok(memo)
    }

    async fn withdraw(&self, token_idx: usize, user_idx: usize, amount: U256) -> Result<Memo> {
        let token_id = self.base_tokens.ids()[token_idx].clone();
        let base_token_id: Id256 = self.base_tokens.token_id256(token_id);

        let user_id = self
            .base_tokens
            .user_id(self.users[user_idx].base_id.clone());

        self.base_tokens
            .before_withdraw(
                token_idx,
                self.users[user_idx].base_id.clone().clone(),
                &self.users[user_idx].wallet,
                amount.clone(),
            )
            .await?;

        let memo = self.next_memo();
        let input = BTFBridge::burnCall {
            amount: amount.into(),
            fromERC20: self.wrapped_tokens[token_idx].clone().into(),
            toTokenID: alloy_sol_types::private::FixedBytes::from_slice(&base_token_id.0),
            recipientID: user_id.into(),
            memo: memo.into(),
        }
        .abi_encode();

        let nonce = self.users[user_idx].next_nonce();
        self.base_tokens
            .ctx()
            .call_contract_without_waiting(
                &self.users[user_idx].wallet,
                &self.btf_bridge,
                input,
                0,
                Some(nonce),
            )
            .await?;

        Ok(memo)
    }
}

#[derive(Debug)]
pub struct StressTestStats {
    pub successful_roundtrips: usize,
    pub failed_roundtrips: usize,
    pub init_bridge_canister_native_balance: U256,
    pub finish_bridge_canister_native_balance: U256,
}<|MERGE_RESOLUTION|>--- conflicted
+++ resolved
@@ -65,7 +65,6 @@
         Ok(user)
     }
 
-<<<<<<< HEAD
     /// A hook that is called before the withdraw operation is executed.
     ///
     /// Implementation is optional.
@@ -81,15 +80,12 @@
         Ok(())
     }
 
-    async fn set_bft_bridge_contract_address(&self, bft_bridge: &H160) -> Result<()>;
-=======
     async fn set_btf_bridge_contract_address(&self, btf_bridge: &H160) -> Result<()>;
->>>>>>> b2e96429
 
     async fn create_wrapped_token(
         &self,
         admin_wallet: &OwnedWallet,
-        bft_bridge: &H160,
+        btf_bridge: &H160,
         token_id: Id256,
     ) -> Result<H160>;
 
@@ -160,12 +156,11 @@
             .advance_by_times(Duration::from_secs(1), 2)
             .await;
 
-<<<<<<< HEAD
-        let (bft_bridge, fee_charge_address) = match config.charge_fee {
+        let (btf_bridge, fee_charge_address) = match config.charge_fee {
             true => {
-                let bft_bridge = base_tokens
+                let btf_bridge = base_tokens
                     .ctx()
-                    .initialize_bft_bridge_with_minter(
+                    .initialize_btf_bridge_with_minter(
                         &admin_wallet,
                         bridge_canister_address,
                         Some(expected_fee_charge_address.into()),
@@ -177,21 +172,21 @@
                 println!("Initializing fee charge contract");
                 let fee_charge_address = base_tokens
                     .ctx()
-                    .initialize_fee_charge_contract(&admin_wallet, &[bft_bridge.clone()])
+                    .initialize_fee_charge_contract(&admin_wallet, &[btf_bridge.clone()])
                     .await
                     .unwrap();
                 assert_eq!(expected_fee_charge_address, fee_charge_address.0);
 
                 base_tokens
-                    .set_bft_bridge_contract_address(&bft_bridge)
+                    .set_btf_bridge_contract_address(&btf_bridge)
                     .await?;
 
-                (bft_bridge, Some(fee_charge_address))
+                (btf_bridge, Some(fee_charge_address))
             }
             false => {
-                let bft_bridge = base_tokens
+                let btf_bridge = base_tokens
                     .ctx()
-                    .initialize_bft_bridge_with_minter(
+                    .initialize_btf_bridge_with_minter(
                         &admin_wallet,
                         bridge_canister_address,
                         None,
@@ -201,48 +196,19 @@
                     .await?;
 
                 base_tokens
-                    .set_bft_bridge_contract_address(&bft_bridge)
+                    .set_btf_bridge_contract_address(&btf_bridge)
                     .await?;
 
-                (bft_bridge, None)
-            }
-        };
-=======
-        let btf_bridge = base_tokens
-            .ctx()
-            .initialize_btf_bridge_with_minter(
-                &admin_wallet,
-                bridge_canister_address,
-                Some(expected_fee_charge_address.into()),
-                wrapped_token_deployer,
-                true,
-            )
-            .await?;
-
-        println!("Initializing fee charge contract");
-        let fee_charge_address = base_tokens
-            .ctx()
-            .initialize_fee_charge_contract(&admin_wallet, &[btf_bridge.clone()])
-            .await
-            .unwrap();
-        assert_eq!(expected_fee_charge_address, fee_charge_address.0);
-
-        base_tokens
-            .set_btf_bridge_contract_address(&btf_bridge)
-            .await?;
->>>>>>> b2e96429
+                (btf_bridge, None)
+            }
+        };
 
         println!("Creating wrapped tokens");
         let mut wrapped_tokens = Vec::with_capacity(base_tokens.ids().len());
         for base_id in base_tokens.ids() {
             let token_id256 = base_tokens.token_id256(base_id.clone());
             let wrapped_address = base_tokens
-<<<<<<< HEAD
-                .create_wrapped_token(&admin_wallet, &bft_bridge, token_id256)
-=======
-                .ctx()
                 .create_wrapped_token(&admin_wallet, &btf_bridge, token_id256)
->>>>>>> b2e96429
                 .await?;
             wrapped_tokens.push(wrapped_address);
         }
