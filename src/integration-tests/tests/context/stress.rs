#![allow(async_fn_in_trait)]

#[cfg(feature = "dfx_tests")]
pub mod brc20;
pub mod erc20;
pub mod icrc;

use std::sync::atomic::{AtomicBool, AtomicU64, Ordering};
use std::time::{Duration, Instant};

use alloy_sol_types::SolCall;
use bridge_did::id256::Id256;
use bridge_did::operation_log::Memo;
use bridge_utils::BTFBridge;
use did::{H160, U256};
use eth_signer::{Signer, Wallet};
use ethers_core::k256::ecdsa::SigningKey;
use futures::future;
use ic_exports::ic_cdk::println;

use crate::context::TestContext;
use crate::utils::error::Result;

pub struct StressTestConfig {
    pub users_number: usize,
    pub user_deposits_per_token: usize,
    pub operation_timeout: Duration,
    pub init_user_balance: U256,
    pub operation_amount: U256,
    pub wait_per_iteration: Duration,
    pub charge_fee: bool,
}

pub trait BaseTokens {
    type TokenId: Clone + Send + Sync;
    type UserId: Clone + Send + Sync;

    fn ctx(&self) -> &(impl TestContext + Send + Sync);
    fn ids(&self) -> &[Self::TokenId];

    /// Returns the bridged user id as bytes
    fn user_id(&self, user_id: Self::UserId) -> Vec<u8>;
    fn token_id256(&self, token_id: Self::TokenId) -> Id256;

    async fn bridge_canister_evm_address(&self) -> Result<H160>;

    async fn new_user(&self, wrapped_wallet: &OwnedWallet) -> Result<Self::UserId>;
    async fn mint(&self, token_idx: usize, to: &Self::UserId, amount: U256) -> Result<()>;
    async fn balance_of(&self, token_idx: usize, user: &Self::UserId) -> Result<U256>;

    async fn deposit(
        &self,
        to_user: &User<Self::UserId>,
        info: &BurnInfo<Self::UserId>,
    ) -> Result<U256>;

    async fn new_user_with_balance(
        &self,
        wrapped_wallet: &OwnedWallet,
        token_idx: usize,
        balance: U256,
    ) -> Result<Self::UserId> {
        let user = self.new_user(wrapped_wallet).await?;
        self.mint(token_idx, &user, balance).await?;
        Ok(user)
    }

    /// A hook that is called before the withdraw operation is executed.
    ///
    /// Implementation is optional.
    ///
    /// Some protocols require it to fund the withdraw operation, such as brc20 bridge.
    async fn before_withdraw(
        &self,
        _token_idx: usize,
        _user_id: Self::UserId,
        _user_wallet: &OwnedWallet,
        _amount: U256,
    ) -> Result<()> {
        Ok(())
    }

    async fn set_btf_bridge_contract_address(&self, btf_bridge: &H160) -> Result<()>;

    async fn create_wrapped_token(
        &self,
        admin_wallet: &OwnedWallet,
        btf_bridge: &H160,
        token_id: Id256,
    ) -> Result<H160>;

    async fn is_operation_complete(&self, address: H160, memo: Memo) -> Result<bool>;
}

pub struct BurnInfo<UserId> {
    pub bridge: H160,
    pub base_token_idx: usize,
    pub wrapped_token: H160,
    pub from: UserId,
    pub amount: U256,
    pub memo: Memo,
}

pub type OwnedWallet = Wallet<'static, SigningKey>;

pub struct User<BaseId> {
    pub wallet: OwnedWallet,
    pub base_id: BaseId,
    pub nonce: AtomicU64,
}

impl<B> User<B> {
    pub fn next_nonce(&self) -> u64 {
        self.nonce.fetch_add(1, Ordering::Relaxed)
    }

    pub fn address(&self) -> H160 {
        self.wallet.address().into()
    }
}

pub struct StressTestState<'a, B: BaseTokens> {
    base_tokens: &'a B,
    users: Vec<User<B::UserId>>,
    wrapped_tokens: Vec<H160>,
    btf_bridge: H160,
    config: StressTestConfig,
    memo_counter: AtomicU64,
}

impl<'a, B: BaseTokens> StressTestState<'a, B> {
    pub async fn run(base_tokens: &'a B, config: StressTestConfig) -> Result<StressTestStats> {
        let admin_wallet = base_tokens.ctx().new_wallet(u64::MAX as _).await?;

        let wrapped_token_deployer = base_tokens
            .ctx()
            .initialize_wrapped_token_deployer_contract(&admin_wallet)
            .await
            .unwrap();

        let expected_fee_charge_address =
            ethers_core::utils::get_contract_address(admin_wallet.address(), 3);

        println!("Initializing Btfbridge contract");
        let bridge_canister_address = base_tokens.bridge_canister_evm_address().await?;

        base_tokens
            .ctx()
            .evm_client(base_tokens.ctx().admin_name())
            .admin_mint_native_tokens(bridge_canister_address.clone(), u64::MAX.into())
            .await
            .unwrap()
            .unwrap();
        base_tokens
            .ctx()
            .advance_by_times(Duration::from_secs(1), 2)
            .await;

        let (btf_bridge, fee_charge_address) = match config.charge_fee {
            true => {
                let btf_bridge = base_tokens
                    .ctx()
                    .initialize_btf_bridge_with_minter(
                        &admin_wallet,
                        bridge_canister_address,
                        Some(expected_fee_charge_address.into()),
                        wrapped_token_deployer,
                        true,
                    )
                    .await?;

                println!("Initializing fee charge contract");
                let fee_charge_address = base_tokens
                    .ctx()
                    .initialize_fee_charge_contract(&admin_wallet, &[btf_bridge.clone()])
                    .await
                    .unwrap();
                assert_eq!(expected_fee_charge_address, fee_charge_address.0);

                base_tokens
                    .set_btf_bridge_contract_address(&btf_bridge)
                    .await?;

                (btf_bridge, Some(fee_charge_address))
            }
            false => {
                let btf_bridge = base_tokens
                    .ctx()
                    .initialize_btf_bridge_with_minter(
                        &admin_wallet,
                        bridge_canister_address,
                        None,
                        wrapped_token_deployer,
                        true,
                    )
                    .await?;

                base_tokens
                    .set_btf_bridge_contract_address(&btf_bridge)
                    .await?;

                (btf_bridge, None)
            }
        };

        println!("Creating wrapped tokens");
        let mut wrapped_tokens = Vec::with_capacity(base_tokens.ids().len());
        for base_id in base_tokens.ids() {
            let token_id256 = base_tokens.token_id256(base_id.clone());
            let wrapped_address = base_tokens
                .create_wrapped_token(&admin_wallet, &btf_bridge, token_id256)
                .await?;
            wrapped_tokens.push(wrapped_address);
        }

        // Create users and give them balance on each base token.
        println!("Initializing base token users with their balances");
        let mut users = Vec::with_capacity(config.users_number);
        for _ in 0..config.users_number {
            // Create a wallet for the user.
            let wallet = base_tokens.ctx().new_wallet(u64::MAX as _).await?;
            let user_id = base_tokens.new_user(&wallet).await?;

            for token_idx in 0..base_tokens.ids().len() {
                // Create a user with base token balance.
                base_tokens
                    .mint(token_idx, &user_id, config.init_user_balance.clone())
                    .await?;
            }

            // Deposit native token to charge fee.
            let evm_client = base_tokens.ctx().evm_client(base_tokens.ctx().admin_name());
<<<<<<< HEAD

            if let Some(fee_charge_address) = fee_charge_address.as_ref() {
                // TODO: must be changed, because ID256 shouldn't be used for this purpose!!!
                // TODO: see <https://infinityswap.atlassian.net/browse/EPROD-1062>
                let user_id = base_tokens.user_id(user_id.clone());
                let user_id_32: [u8; 32] = user_id.try_into().unwrap();
                let user_id256 = Id256(user_id_32);
                base_tokens
                    .ctx()
                    .native_token_deposit(
                        &evm_client,
                        fee_charge_address.clone(),
                        &wallet,
                        &[user_id256],
                        10_u128.pow(15),
                    )
                    .await?;
            } else {
                evm_client
                    .admin_mint_native_tokens(wallet.address().into(), u64::MAX.into())
                    .await
                    .unwrap()
                    .unwrap();
            }
=======
            base_tokens
                .ctx()
                .native_token_deposit(
                    &evm_client,
                    fee_charge_address.clone(),
                    &wallet,
                    10_u128.pow(15),
                )
                .await?;
>>>>>>> 86e5bb9e

            let user = User {
                wallet,
                base_id: user_id.clone(),
                nonce: AtomicU64::new(if fee_charge_address.is_some() { 1 } else { 0 }),
            };

            users.push(user);
        }

        let state = Self {
            base_tokens,
            wrapped_tokens,
            users,
            btf_bridge,
            config,
            memo_counter: Default::default(),
        };

        state.run_operations().await
    }

    fn next_memo(&self) -> [u8; 32] {
        let mut memo = [0u8; 32];
        let memo_value = self.memo_counter.fetch_add(1, Ordering::Relaxed);
        let memo_bytes = memo_value.to_be_bytes();
        memo[0..memo_bytes.len()].copy_from_slice(&memo_bytes);
        memo
    }

    async fn run_operations(self) -> Result<StressTestStats> {
        println!("Starting deposit/withdraw operations");
        let init_bridge_canister_native_balance = self
            .base_tokens
            .ctx()
            .evm_client(self.base_tokens.ctx().admin_name())
            .eth_get_balance(
                self.base_tokens.bridge_canister_evm_address().await?,
                did::BlockNumber::Latest,
            )
            .await??;

        // Prepare deposits and withdrawals
        let mut roundtrip_futures = Vec::new();
        for token_idx in 0..self.wrapped_tokens.len() {
            for user_idx in 0..self.users.len() {
                let roundtrip = Box::pin(self.run_roundtrips(
                    token_idx,
                    user_idx,
                    self.config.user_deposits_per_token,
                ));
                roundtrip_futures.push(roundtrip);
            }
        }

        let roundtrips_finished = AtomicBool::default();
        let time_progression_future = async {
            while !roundtrips_finished.load(Ordering::Relaxed) {
                self.base_tokens
                    .ctx()
                    .advance_time(Duration::from_millis(200))
                    .await;
            }
        };

        // Run all roundtrips concurrently.
        let roundtrips_future = async {
            let roundtrips_result = future::join_all(roundtrip_futures).await;
            roundtrips_finished.store(true, Ordering::Relaxed);
            roundtrips_result
        };

        let (roundtrips_info, _) = tokio::join!(roundtrips_future, time_progression_future);

        let finish_bridge_canister_native_balance = self
            .base_tokens
            .ctx()
            .evm_client(self.base_tokens.ctx().admin_name())
            .eth_get_balance(
                self.base_tokens.bridge_canister_evm_address().await?,
                did::BlockNumber::Latest,
            )
            .await??;

        let successful_roundtrips = roundtrips_info.iter().sum();
        let expected_roundtrips = self.config.users_number
            * self.config.user_deposits_per_token
            * self.base_tokens.ids().len();
        let failed_roundtrips = expected_roundtrips - successful_roundtrips;

        Ok(StressTestStats {
            successful_roundtrips,
            failed_roundtrips,
            init_bridge_canister_native_balance,
            finish_bridge_canister_native_balance,
        })
    }

    async fn run_roundtrips(&self, token_idx: usize, user_idx: usize, repeat: usize) -> usize {
        let mut successes = 0;
        for _ in 0..repeat {
            let success = self.run_roundtrip(token_idx, user_idx).await;
            if success {
                successes += 1;
            }
        }
        successes
    }

    async fn run_roundtrip(&self, token_idx: usize, user_idx: usize) -> bool {
        let deposit_memo = match self.token_deposit(token_idx, user_idx).await {
            Ok(memo) => memo,
            Err(e) => {
                println!("failed to deposit tokens: {e}");
                return false;
            }
        };

        println!("waiting for user {user_idx} deposit in token {token_idx}");
        let user_address = self.users[user_idx].address();
        if !self
            .wait_operation_complete(user_address, deposit_memo)
            .await
        {
            println!("deposit of user {user_idx} for token {token_idx} timeout");
            return false;
        }

        println!("starting withdrawal for user {user_idx} in token {token_idx}");
        let withdraw_amount = self.config.operation_amount.0 / U256::from(2u64).0;
        let withdraw_memo = match self
            .withdraw(token_idx, user_idx, withdraw_amount.into())
            .await
        {
            Ok(memo) => memo,
            Err(e) => {
                println!("failed to withdraw tokens: {e}");
                return false;
            }
        };

        println!("waiting for user {user_idx} withdraw from token {token_idx}");
        let user_address = self.users[user_idx].address();
        if !self
            .wait_operation_complete(user_address, withdraw_memo)
            .await
        {
            println!("withdraw of user {user_idx} for token {token_idx} timeout");
            return false;
        }

        true
    }

    async fn wait_operation_complete(&self, address: H160, memo: Memo) -> bool {
        let start = Instant::now();
        while start.elapsed() < self.config.operation_timeout {
            tokio::time::sleep(self.config.wait_per_iteration).await;

            let complete = match self
                .base_tokens
                .is_operation_complete(address.clone(), memo)
                .await
            {
                Ok(c) => c,
                Err(e) => {
                    println!(
                        "failed to check operation completeness: {e}; elapsed: {}s/{}s",
                        start.elapsed().as_secs(),
                        self.config.operation_timeout.as_secs()
                    );
                    false
                }
            };
            if complete {
                return true;
            }
        }

        false
    }

    async fn token_deposit(&self, token_idx: usize, user_idx: usize) -> Result<Memo> {
        println!("Trying to deposit token#{token_idx} for user#{user_idx}");
        let user = &self.users[user_idx];
        let memo = self.next_memo();
        let burn_info = BurnInfo {
            bridge: self.btf_bridge.clone(),
            base_token_idx: token_idx,
            wrapped_token: self.wrapped_tokens[token_idx].clone(),
            from: user.base_id.clone(),
            amount: self.config.operation_amount.clone(),
            memo,
        };
        self.base_tokens.deposit(user, &burn_info).await?;

        Ok(memo)
    }

    async fn withdraw(&self, token_idx: usize, user_idx: usize, amount: U256) -> Result<Memo> {
        let token_id = self.base_tokens.ids()[token_idx].clone();
        let base_token_id: Id256 = self.base_tokens.token_id256(token_id);

        let user_id = self
            .base_tokens
            .user_id(self.users[user_idx].base_id.clone());

        self.base_tokens
            .before_withdraw(
                token_idx,
                self.users[user_idx].base_id.clone().clone(),
                &self.users[user_idx].wallet,
                amount.clone(),
            )
            .await?;

        let memo = self.next_memo();
        let input = BTFBridge::burnCall {
            amount: amount.into(),
            fromERC20: self.wrapped_tokens[token_idx].clone().into(),
            toTokenID: alloy_sol_types::private::FixedBytes::from_slice(&base_token_id.0),
            recipientID: user_id.into(),
            memo: memo.into(),
        }
        .abi_encode();

        let nonce = self.users[user_idx].next_nonce();
        self.base_tokens
            .ctx()
            .call_contract_without_waiting(
                &self.users[user_idx].wallet,
                &self.btf_bridge,
                input,
                0,
                Some(nonce),
            )
            .await?;

        Ok(memo)
    }
}

#[derive(Debug)]
pub struct StressTestStats {
    pub successful_roundtrips: usize,
    pub failed_roundtrips: usize,
    pub init_bridge_canister_native_balance: U256,
    pub finish_bridge_canister_native_balance: U256,
}<|MERGE_RESOLUTION|>--- conflicted
+++ resolved
@@ -230,21 +230,14 @@
 
             // Deposit native token to charge fee.
             let evm_client = base_tokens.ctx().evm_client(base_tokens.ctx().admin_name());
-<<<<<<< HEAD
 
             if let Some(fee_charge_address) = fee_charge_address.as_ref() {
-                // TODO: must be changed, because ID256 shouldn't be used for this purpose!!!
-                // TODO: see <https://infinityswap.atlassian.net/browse/EPROD-1062>
-                let user_id = base_tokens.user_id(user_id.clone());
-                let user_id_32: [u8; 32] = user_id.try_into().unwrap();
-                let user_id256 = Id256(user_id_32);
                 base_tokens
                     .ctx()
                     .native_token_deposit(
                         &evm_client,
                         fee_charge_address.clone(),
                         &wallet,
-                        &[user_id256],
                         10_u128.pow(15),
                     )
                     .await?;
@@ -255,17 +248,6 @@
                     .unwrap()
                     .unwrap();
             }
-=======
-            base_tokens
-                .ctx()
-                .native_token_deposit(
-                    &evm_client,
-                    fee_charge_address.clone(),
-                    &wallet,
-                    10_u128.pow(15),
-                )
-                .await?;
->>>>>>> 86e5bb9e
 
             let user = User {
                 wallet,
