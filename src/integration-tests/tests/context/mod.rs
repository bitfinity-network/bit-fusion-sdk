--- conflicted
+++ resolved
@@ -258,11 +258,8 @@
         &self,
         wallet: &Wallet<'_, SigningKey>,
         minter_canister_address: H160,
-<<<<<<< HEAD
-        is_wrapped: bool,
-=======
         fee_charge_address: Option<H160>,
->>>>>>> 95bd2856
+        is_wrapped: bool
     ) -> Result<H160> {
         let contract = BFT_BRIDGE_SMART_CONTRACT_CODE.clone();
         let input = bft_bridge_api::CONSTRUCTOR
@@ -270,11 +267,8 @@
                 contract,
                 &[
                     Token::Address(minter_canister_address.into()),
-<<<<<<< HEAD
-                    Token::Bool(is_wrapped),
-=======
                     Token::Address(fee_charge_address.unwrap_or_default().0),
->>>>>>> 95bd2856
+                                        Token::Bool(is_wrapped),
                 ],
             )
             .unwrap();
