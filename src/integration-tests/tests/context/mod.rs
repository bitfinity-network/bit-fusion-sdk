--- conflicted
+++ resolved
@@ -27,15 +27,9 @@
 use did::{Transaction, TransactionReceipt, H160, H256, U256, U64};
 use eth_signer::ic_sign::SigningKeyId;
 use eth_signer::transaction::{SigningMethod, TransactionBuilder};
-<<<<<<< HEAD
-use eth_signer::{Signer, Wallet};
-use ethers_core::k256::ecdsa::SigningKey;
-=======
 use eth_signer::LocalWallet;
-use evm_canister_client::{CanisterClient, EvmCanisterClient};
->>>>>>> 3494c3ca
+use evm_canister_client::CanisterClient;
 use evm_rpc_canister::EvmRpcCanisterInitData;
-use ic_canister_client::CanisterClient;
 use ic_exports::ic_cdk::api::management_canister::bitcoin::BitcoinNetwork;
 use ic_exports::icrc_types::icrc::generic_metadata_value::MetadataValue;
 use ic_exports::icrc_types::icrc1::account::Account;
@@ -170,12 +164,7 @@
 
         while start.elapsed() < timeout && receipt.is_none() {
             self.advance_time(tx_processing_interval).await;
-<<<<<<< HEAD
-            time_passed = Instant::now() - start;
             receipt = evm.get_transaction_receipt(hash).await?;
-=======
-            receipt = evm_client.eth_get_transaction_receipt(hash.clone()).await?;
->>>>>>> 3494c3ca
         }
         Ok(receipt)
     }
@@ -190,36 +179,15 @@
     }
 
     /// Creates a new wallet with the EVM balance on it.
-<<<<<<< HEAD
-    async fn new_wallet(&self, balance: u128) -> Result<Wallet<'static, SigningKey>> {
+    async fn new_wallet(&self, balance: u128) -> Result<LocalWallet> {
         self.new_wallet_on_evm(&self.wrapped_evm(), balance).await
-=======
-    async fn new_wallet(&self, balance: u128) -> Result<LocalWallet> {
-        let client = self.evm_client(self.admin_name());
-        self.new_wallet_on_evm(&client, balance).await
->>>>>>> 3494c3ca
     }
 
     /// Creates a new wallet with the EVM balance on it.
-    async fn new_wallet_on_evm(
-        &self,
-        evm: &Arc<EVM>,
-        balance: u128,
-<<<<<<< HEAD
-    ) -> Result<Wallet<'static, SigningKey>> {
-        let wallet = {
-            let mut rng = rand::thread_rng();
-            Wallet::new(&mut rng)
-        };
+    async fn new_wallet_on_evm(&self, evm: &Arc<EVM>, balance: u128) -> Result<LocalWallet> {
+        let wallet = LocalWallet::random();
         evm.mint_native_tokens(wallet.address().into(), balance.into())
             .await?;
-=======
-    ) -> Result<LocalWallet> {
-        let wallet = LocalWallet::random();
-        evm_client
-            .admin_mint_native_tokens(wallet.address().into(), balance.into())
-            .await??;
->>>>>>> 3494c3ca
 
         self.advance_time(Duration::from_secs(2)).await;
 
@@ -235,27 +203,16 @@
     }
 
     /// Creates contract in EVMc.
-<<<<<<< HEAD
-    async fn create_contract(
-        &self,
-        creator_wallet: &Wallet<'_, SigningKey>,
-        input: Vec<u8>,
-    ) -> Result<H160> {
+    async fn create_contract(&self, creator_wallet: &LocalWallet, input: Vec<u8>) -> Result<H160> {
         self.create_contract_on_evm(&self.wrapped_evm(), creator_wallet, input)
-=======
-    async fn create_contract(&self, creator_wallet: &LocalWallet, input: Vec<u8>) -> Result<H160> {
-        let evm_client = self.evm_client(self.admin_name());
-        self.create_contract_on_evm(&evm_client, creator_wallet, input)
->>>>>>> 3494c3ca
             .await
     }
 
     /// Creates contract on the given EVM.
     async fn create_contract_on_evm(
         &self,
-<<<<<<< HEAD
         evm: &Arc<EVM>,
-        creator_wallet: &Wallet<'_, SigningKey>,
+        creator_wallet: &LocalWallet,
         input: Vec<u8>,
     ) -> Result<H160> {
         let creator_address: H160 = creator_wallet.address().into();
@@ -264,25 +221,7 @@
         let create_contract_tx = self.signed_transaction(creator_wallet, None, nonce, 0, input);
 
         let hash = evm.send_raw_transaction(create_contract_tx).await?;
-=======
-        evm_client: &EvmCanisterClient<Self::Client>,
-        creator_wallet: &LocalWallet,
-        input: Vec<u8>,
-    ) -> Result<H160> {
-        let creator_address: H160 = creator_wallet.address().into();
-        let nonce = evm_client
-            .account_basic(creator_address.clone())
-            .await
-            .expect("failed to get nonce")
-            .nonce;
-
-        let create_contract_tx = self.signed_transaction(creator_wallet, None, nonce, 0, input);
-
-        let hash = evm_client
-            .send_raw_transaction(create_contract_tx.try_into()?)
-            .await??;
         println!("Contract creation tx hash: {hash}",);
->>>>>>> 3494c3ca
         let receipt = self
             .wait_transaction_receipt_on_evm(evm, &hash)
             .await?
@@ -290,16 +229,7 @@
                 "transaction not processed".into(),
             )))?;
 
-<<<<<<< HEAD
-        if receipt.status != Some(U64::one()) {
-=======
         if receipt.status != Some(U64::from(1u64)) {
-            let execution_result = evm_client
-                .get_tx_execution_result_by_hash(hash)
-                .await
-                .unwrap();
-            dbg!(execution_result);
->>>>>>> 3494c3ca
             println!("tx status: {:?}", receipt.status);
             dbg!(&receipt);
             dbg!(&hex::encode(receipt.output.as_ref().unwrap_or(&vec![])));
@@ -381,13 +311,8 @@
     /// Creates BTFBridge contract in EVMC and registered it in minter canister
     async fn initialize_btf_bridge_with_minter_on_evm(
         &self,
-<<<<<<< HEAD
         evm: &Arc<EVM>,
-        wallet: &Wallet<'_, SigningKey>,
-=======
-        evm_client: &EvmCanisterClient<Self::Client>,
-        wallet: &LocalWallet,
->>>>>>> 3494c3ca
+        wallet: &LocalWallet,
         minter_canister_address: H160,
         fee_charge_address: Option<H160>,
         wrapped_token_deployer: H160,
@@ -447,13 +372,8 @@
 
     async fn initialize_fee_charge_contract_on_evm(
         &self,
-<<<<<<< HEAD
         evm: &Arc<EVM>,
-        wallet: &Wallet<'_, SigningKey>,
-=======
-        evm: &EvmCanisterClient<Self::Client>,
-        wallet: &LocalWallet,
->>>>>>> 3494c3ca
+        wallet: &LocalWallet,
         minter_canister_addresses: &[H160],
     ) -> Result<H160> {
         let minter_canister_addresses = minter_canister_addresses
@@ -488,13 +408,8 @@
 
     async fn initialize_wrapped_token_deployer_contract_on_evm(
         &self,
-<<<<<<< HEAD
         evm: &Arc<EVM>,
-        wallet: &Wallet<'_, SigningKey>,
-=======
-        evm: &EvmCanisterClient<Self::Client>,
-        wallet: &LocalWallet,
->>>>>>> 3494c3ca
+        wallet: &LocalWallet,
     ) -> Result<H160> {
         let wrapped_token_deployer_input = WrappedTokenDeployer::BYTECODE.to_vec();
 
@@ -505,13 +420,8 @@
     #[allow(clippy::too_many_arguments)]
     async fn burn_erc_20_tokens_raw(
         &self,
-<<<<<<< HEAD
         evm: &Arc<EVM>,
-        wallet: &Wallet<'_, SigningKey>,
-=======
-        evm_client: &EvmCanisterClient<Self::Client>,
-        wallet: &LocalWallet,
->>>>>>> 3494c3ca
+        wallet: &LocalWallet,
         from_token: &H160,
         to_token_id: &[u8],
         recipient: Vec<u8>,
@@ -577,13 +487,8 @@
     #[allow(clippy::too_many_arguments)]
     async fn burn_wrapped_erc_20_tokens(
         &self,
-<<<<<<< HEAD
         evm: &Arc<EVM>,
-        wallet: &Wallet<'_, SigningKey>,
-=======
-        evm_client: &EvmCanisterClient<Self::Client>,
-        wallet: &LocalWallet,
->>>>>>> 3494c3ca
+        wallet: &LocalWallet,
         from_token: &H160,
         to_token_id: &[u8],
         recipient: Id256,
@@ -607,13 +512,8 @@
     #[allow(clippy::too_many_arguments)]
     async fn burn_base_erc_20_tokens(
         &self,
-<<<<<<< HEAD
         evm: &Arc<EVM>,
-        wallet: &Wallet<'_, SigningKey>,
-=======
-        evm_client: &EvmCanisterClient<Self::Client>,
-        wallet: &LocalWallet,
->>>>>>> 3494c3ca
+        wallet: &LocalWallet,
         from_token: &H160,
         to_token_id: &[u8],
         recipient: Id256,
@@ -734,13 +634,8 @@
     /// Calls contract in the evm_client.
     async fn call_contract_on_evm(
         &self,
-<<<<<<< HEAD
         evm: &Arc<EVM>,
-        wallet: &Wallet<'_, SigningKey>,
-=======
-        evm_client: &EvmCanisterClient<Self::Client>,
-        wallet: &LocalWallet,
->>>>>>> 3494c3ca
+        wallet: &LocalWallet,
         contract: &H160,
         input: Vec<u8>,
         amount: u128,
@@ -750,13 +645,7 @@
 
         let call_tx = self.signed_transaction(wallet, Some(contract.clone()), nonce, amount, input);
 
-<<<<<<< HEAD
         let hash = evm.send_raw_transaction(call_tx).await?;
-=======
-        let hash = evm_client
-            .send_raw_transaction(call_tx.try_into()?)
-            .await??;
->>>>>>> 3494c3ca
         let receipt = self
             .wait_transaction_receipt_on_evm(evm, &hash)
             .await?
@@ -796,13 +685,8 @@
     /// Calls contract in the evm_client without waiting for it's receipt.
     async fn call_contract_without_waiting_on_evm(
         &self,
-<<<<<<< HEAD
         evm: &Arc<EVM>,
-        wallet: &Wallet<'_, SigningKey>,
-=======
-        evm_client: &EvmCanisterClient<Self::Client>,
-        wallet: &LocalWallet,
->>>>>>> 3494c3ca
+        wallet: &LocalWallet,
         contract: &H160,
         input: Vec<u8>,
         amount: u128,
@@ -817,13 +701,7 @@
         println!("sending tx from wallet {from} with nonce {nonce}");
         let call_tx = self.signed_transaction(wallet, Some(contract.clone()), nonce, amount, input);
 
-<<<<<<< HEAD
         let hash = evm.send_raw_transaction(call_tx).await?;
-=======
-        let hash = evm_client
-            .send_raw_transaction(call_tx.try_into()?)
-            .await??;
->>>>>>> 3494c3ca
 
         Ok(hash)
     }
@@ -861,13 +739,8 @@
     /// Deploys TestWTM token of the given EVM.
     async fn deploy_test_wtm_token_on_evm(
         &self,
-<<<<<<< HEAD
         evm: &Arc<EVM>,
-        wallet: &Wallet<'_, SigningKey>,
-=======
-        evm_client: &EvmCanisterClient<Self::Client>,
-        wallet: &LocalWallet,
->>>>>>> 3494c3ca
+        wallet: &LocalWallet,
         init_balance: U256,
     ) -> Result<H160> {
         let mut erc20_input = TestWTM::BYTECODE.to_vec();
@@ -880,15 +753,10 @@
         let deployer_address = wallet.address();
         let nonce = evm.get_next_nonce(&deployer_address.into()).await?;
         let tx = self.signed_transaction(wallet, None, nonce, 0, erc20_input);
-<<<<<<< HEAD
-        let hash = evm.send_raw_transaction(tx).await?;
-=======
-        let hash = evm_client
-            .send_raw_transaction(tx.try_into()?)
+        let hash = evm
+            .send_raw_transaction(tx)
             .await
-            .unwrap()
-            .unwrap();
->>>>>>> 3494c3ca
+            .expect("Failed to deploy TestWTM token");
 
         let receipt = self
             .wait_transaction_receipt_on_evm(evm, &hash)
