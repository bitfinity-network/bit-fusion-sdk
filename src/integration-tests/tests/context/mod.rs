mod evm_rpc_canister;

use std::collections::HashMap;
use std::time::Duration;

use bridge_did::error::Result as McResult;
use bridge_did::id256::Id256;
use bridge_did::order::SignedMintOrder;
use bridge_did::reason::{ApproveAfterMint, Icrc2Burn};
use bridge_utils::evm_link::{address_to_icrc_subaccount, EvmLink};
use bridge_utils::{BFTBridge, FeeCharge, UUPSProxy, WrappedToken};
use candid::utils::ArgumentEncoder;
use candid::{Encode, Nat, Principal};
use did::constant::EIP1559_INITIAL_BASE_FEE;
use did::error::EvmError;
use did::init::EvmCanisterInitData;
use did::{NotificationInput, Transaction, TransactionReceipt, H160, H256, U256, U64};
use eth_signer::ic_sign::SigningKeyId;
use eth_signer::transaction::{SigningMethod, TransactionBuilder};
use eth_signer::{Signer, Wallet};
use ethers_core::k256::ecdsa::SigningKey;
use evm_canister_client::{CanisterClient, EvmCanisterClient};
use evm_rpc_canister::EvmRpcCanisterInitData;
use ic_exports::ic_kit::mock_principals::alice;
use ic_exports::icrc_types::icrc::generic_metadata_value::MetadataValue;
use ic_exports::icrc_types::icrc1::account::Account;
use ic_exports::icrc_types::icrc1_ledger::{
    ArchiveOptions, FeatureFlags, InitArgs, LedgerArgument,
};
use ic_exports::icrc_types::icrc2::approve::ApproveArgs;
use ic_log::LogSettings;
use icrc2_minter::SigningStrategy;
use icrc_client::IcrcCanisterClient;
use tokio::time::Instant;

use super::utils::error::Result;
use crate::utils::btc::{BtcNetwork, InitArg, KytMode, LifecycleArg, MinterArg, Mode};
use crate::utils::error::TestError;
use crate::utils::wasm::*;
use crate::utils::{CHAIN_ID, EVM_PROCESSING_TRANSACTION_INTERVAL_FOR_TESTS};

pub const DEFAULT_GAS_PRICE: u128 = EIP1559_INITIAL_BASE_FEE * 2;

use alloy_sol_types::{SolCall, SolConstructor};
use bridge_client::{Erc20BridgeClient, Icrc2BridgeClient, RuneBridgeClient};
use bridge_did::init::BridgeInitData;

#[async_trait::async_trait]
pub trait TestContext {
    type Client: CanisterClient + Send + Sync;

    /// Returns principals for canisters in the context.
    fn canisters(&self) -> TestCanisters;

    /// Returns client for the canister.
    fn client(&self, canister: Principal, caller: &str) -> Self::Client;

    /// Returns principal by caller's name.
    fn principal_by_caller_name(&self, caller: &str) -> Principal;

    /// Principal to use for canisters initialization.
    fn admin(&self) -> Principal;

    /// Principal to use for canisters initialization.
    fn admin_name(&self) -> &str;

    /// Returns the base EVM LINK
    fn base_evm_link(&self) -> EvmLink {
        EvmLink::Ic(self.canisters().external_evm())
    }

    /// Returns client for the evm canister.
    fn evm_client(&self, caller: &str) -> EvmCanisterClient<Self::Client> {
        EvmCanisterClient::new(self.client(self.canisters().evm(), caller))
    }

    /// Returns client for the evm canister.
    fn icrc_minter_client(&self, caller: &str) -> Icrc2BridgeClient<Self::Client> {
        Icrc2BridgeClient::new(self.client(self.canisters().icrc2_minter(), caller))
    }

    fn erc_minter_client(&self, caller: &str) -> Erc20BridgeClient<Self::Client> {
        Erc20BridgeClient::new(self.client(self.canisters().ck_erc20_minter(), caller))
    }

    fn rune_bridge_client(&self, caller: &str) -> RuneBridgeClient<Self::Client> {
        RuneBridgeClient::new(self.client(self.canisters().rune_bridge(), caller))
    }

    /// Returns client for the ICRC token 1 canister.
    fn icrc_token_1_client(&self, caller: &str) -> IcrcCanisterClient<Self::Client> {
        IcrcCanisterClient::new(self.client(self.canisters().token_1(), caller))
    }

    /// Returns client for the ICRC token 2 canister.
    fn icrc_token_2_client(&self, caller: &str) -> IcrcCanisterClient<Self::Client> {
        IcrcCanisterClient::new(self.client(self.canisters().token_2(), caller))
    }

    /// Sends tx with notification to EVMc.
    async fn send_notification_tx(
        &self,
        user: &Wallet<SigningKey>,
        input: NotificationInput,
    ) -> Result<H256> {
        let address: H160 = user.address().into();
        let client = self.evm_client(self.admin_name());
        let account = client.account_basic(address.clone()).await?;

        let tx = self.signed_transaction(
            user,
            Some(address.clone()),
            account.nonce,
            0,
            input.encode().unwrap(),
        );

        Ok(client.send_raw_transaction(tx).await??)
    }

    /// Waits for transaction receipt.
    async fn wait_transaction_receipt(&self, hash: &H256) -> Result<Option<TransactionReceipt>> {
        let client = self.evm_client(self.admin_name());
        self.wait_transaction_receipt_on_evm(&client, hash).await
    }

    /// Waits for transaction receipt.
    async fn wait_transaction_receipt_on_evm(
        &self,
        evm_client: &EvmCanisterClient<Self::Client>,
        hash: &H256,
    ) -> Result<Option<TransactionReceipt>> {
        let tx_processing_interval = EVM_PROCESSING_TRANSACTION_INTERVAL_FOR_TESTS;
        let timeout = tx_processing_interval * 10;
        let start = Instant::now();
        let mut time_passed = Duration::ZERO;
        let mut receipt = None;
        while time_passed < timeout && receipt.is_none() {
            self.advance_time(tx_processing_interval).await;
            time_passed = Instant::now() - start;
            receipt = evm_client
                .eth_get_transaction_receipt(hash.clone())
                .await??;
        }
        Ok(receipt)
    }

    async fn advance_time(&self, time: Duration);

    /// Advances time by `duration` `times` times.
    async fn advance_by_times(&self, duration: Duration, times: u64) {
        for _ in 0..=times {
            self.advance_time(duration).await;
        }
    }

    /// Creates a new wallet with the EVM balance on it.
    async fn new_wallet(&self, balance: u128) -> Result<Wallet<'static, SigningKey>> {
        let wallet = {
            let mut rng = rand::thread_rng();
            Wallet::new(&mut rng)
        };
        let client = self.evm_client(self.admin_name());
        client
            .mint_native_tokens(wallet.address().into(), balance.into())
            .await??;

        self.advance_time(Duration::from_secs(2)).await;

        Ok(wallet)
    }

    /// Returns minter canister EVM address.
    async fn get_icrc_bridge_canister_evm_address(&self, caller: &str) -> Result<H160> {
        let client = self.client(self.canisters().icrc2_minter(), caller);
        Ok(client
            .update::<_, McResult<H160>>("get_bridge_canister_evm_address", ())
            .await??)
    }

    /// Creates contract in EVMc.
    async fn create_contract(
        &self,
        creator_wallet: &Wallet<'_, SigningKey>,
        input: Vec<u8>,
    ) -> Result<H160> {
        let evm_client = self.evm_client(self.admin_name());
        self.create_contract_on_evm(&evm_client, creator_wallet, input)
            .await
    }

    /// Creates contract on the given EVM.
    async fn create_contract_on_evm(
        &self,
        evm_client: &EvmCanisterClient<Self::Client>,
        creator_wallet: &Wallet<'_, SigningKey>,
        input: Vec<u8>,
    ) -> Result<H160> {
        let creator_address: H160 = creator_wallet.address().into();
        let nonce = evm_client
            .account_basic(creator_address.clone())
            .await
            .unwrap()
            .nonce;

        let create_contract_tx = self.signed_transaction(creator_wallet, None, nonce, 0, input);

        let hash = evm_client
            .send_raw_transaction(create_contract_tx)
            .await??;
        let receipt = self
            .wait_transaction_receipt_on_evm(evm_client, &hash)
            .await?
            .ok_or(TestError::Evm(EvmError::Internal(
                "transaction not processed".into(),
            )))?;

        if receipt.status != Some(U64::one()) {
            println!("tx status: {:?}", receipt.status);
            dbg!(&receipt);
            dbg!(&hex::encode(receipt.output.as_ref().unwrap_or(&vec![])));
            Err(TestError::Evm(EvmError::Internal(
                "contract creation failed".into(),
            )))
        } else {
            Ok(receipt.contract_address.expect(
                "contract creation transaction succeeded, but it doesn't contain the contract address",
            ))
        }
    }

    /// Crates BFTBridge contract in EVMc and registered it in minter canister
    async fn initialize_bft_bridge(&self, caller: &str, fee_charge_address: H160) -> Result<H160> {
        let minter_canister_address = self.get_icrc_bridge_canister_evm_address(caller).await?;

        let client = self.evm_client(self.admin_name());
        client
            .mint_native_tokens(minter_canister_address.clone(), u64::MAX.into())
            .await??;
        self.advance_time(Duration::from_secs(2)).await;

        let bridge_address = self
            .initialize_bft_bridge_with_minter(
                &self.new_wallet(u64::MAX.into()).await?,
                minter_canister_address,
                Some(fee_charge_address),
                true,
            )
            .await?;

        let raw_client = self.client(self.canisters().icrc2_minter(), self.admin_name());
        raw_client
            .update("set_bft_bridge_contract", (bridge_address.clone(),))
            .await?;

        Ok(bridge_address)
    }

    /// Creates BFTBridge contract in EVMC and registered it in minter canister
    async fn initialize_bft_bridge_with_minter(
        &self,
        wallet: &Wallet<'_, SigningKey>,
        minter_canister_address: H160,
        fee_charge_address: Option<H160>,
        is_wrapped: bool,
    ) -> Result<H160> {
        let mut bridge_input = BFTBridge::BYTECODE.to_vec();
        let constructor = BFTBridge::constructorCall {}.abi_encode();
        bridge_input.extend_from_slice(&constructor);

        let bridge_address = self
            .create_contract(wallet, bridge_input.clone())
            .await
            .unwrap();

        let init_data = BFTBridge::initializeCall {
            minterAddress: minter_canister_address.into(),
            feeChargeAddress: fee_charge_address.unwrap_or_default().into(),
            isWrappedSide: is_wrapped,
        }
        .abi_encode();

        let mut proxy_input = UUPSProxy::BYTECODE.to_vec();
        let constructor = UUPSProxy::constructorCall {
            _implementation: bridge_address.into(),
            _data: init_data.into(),
        }
        .abi_encode();
        proxy_input.extend_from_slice(&constructor);

        let proxy_address = self.create_contract(wallet, proxy_input).await.unwrap();

        println!("proxy_address: {}", proxy_address);

        Ok(proxy_address)
    }

    async fn initialize_fee_charge_contract(
        &self,
        wallet: &Wallet<'_, SigningKey>,
        minter_canister_addresses: &[H160],
    ) -> Result<H160> {
        let evm = self.evm_client(self.admin_name());
        self.initialize_fee_charge_contract_on_evm(&evm, wallet, minter_canister_addresses)
            .await
    }

    async fn initialize_fee_charge_contract_on_evm(
        &self,
        evm: &EvmCanisterClient<Self::Client>,
        wallet: &Wallet<'_, SigningKey>,
        minter_canister_addresses: &[H160],
    ) -> Result<H160> {
        let minter_canister_addresses = minter_canister_addresses
            .iter()
            .map(|addr| addr.clone().into())
            .collect();

        let mut fee_charge_input = FeeCharge::BYTECODE.to_vec();

        let input = FeeCharge::constructorCall {
            canChargeFee: minter_canister_addresses,
        }
        .abi_encode();

        fee_charge_input.extend_from_slice(&input);

        let fee_charge_address = self
            .create_contract_on_evm(evm, wallet, fee_charge_input.clone())
            .await
            .unwrap();

        Ok(fee_charge_address)
    }

    #[allow(clippy::too_many_arguments)]
    async fn burn_erc_20_tokens_raw(
        &self,
        evm_client: &EvmCanisterClient<Self::Client>,
        wallet: &Wallet<'_, SigningKey>,
        from_token: &H160,
        to_token_id: &[u8],
        recipient: Vec<u8>,
        bridge: &H160,
        amount: u128,
    ) -> Result<(u32, H256)> {
        let amount: U256 = amount.into();

        let input = WrappedToken::approveCall {
            spender: bridge.clone().into(),
            value: amount.clone().into(),
        }
        .abi_encode();

        let results = self
            .call_contract_on_evm(evm_client, wallet, &from_token.clone(), input, 0)
            .await?;
        let output = results.1.output.unwrap();
        let decoded_output = WrappedToken::approveCall::abi_decode_returns(&output, true).unwrap();

        assert!(decoded_output._0);

        println!("Burning src tokens using BftBridge");

        let input = BFTBridge::burnCall {
            amount: amount.into(),
            fromERC20: from_token.clone().into(),
            toTokenID: alloy_sol_types::private::FixedBytes::from_slice(to_token_id),
            recipientID: recipient.into(),
        }
        .abi_encode();

        let (tx_hash, receipt) = self
            .call_contract_on_evm(evm_client, wallet, bridge, input, 0)
            .await?;

        let decoded_output =
            BFTBridge::burnCall::abi_decode_returns(&receipt.output.clone().unwrap(), true)
                .unwrap();

        if receipt.status != Some(U64::one()) {
            return Err(TestError::Generic(format!(
                "Burn transaction failed: {decoded_output:?} -- {receipt:?}, -- {}",
                String::from_utf8_lossy(receipt.output.as_ref().unwrap())
            )));
        }

        let operation_id = decoded_output._0;
        Ok((operation_id, tx_hash))
    }

    #[allow(clippy::too_many_arguments)]
    async fn burn_erc_20_tokens(
        &self,
        evm_client: &EvmCanisterClient<Self::Client>,
        wallet: &Wallet<'_, SigningKey>,
        from_token: &H160,
        to_token_id: &[u8],
        recipient: Id256,
        bridge: &H160,
        amount: u128,
    ) -> Result<(u32, H256)> {
        self.burn_erc_20_tokens_raw(
            evm_client,
            wallet,
            from_token,
            to_token_id,
            recipient.0.to_vec(),
            bridge,
            amount,
        )
        .await
    }

    /// Current native token balance on user's deposit inside the BftBridge.
    async fn native_token_deposit_balance(
        &self,
        evm_client: &EvmCanisterClient<Self::Client>,
        fee_charge: H160,
        user: H160,
    ) -> U256 {
        let input = FeeCharge::nativeTokenBalanceCall {
            user: user.clone().into(),
        }
        .abi_encode();
        let response = evm_client
            .eth_call(
                Some(user),
                Some(fee_charge),
                None,
                3_000_000,
                None,
                Some(input.into()),
            )
            .await
            .unwrap()
            .unwrap();

        let balance = FeeCharge::nativeTokenBalanceCall::abi_decode_returns(
            &hex::decode(response.trim_start_matches("0x")).unwrap(),
            true,
        )
        .unwrap()
        .balance
        .into();

        balance
    }

    /// Deposit native tokens to BftBridge to pay mint fee.
    async fn native_token_deposit(
        &self,
        evm_client: &EvmCanisterClient<Self::Client>,
        fee_charge: H160,
        user_wallet: &Wallet<'static, SigningKey>,
        sender_ids: &[Id256],
        amount: u128,
    ) -> Result<U256> {
        let sender_ids = sender_ids.iter().map(|id| id.0.into()).collect();

        let input = FeeCharge::nativeTokenDepositCall {
            approvedSenderIDs: sender_ids,
        }
        .abi_encode();

        let receipt = self
            .call_contract_on_evm(evm_client, user_wallet, &fee_charge, input, amount)
            .await?
            .1;

        let new_balance = FeeCharge::nativeTokenDepositCall::abi_decode_returns(
            receipt.output.as_ref().unwrap(),
            true,
        )
        .unwrap()
        .balance;

        Ok(new_balance.into())
    }

    /// Returns a signed transaction from the given `wallet`.
    fn signed_transaction(
        &self,
        wallet: &Wallet<SigningKey>,
        to: Option<H160>,
        nonce: U256,
        value: u128,
        input: Vec<u8>,
    ) -> Transaction {
        let address = wallet.address();
        TransactionBuilder {
            from: &address.into(),
            to,
            nonce,
            value: value.into(),
            gas: 5_000_000u64.into(),
            gas_price: Some(DEFAULT_GAS_PRICE.into()),
            input,
            signature: SigningMethod::SigningKey(wallet.signer()),
            chain_id: CHAIN_ID,
        }
        .calculate_hash_and_build()
        .unwrap()
    }

    /// Calls contract in EVMc.
    async fn call_contract(
        &self,
        wallet: &Wallet<'_, SigningKey>,
        contract: &H160,
        input: Vec<u8>,
        amount: u128,
    ) -> Result<(H256, TransactionReceipt)> {
        let evm_client = self.evm_client(self.admin_name());
        self.call_contract_on_evm(&evm_client, wallet, contract, input, amount)
            .await
    }

    /// Calls contract in the evm_client.
    async fn call_contract_on_evm(
        &self,
        evm_client: &EvmCanisterClient<Self::Client>,
        wallet: &Wallet<'_, SigningKey>,
        contract: &H160,
        input: Vec<u8>,
        amount: u128,
    ) -> Result<(H256, TransactionReceipt)> {
        let from: H160 = wallet.address().into();
        let nonce = evm_client.account_basic(from.clone()).await?.nonce;

        let call_tx = self.signed_transaction(wallet, Some(contract.clone()), nonce, amount, input);

        let hash = evm_client.send_raw_transaction(call_tx).await??;
        let receipt = self
            .wait_transaction_receipt_on_evm(evm_client, &hash)
            .await?
            .ok_or(TestError::Evm(EvmError::Internal(
                "transaction not processed".into(),
            )))?;

        if receipt.status != Some(U64::one()) {
            println!("tx status: {:?}", receipt.status);
            dbg!(&receipt);
            dbg!(&hex::encode(receipt.output.as_ref().unwrap_or(&vec![])));
        }

        Ok((hash, receipt))
    }

    /// Creates wrapped token in EVMc by calling `BFTBridge:::deploy_wrapped_token()`.
    async fn create_wrapped_token(
        &self,
        wallet: &Wallet<'_, SigningKey>,
        bft_bridge: &H160,
        base_token_id: Id256,
    ) -> Result<H160> {
        let input = BFTBridge::deployERC20Call {
            name: "Wrapper".into(),
            symbol: "WPT".into(),
            baseTokenID: base_token_id.0.into(),
        }
        .abi_encode();

        let (_hash, receipt) = self.call_contract(wallet, bft_bridge, input, 0).await?;

        let output = receipt.output.as_ref().unwrap();

        let address = BFTBridge::deployERC20Call::abi_decode_returns(output, true)
            .unwrap()
            ._0;

        println!(
            "Deployed Wrapped token on block {} with address {address}",
            receipt.block_number
        );
        Ok(address.into())
    }

    /// Burns ICRC-2 token 1 and creates according mint order.
    #[allow(clippy::too_many_arguments)]
    async fn burn_icrc2(
        &self,
        caller: &str,
        wallet: &Wallet<'_, SigningKey>,
        bridge: &H160,
        erc20_token_address: &H160,
        amount: u128,
        fee_payer: Option<H160>,
        approve_after_mint: Option<ApproveAfterMint>,
    ) -> Result<()> {
        let recipient_address = H160::from(wallet.address());
        self.approve_icrc2_burn(
            caller,
            &recipient_address,
            amount + ICRC1_TRANSFER_FEE as u128,
        )
        .await?;

        let reason = Icrc2Burn {
            sender: self.principal_by_caller_name(caller),
            amount: amount.into(),
            from_subaccount: None,
            icrc2_token_principal: self.canisters().token_1(),
            erc20_token_address: erc20_token_address.clone(),
            recipient_address,
            fee_payer,
            approve_after_mint,
        };

        let encoded_reason = Encode!(&reason).unwrap();

        let input = BFTBridge::notifyMinterCall {
            notificationType: Default::default(),
            userData: encoded_reason.into(),
        }
        .abi_encode();

        let _receipt = self
            .call_contract(wallet, bridge, input, 0)
            .await
            .map(|(_, receipt)| receipt)?;

        Ok(())
    }

    /// Approves burning of ICRC-2 token.
    async fn approve_icrc2_burn(&self, caller: &str, recipient: &H160, amount: u128) -> Result<()> {
        let client = self.icrc_token_1_client(caller);

        let subaccount = Some(address_to_icrc_subaccount(&recipient.0));
        let minter_canister = Account {
            owner: self.canisters().icrc2_minter(),
            subaccount,
        };

        let approve_args = ApproveArgs {
            from_subaccount: None,
            spender: minter_canister,
            amount: amount.into(),
            expected_allowance: None,
            expires_at: None,
            fee: None,
            memo: None,
            created_at_time: None,
        };

        client.icrc2_approve(approve_args).await?.unwrap();
        Ok(())
    }

    /// Mints ERC-20 token with the order.
    async fn mint_erc_20_with_order(
        &self,
        wallet: &Wallet<'_, SigningKey>,
        bridge: &H160,
        order: SignedMintOrder,
    ) -> Result<TransactionReceipt> {
        let input = BFTBridge::mintCall {
            encodedOrder: order.0.to_vec().into(),
        }
        .abi_encode();

        self.call_contract(wallet, bridge, input, 0)
            .await
            .map(|(_, receipt)| receipt)
    }

    /// Returns ERC-20 balance.
    async fn check_erc20_balance(
        &self,
        token: &H160,
        wallet: &Wallet<'_, SigningKey>,
        address: Option<&H160>,
    ) -> Result<u128> {
        let evm_client = self.evm_client(self.admin_name());
        self.check_erc20_balance_on_evm(&evm_client, token, wallet, address)
            .await
    }

    /// Returns ERC-20 balance on the given evm.
    async fn check_erc20_balance_on_evm(
        &self,
        evm_client: &EvmCanisterClient<Self::Client>,
        token: &H160,
        wallet: &Wallet<'_, SigningKey>,
        address: Option<&H160>,
    ) -> Result<u128> {
        let account = address.cloned().unwrap_or_else(|| wallet.address().into());
        let input = WrappedToken::balanceOfCall {
            account: account.into(),
        }
        .abi_encode();

        let results = self
            .call_contract_on_evm(evm_client, wallet, token, input, 0)
            .await?;
        let output = results.1.output.unwrap();

        let balance = WrappedToken::balanceOfCall::abi_decode_returns(&output, true)
            .unwrap()
            ._0;
        Ok(balance.to())
    }

    /// Creates an empty canister with cycles on it's balance.
    async fn create_canister(&self) -> Result<Principal>;

    async fn create_canister_with_id(&self, id: Principal) -> Result<Principal>;

    /// Installs the `wasm` code to the `canister` with the given init `args`.
    async fn install_canister(
        &self,
        canister: Principal,
        wasm: Vec<u8>,
        args: impl ArgumentEncoder + Send,
    ) -> Result<()>;

    /// Reinstalls the canister.
    async fn reinstall_canister(
        &self,
        canister: Principal,
        wasm: Vec<u8>,
        args: impl ArgumentEncoder + Send,
    ) -> Result<()>;

    /// Upgrades the canister.
    async fn upgrade_canister(
        &self,
        canister: Principal,
        wasm: Vec<u8>,
        args: impl ArgumentEncoder + Send,
    ) -> Result<()>;

    /// Installs code to test context's canister with the given type.
    /// If the canister depends on not-created canister, Principal::anonymous() is used.
    async fn install_default_canister(&self, canister_type: CanisterType) {
        let wasm = canister_type.default_canister_wasm().await;
        match canister_type {
            CanisterType::Evm => {
                println!(
                    "Installing EVM Canister with Principal: {}",
                    self.canisters().evm()
                );
                let signature_canister = self.canisters().get_or_anonymous(CanisterType::Signature);
                let init_data = evm_canister_init_data(
                    signature_canister,
                    self.admin(),
                    Some(EVM_PROCESSING_TRANSACTION_INTERVAL_FOR_TESTS),
                );
                self.install_canister(self.canisters().evm(), wasm, (init_data,))
                    .await
                    .unwrap();
            }
            CanisterType::ExternalEvm => {
                println!(
                    "Installing default External EVM canister with Principal {}",
                    self.canisters().external_evm()
                );
                let signature_canister = self.canisters().get_or_anonymous(CanisterType::Signature);
                let init_data = evm_canister_init_data(
                    signature_canister,
                    self.admin(),
                    Some(EVM_PROCESSING_TRANSACTION_INTERVAL_FOR_TESTS),
                );
                self.install_canister(self.canisters().external_evm(), wasm, (init_data,))
                    .await
                    .unwrap();
            }
            CanisterType::EvmRpcCanister => {
                println!(
                    "Installing default EVM RPC canister with Principal {}",
                    self.canisters().evm_rpc()
                );
                let init_data = EvmRpcCanisterInitData { nodesInSubnet: 1 };
                self.install_canister(self.canisters().evm_rpc(), wasm, (init_data,))
                    .await
                    .unwrap();

                let client = self.client(self.canisters().evm_rpc(), self.admin_name());

                let res = client
                    .update::<_, bool>(
                        "authorize",
                        (self.admin(), evm_rpc_canister::Auth::RegisterProvider),
                    )
                    .await
                    .expect("authorize failed");
                assert!(res, "authorize failed");
                let hostname = format!(
                    "https://127.0.0.1:8002/?canisterId={}",
                    self.canisters().external_evm()
                );
                println!("EVM-RPC provider hostname: {hostname}");
                // configure the EVM RPC canister provider
                let args = evm_rpc_canister::RegisterProviderArgs {
                    chainId: CHAIN_ID,
                    hostname,
                    credentialPath: "".to_string(),
                    cyclesPerCall: 1,
                    cyclesPerMessageByte: 1,
                    credentialsHeaders: None,
                };

                client
                    .update::<_, u64>("registerProvider", (args,))
                    .await
                    .expect("registerProvider failed");
            }
            CanisterType::Signature => {
                println!(
                    "Installing default Signature canister with Principal {}",
                    self.canisters().signature_verification()
                );
                let possible_canisters = [CanisterType::Evm, CanisterType::ExternalEvm];
                let init_data = possible_canisters
                    .into_iter()
                    .filter_map(|canister_type| self.canisters().get(canister_type))
                    .collect::<Vec<_>>();

                self.install_canister(
                    self.canisters().signature_verification(),
                    wasm,
                    (init_data,),
                )
                .await
                .unwrap();
            }
            CanisterType::Token1 => {
                println!(
                    "Installing default Token1 canister with Principal {}",
                    self.canisters().token_1()
                );

                let init_balances = self.icrc_token_initial_balances();
                let init_data =
                    icrc_canister_default_init_args(self.admin(), "Tokenium", init_balances);
                self.install_canister(
                    self.canisters().token_1(),
                    wasm,
                    (LedgerArgument::Init(init_data),),
                )
                .await
                .unwrap();
            }
            CanisterType::Token2 => {
                println!(
                    "Installing default Token2 canister with Principal {}",
                    self.canisters().token_2()
                );
                let init_balances = self.icrc_token_initial_balances();
                let init_data =
                    icrc_canister_default_init_args(self.admin(), "Tokenium 2", init_balances);
                self.install_canister(
                    self.canisters().token_2(),
                    wasm,
                    (LedgerArgument::Init(init_data),),
                )
                .await
                .unwrap();
            }
            CanisterType::Icrc2Minter => {
                println!(
                    "Installing default ICRC2 minter canister with Principal {}",
                    self.canisters().icrc2_minter()
                );
                let evm_canister = self.canisters().get_or_anonymous(CanisterType::Evm);
                let init_data = minter_canister_init_data(self.admin(), evm_canister);
                self.install_canister(self.canisters().icrc2_minter(), wasm, (init_data,))
                    .await
                    .unwrap();

                // Wait for initialization of the Minter canister parameters.
                self.advance_time(Duration::from_secs(2)).await;
            }
            CanisterType::Icrc1Ledger => {
                println!(
                    "Installing default ICRC1 Ledger canister with Principal {}",
                    self.canisters().icrc1_ledger()
                );
                let init_data = icrc1_ledger_init_data(self.canisters().ck_btc_minter());
                self.install_canister(self.canisters().icrc1_ledger(), wasm, (init_data,))
                    .await
                    .unwrap();
            }
            CanisterType::CkBtcMinter => {
                println!(
                    "Installing default ckBTC minter canister with Principal {}",
                    self.canisters().ck_btc_minter()
                );
                let init_data = ck_btc_minter_init_data(
                    self.canisters().icrc1_ledger(),
                    self.canisters().kyt(),
                );
                self.install_canister(self.canisters().ck_btc_minter(), wasm, (init_data,))
                    .await
                    .unwrap();
            }
            CanisterType::Btc => {
                println!("Installing default mock ckBTC canister...");
                todo!()
            }
            CanisterType::Kyt => {
                println!(
                    "Installing default KYT canister with Principal {}",
                    self.canisters().kyt()
                );
                let init_data = kyc_init_data(self.canisters().ck_btc_minter());
                self.install_canister(self.canisters().kyt(), wasm, (init_data,))
                    .await
                    .unwrap();
            }
            CanisterType::CkErc20Minter => {
                println!(
                    "Installing default CK Erc20 minter canister with Principal {}",
                    self.canisters().ck_erc20_minter()
                );
                let evm_canister = self.canisters().evm();
                let init_data = erc20_minter::state::Settings {
                    base_evm_link: self.base_evm_link(),
                    wrapped_evm_link: EvmLink::Ic(evm_canister),
                    signing_strategy: SigningStrategy::ManagementCanister {
                        key_id: SigningKeyId::PocketIc,
                    },
                    log_settings: Some(LogSettings {
                        enable_console: true,
                        in_memory_records: None,
                        log_filter: Some("trace".to_string()),
                    }),
                };
                self.install_canister(self.canisters().ck_erc20_minter(), wasm, (init_data,))
                    .await
                    .unwrap();
            }
            CanisterType::BtcBridge => {
                todo!()
            }
            CanisterType::RuneBridge => {}
        }
    }

    /// Reinstall the EVM canister with default settings.
    async fn reinstall_evm_canister(
        &self,
        transaction_processing_interval: Option<Duration>,
    ) -> Result<()> {
        let init_data = evm_canister_init_data(
            self.canisters().signature_verification(),
            self.admin(),
            transaction_processing_interval,
        );
        let wasm = get_evm_testnet_canister_bytecode().await;
        self.reinstall_canister(self.canisters().evm(), wasm, (init_data,))
            .await?;

        Ok(())
    }

    /// Upgrades the EVM canister with default settings.
    async fn upgrade_evm_canister(&self) -> Result<()> {
        let wasm = get_evm_testnet_canister_bytecode().await;
        self.upgrade_canister(self.canisters().evm(), wasm, ())
            .await?;
        Ok(())
    }

    /// Upgrades the minter canister with default settings.
    async fn upgrade_minter_canister(&self) -> Result<()> {
        let wasm = get_icrc2_minter_canister_bytecode().await;
        self.upgrade_canister(self.canisters().icrc2_minter(), wasm, ())
            .await?;
        Ok(())
    }

    /// Reinstalls the icrc1 token canister with default settings.
    async fn reinstall_icrc1_canister(
        &self,
        token_canister: Principal,
        token_name: &str,
        initial_balances: Vec<(Account, Nat)>,
    ) -> Result<()> {
        let init_args = icrc_canister_default_init_args(self.admin(), token_name, initial_balances);
        let args = LedgerArgument::Init(init_args);
        let wasm = get_icrc1_token_canister_bytecode().await;
        self.reinstall_canister(token_canister, wasm, (args,))
            .await?;

        Ok(())
    }

    async fn reinstall_minter_canister(&self) -> Result<()> {
        eprintln!("reinstalling Minter canister");
        let init_data = minter_canister_init_data(self.admin(), self.canisters().evm());

        let wasm = get_icrc2_minter_canister_bytecode().await;
        self.reinstall_canister(self.canisters().icrc2_minter(), wasm, (init_data,))
            .await?;

        Ok(())
    }

    fn icrc_token_initial_balances(&self) -> Vec<(Account, Nat)>;
}

pub const ICRC1_TRANSFER_FEE: u64 = 10_000;
pub const ICRC1_INITIAL_BALANCE: u64 = 10u64.pow(18);

pub fn icrc_canister_default_init_args(
    caller: Principal,
    token_name: &str,
    initial_balances: Vec<(Account, Nat)>,
) -> InitArgs {
    InitArgs {
        minting_account: Account::from(caller),
        fee_collector_account: None,
        initial_balances,
        transfer_fee: Nat::from(ICRC1_TRANSFER_FEE),
        token_name: token_name.to_string(),
        token_symbol: "TKN".to_string(),
        metadata: vec![(
            "icrc1:name".to_string(),
            MetadataValue::Text(token_name.to_string()),
        )],
        archive_options: ArchiveOptions {
            trigger_threshold: 10,
            num_blocks_to_archive: 5,
            node_max_memory_size_bytes: None,
            max_message_size_bytes: None,
            controller_id: caller,
            cycles_for_archive_creation: None,
            max_transactions_per_response: None,
        },
        max_memo_length: None,
        feature_flags: Some(FeatureFlags { icrc2: true }),
        decimals: None,
        maximum_number_of_accounts: None,
        accounts_overflow_trim_quantity: None,
    }
}

<<<<<<< HEAD
pub fn minter_canister_init_data(owner: Principal, evm_principal: Principal) -> InitData {
    InitData {
=======
pub fn minter_canister_init_data(owner: Principal, evm_principal: Principal) -> BridgeInitData {
    let mut rng = rand::thread_rng();
    let wallet = Wallet::new(&mut rng);
    BridgeInitData {
>>>>>>> 25695996
        owner,
        evm_principal,
        signing_strategy: SigningStrategy::ManagementCanister {
            key_id: SigningKeyId::PocketIc,
        },
        log_settings: Some(LogSettings {
            enable_console: true,
            in_memory_records: None,
            log_filter: Some("trace".to_string()),
        }),
    }
}

pub fn evm_canister_init_data(
    signature_verification_principal: Principal,
    owner: Principal,
    transaction_processing_interval: Option<Duration>,
) -> EvmCanisterInitData {
    EvmCanisterInitData {
        signature_verification_principal,
        min_gas_price: 10_u64.into(),
        chain_id: CHAIN_ID,
        log_settings: Some(LogSettings {
            enable_console: true,
            in_memory_records: None,
            log_filter: Some("debug".to_string()),
        }),
        transaction_processing_interval,
        owner,
        ..Default::default()
    }
}

fn icrc1_ledger_init_data(minter_principal: Principal) -> LedgerArgument {
    let minting_account = Account {
        owner: minter_principal,
        subaccount: None,
    };
    let archive_options = ArchiveOptions {
        trigger_threshold: 10_000_000,
        num_blocks_to_archive: 1_000_000,
        node_max_memory_size_bytes: None,
        max_message_size_bytes: None,
        controller_id: Principal::anonymous(),
        cycles_for_archive_creation: None,
        max_transactions_per_response: None,
    };

    LedgerArgument::Init(InitArgs {
        minting_account,
        fee_collector_account: None,
        initial_balances: vec![],
        transfer_fee: Nat::from(10u32),
        decimals: None,
        token_name: "ckBtc".into(),
        token_symbol: "ckBtc".into(),
        metadata: vec![],
        archive_options,
        max_memo_length: Some(80),
        feature_flags: Some(FeatureFlags { icrc2: true }),
        maximum_number_of_accounts: None,
        accounts_overflow_trim_quantity: None,
    })
}

fn ck_btc_minter_init_data(ledger: Principal, kyt: Principal) -> MinterArg {
    MinterArg::Init(crate::utils::btc::InitArgs {
        btc_network: BtcNetwork::Mainnet,
        ecdsa_key_name: "master_ecdsa_public_key_fscpm-uiaaa-aaaaa-aaaap-yai".to_string(),
        retrieve_btc_min_amount: 100_000,
        ledger_id: ledger,
        max_time_in_queue_nanos: 100,
        min_confirmations: Some(12),
        mode: Mode::GeneralAvailability,
        kyt_fee: Some(2000),
        kyt_principal: Some(kyt),
    })
}

fn kyc_init_data(ck_btc_minter: Principal) -> LifecycleArg {
    LifecycleArg::InitArg(InitArg {
        minter_id: ck_btc_minter,
        maintainers: vec![alice()],
        mode: KytMode::AcceptAll,
    })
}

#[derive(Debug, Clone, Default)]
pub struct TestCanisters(HashMap<CanisterType, Principal>);

impl TestCanisters {
    pub fn token_1(&self) -> Principal {
        *self
            .0
            .get(&CanisterType::Token1)
            .expect("token_1 canister should be initialized (see `TestContext::new()`)")
    }

    pub fn token_2(&self) -> Principal {
        *self
            .0
            .get(&CanisterType::Token2)
            .expect("token_2 canister should be initialized (see `TestContext::new()`)")
    }

    pub fn evm(&self) -> Principal {
        *self
            .0
            .get(&CanisterType::Evm)
            .expect("evm canister should be initialized (see `TestContext::new()`)")
    }

    pub fn external_evm(&self) -> Principal {
        *self
            .0
            .get(&CanisterType::ExternalEvm)
            .expect("external evm canister should be initialized (see `TestContext::new()`)")
    }

    pub fn evm_rpc(&self) -> Principal {
        *self
            .0
            .get(&CanisterType::EvmRpcCanister)
            .expect("evm rpc canister should be initialized (see `TestContext::new()`)")
    }

    pub fn signature_verification(&self) -> Principal {
        *self
            .0
            .get(&CanisterType::Signature)
            .expect("signature canister should be initialized (see `TestContext::new()`)")
    }

    pub fn icrc2_minter(&self) -> Principal {
        *self
            .0
            .get(&CanisterType::Icrc2Minter)
            .expect("icrc2 minter canister should be initialized (see `TestContext::new()`)")
    }

    pub fn ck_erc20_minter(&self) -> Principal {
        *self
            .0
            .get(&CanisterType::CkErc20Minter)
            .expect("ck erc20 minter canister should be initialized (see `TestContext::new()`)")
    }

    pub fn ck_btc_minter(&self) -> Principal {
        *self
            .0
            .get(&CanisterType::CkBtcMinter)
            .expect("ckBTC minter canister should be initialized (see `TestContext::new()`)")
    }

    pub fn btc_mock(&self) -> Principal {
        *self
            .0
            .get(&CanisterType::Btc)
            .expect("bitcoin mock canister should be initialized (see `TestContext::new()`)")
    }

    pub fn icrc1_ledger(&self) -> Principal {
        *self
            .0
            .get(&CanisterType::Icrc1Ledger)
            .expect("icrc1 ledger canister should be initialized (see `TestContext::new()`)")
    }

    pub fn kyt(&self) -> Principal {
        *self
            .0
            .get(&CanisterType::Kyt)
            .expect("kyt canister should be initialized (see `TestContext::new()`)")
    }

    pub fn btc_bridge(&self) -> Principal {
        *self
            .0
            .get(&CanisterType::BtcBridge)
            .expect("bridge canister should be initialized (see `TestContext::new()`)")
    }

    pub fn rune_bridge(&self) -> Principal {
        *self
            .0
            .get(&CanisterType::RuneBridge)
            .expect("rune bridge canister should be initialized (see `TestContext::new()`)")
    }

    pub fn set(&mut self, canister_type: CanisterType, principal: Principal) {
        self.0.insert(canister_type, principal);
    }

    pub fn get(&self, canister_type: CanisterType) -> Option<Principal> {
        self.0.get(&canister_type).copied()
    }

    pub fn get_or_anonymous(&self, canister_type: CanisterType) -> Principal {
        self.0
            .get(&canister_type)
            .copied()
            .unwrap_or_else(Principal::anonymous)
    }
}

#[derive(Debug, Clone, Copy, PartialEq, Eq, Hash)]
pub enum CanisterType {
    Evm,
    EvmRpcCanister,
    ExternalEvm,
    Signature,
    Token1,
    Token2,
    Icrc2Minter,
    CkErc20Minter,
    Btc,
    CkBtcMinter,
    Kyt,
    Icrc1Ledger,
    BtcBridge,
    RuneBridge,
}

impl CanisterType {
    /// EVM and SignatureVerification.
    pub const EVM_TEST_SET: [CanisterType; 2] = [CanisterType::Evm, CanisterType::Signature];

    /// EVM, SignatureVerification, Minter and Token1.
    pub const ICRC2_MINTER_TEST_SET: [CanisterType; 4] = [
        CanisterType::Evm,
        CanisterType::Signature,
        CanisterType::Token1,
        CanisterType::Icrc2Minter,
    ];

    /// EVM, SignatureVerification, Minter, Spender and Token1.
    pub const EVM_MINTER_TEST_SET: [CanisterType; 4] = [
        CanisterType::Evm,
        CanisterType::ExternalEvm,
        CanisterType::Signature,
        CanisterType::CkErc20Minter,
    ];

    /// EVM, SignatureVerification, Minter, Spender and Token1.
    pub const EVM_MINTER_WITH_EVMRPC_TEST_SET: [CanisterType; 5] = [
        CanisterType::Evm,
        CanisterType::ExternalEvm,
        CanisterType::EvmRpcCanister,
        CanisterType::Signature,
        CanisterType::CkErc20Minter,
    ];

    pub const BTC_CANISTER_SET: [CanisterType; 4] = [
        CanisterType::Btc,
        CanisterType::CkBtcMinter,
        CanisterType::Kyt,
        CanisterType::Icrc1Ledger,
    ];

    pub const RUNE_CANISTER_SET: [CanisterType; 3] = [
        CanisterType::Evm,
        CanisterType::Signature,
        CanisterType::RuneBridge,
    ];

    pub async fn default_canister_wasm(&self) -> Vec<u8> {
        match self {
            CanisterType::Evm => get_evm_testnet_canister_bytecode().await,
            CanisterType::EvmRpcCanister => get_evm_rpc_canister_bytecode().await,
            CanisterType::ExternalEvm => get_evm_testnet_canister_bytecode().await,
            CanisterType::Signature => get_signature_verification_canister_bytecode().await,
            CanisterType::Token1 => get_icrc1_token_canister_bytecode().await,
            CanisterType::Token2 => get_icrc1_token_canister_bytecode().await,
            CanisterType::Icrc2Minter => get_icrc2_minter_canister_bytecode().await,
            CanisterType::CkErc20Minter => get_ck_erc20_minter_canister_bytecode().await,
            CanisterType::Btc => get_btc_canister_bytecode().await,
            CanisterType::CkBtcMinter => get_ck_btc_minter_canister_bytecode().await,
            CanisterType::Kyt => get_kyt_canister_bytecode().await,
            CanisterType::Icrc1Ledger => get_icrc1_token_canister_bytecode().await,
            CanisterType::BtcBridge => get_btc_bridge_canister_bytecode().await,
            CanisterType::RuneBridge => get_rune_bridge_canister_bytecode().await,
        }
    }
}<|MERGE_RESOLUTION|>--- conflicted
+++ resolved
@@ -1037,15 +1037,10 @@
     }
 }
 
-<<<<<<< HEAD
-pub fn minter_canister_init_data(owner: Principal, evm_principal: Principal) -> InitData {
-    InitData {
-=======
 pub fn minter_canister_init_data(owner: Principal, evm_principal: Principal) -> BridgeInitData {
     let mut rng = rand::thread_rng();
     let wallet = Wallet::new(&mut rng);
     BridgeInitData {
->>>>>>> 25695996
         owner,
         evm_principal,
         signing_strategy: SigningStrategy::ManagementCanister {
