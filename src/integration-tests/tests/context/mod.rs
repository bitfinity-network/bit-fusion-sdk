use std::collections::HashMap;
use std::time::Duration;

use candid::utils::ArgumentEncoder;
use candid::{Encode, Nat, Principal};
use did::constant::EIP1559_INITIAL_BASE_FEE;
use did::error::EvmError;
use did::init::EvmCanisterInitData;
use did::{NotificationInput, Transaction, TransactionReceipt, H160, H256, U256, U64};
use eth_signer::transaction::{SigningMethod, TransactionBuilder};
use eth_signer::{Signer, Wallet};
use ethers_core::abi::Token;
use ethers_core::k256::ecdsa::SigningKey;
use evm_canister_client::{CanisterClient, EvmCanisterClient};
use ic_exports::ic_kit::mock_principals::alice;
use ic_exports::icrc_types::icrc::generic_metadata_value::MetadataValue;
use ic_exports::icrc_types::icrc1::account::Account;
use ic_exports::icrc_types::icrc1_ledger::{
    ArchiveOptions, FeatureFlags, InitArgs, LedgerArgument,
};
use ic_exports::icrc_types::icrc2::approve::ApproveArgs;
use ic_log::LogSettings;
use icrc2_minter::SigningStrategy;
use icrc_client::IcrcCanisterClient;
use minter_contract_utils::build_data::{
    BFT_BRIDGE_SMART_CONTRACT_CODE, FEE_CHARGE_SMART_CONTRACT_CODE, UUPS_PROXY_SMART_CONTRACT_CODE,
};
use minter_contract_utils::evm_link::{address_to_icrc_subaccount, EvmLink};
use minter_contract_utils::fee_charge_api::{NATIVE_TOKEN_BALANCE, NATIVE_TOKEN_DEPOSIT};
use minter_contract_utils::{bft_bridge_api, fee_charge_api, wrapped_token_api};
use minter_did::error::Result as McResult;
use minter_did::id256::Id256;
use minter_did::init::InitData;
use minter_did::order::SignedMintOrder;
use minter_did::reason::{ApproveAfterMint, Icrc2Burn};
use tokio::time::Instant;

use super::utils::error::Result;
use crate::context::erc20_bridge_client::Erc20BridgeClient;
use crate::context::icrc2_bridge_client::Icrc2BridgeClient;
use crate::context::rune_bridge_client::RuneBridgeClient;
use crate::utils::btc::{BtcNetwork, InitArg, KytMode, LifecycleArg, MinterArg, Mode};
use crate::utils::error::TestError;
use crate::utils::wasm::*;
use crate::utils::{CHAIN_ID, EVM_PROCESSING_TRANSACTION_INTERVAL_FOR_TESTS};

pub const DEFAULT_GAS_PRICE: u128 = EIP1559_INITIAL_BASE_FEE * 2;

pub mod bridge_client;
pub mod erc20_bridge_client;
pub mod icrc2_bridge_client;
pub mod rune_bridge_client;

#[async_trait::async_trait]
pub trait TestContext {
    type Client: CanisterClient + Send + Sync;

    /// Returns principals for canisters in the context.
    fn canisters(&self) -> TestCanisters;

    /// Returns client for the canister.
    fn client(&self, canister: Principal, caller: &str) -> Self::Client;

    /// Returns principal by caller's name.
    fn principal_by_caller_name(&self, caller: &str) -> Principal;

    /// Principal to use for canisters initialization.
    fn admin(&self) -> Principal;

    /// Principal to use for canisters initialization.
    fn admin_name(&self) -> &str;

    /// Returns client for the evm canister.
    fn evm_client(&self, caller: &str) -> EvmCanisterClient<Self::Client> {
        EvmCanisterClient::new(self.client(self.canisters().evm(), caller))
    }

    /// Returns client for the evm canister.
    fn icrc_minter_client(&self, caller: &str) -> Icrc2BridgeClient<Self::Client> {
        Icrc2BridgeClient::new(self.client(self.canisters().icrc2_minter(), caller))
    }

    fn erc_minter_client(&self, caller: &str) -> Erc20BridgeClient<Self::Client> {
        Erc20BridgeClient::new(self.client(self.canisters().ck_erc20_minter(), caller))
    }

    fn rune_bridge_client(&self, caller: &str) -> RuneBridgeClient<Self::Client> {
        RuneBridgeClient::new(self.client(self.canisters().rune_bridge(), caller))
    }

    /// Returns client for the ICRC token 1 canister.
    fn icrc_token_1_client(&self, caller: &str) -> IcrcCanisterClient<Self::Client> {
        IcrcCanisterClient::new(self.client(self.canisters().token_1(), caller))
    }

    /// Returns client for the ICRC token 2 canister.
    fn icrc_token_2_client(&self, caller: &str) -> IcrcCanisterClient<Self::Client> {
        IcrcCanisterClient::new(self.client(self.canisters().token_2(), caller))
    }

    /// Sends tx with notification to EVMc.
    async fn send_notification_tx(
        &self,
        user: &Wallet<SigningKey>,
        input: NotificationInput,
    ) -> Result<H256> {
        let address: H160 = user.address().into();
        let client = self.evm_client(self.admin_name());
        let account = client.account_basic(address.clone()).await?;

        let tx = self.signed_transaction(
            user,
            Some(address.clone()),
            account.nonce,
            0,
            input.encode().unwrap(),
        );

        Ok(client.send_raw_transaction(tx).await??)
    }

    /// Waits for transaction receipt.
    async fn wait_transaction_receipt(&self, hash: &H256) -> Result<Option<TransactionReceipt>> {
        let client = self.evm_client(self.admin_name());
        self.wait_transaction_receipt_on_evm(&client, hash).await
    }

    /// Waits for transaction receipt.
    async fn wait_transaction_receipt_on_evm(
        &self,
        evm_client: &EvmCanisterClient<Self::Client>,
        hash: &H256,
    ) -> Result<Option<TransactionReceipt>> {
        let tx_processing_interval = EVM_PROCESSING_TRANSACTION_INTERVAL_FOR_TESTS;
        let timeout = tx_processing_interval * 10;
        let start = Instant::now();
        let mut time_passed = Duration::ZERO;
        let mut receipt = None;
        while time_passed < timeout && receipt.is_none() {
            self.advance_time(tx_processing_interval).await;
            time_passed = Instant::now() - start;
            receipt = evm_client
                .eth_get_transaction_receipt(hash.clone())
                .await??;
        }
        Ok(receipt)
    }

    async fn advance_time(&self, time: Duration);

    /// Advances time by `duration` `times` times.
    async fn advance_by_times(&self, duration: Duration, times: u64) {
        for _ in 0..=times {
            self.advance_time(duration).await;
        }
    }

    /// Creates a new wallet with the EVM balance on it.
    async fn new_wallet(&self, balance: u128) -> Result<Wallet<'static, SigningKey>> {
        let wallet = {
            let mut rng = rand::thread_rng();
            Wallet::new(&mut rng)
        };
        let client = self.evm_client(self.admin_name());
        client
            .mint_native_tokens(wallet.address().into(), balance.into())
            .await??;

        self.advance_time(Duration::from_secs(2)).await;

        Ok(wallet)
    }

    /// Returns minter canister EVM address.
    async fn get_icrc_minter_canister_evm_address(&self, caller: &str) -> Result<H160> {
        let client = self.client(self.canisters().icrc2_minter(), caller);
        Ok(client
            .update::<_, McResult<H160>>("get_minter_canister_evm_address", ())
            .await??)
    }

    /// Creates contract in EVMc.
    async fn create_contract(
        &self,
        creator_wallet: &Wallet<'_, SigningKey>,
        input: Vec<u8>,
    ) -> Result<H160> {
        let evm_client = self.evm_client(self.admin_name());
        self.create_contract_on_evm(&evm_client, creator_wallet, input)
            .await
    }

    /// Creates contract on the given EVM.
    async fn create_contract_on_evm(
        &self,
        evm_client: &EvmCanisterClient<Self::Client>,
        creator_wallet: &Wallet<'_, SigningKey>,
        input: Vec<u8>,
    ) -> Result<H160> {
        let creator_address: H160 = creator_wallet.address().into();
        let nonce = evm_client
            .account_basic(creator_address.clone())
            .await
            .unwrap()
            .nonce;

        let create_contract_tx = self.signed_transaction(creator_wallet, None, nonce, 0, input);

        let hash = evm_client
            .send_raw_transaction(create_contract_tx)
            .await??;
        let receipt = self
            .wait_transaction_receipt_on_evm(evm_client, &hash)
            .await?
            .ok_or(TestError::Evm(EvmError::Internal(
                "transaction not processed".into(),
            )))?;

        if receipt.status != Some(U64::one()) {
            println!("tx status: {:?}", receipt.status);
            dbg!(&receipt);
            dbg!(&hex::encode(receipt.output.as_ref().unwrap_or(&vec![])));
            Err(TestError::Evm(EvmError::Internal(
                "contract creation failed".into(),
            )))
        } else {
            Ok(receipt.contract_address.expect(
                "contract creation transaction succeeded, but it doesn't contain the contract address",
            ))
        }
    }

    /// Crates BFTBridge contract in EVMc and registered it in minter canister
    async fn initialize_bft_bridge(&self, caller: &str, fee_charge_address: H160) -> Result<H160> {
        let minter_canister_address = self.get_icrc_minter_canister_evm_address(caller).await?;

        let client = self.evm_client(self.admin_name());
        client
            .mint_native_tokens(minter_canister_address.clone(), u64::MAX.into())
            .await??;
        self.advance_time(Duration::from_secs(2)).await;

        let bridge_address = self
            .initialize_bft_bridge_with_minter(
                &self.new_wallet(u64::MAX.into()).await?,
                minter_canister_address,
                Some(fee_charge_address),
                true,
            )
            .await?;

        let raw_client = self.client(self.canisters().icrc2_minter(), self.admin_name());
        raw_client
            .update("set_bft_bridge_contract", (bridge_address.clone(),))
            .await?;

        Ok(bridge_address)
    }

    /// Creates BFTBridge contract in EVMC and registered it in minter canister
    async fn initialize_bft_bridge_with_minter(
        &self,
        wallet: &Wallet<'_, SigningKey>,
        minter_canister_address: H160,
        fee_charge_address: Option<H160>,
        is_wrapped: bool,
    ) -> Result<H160> {
        let contract = BFT_BRIDGE_SMART_CONTRACT_CODE.clone();
        let input = bft_bridge_api::CONSTRUCTOR
            .encode_input(contract, &[])
            .unwrap();

        let bridge_address = self.create_contract(wallet, input.clone()).await.unwrap();

        let initialize_data = bft_bridge_api::proxy::INITIALISER
            .encode_input(&[
                Token::Address(minter_canister_address.0),
                Token::Address(fee_charge_address.unwrap_or_default().0),
                Token::Bool(is_wrapped),
            ])
            .expect("encode input");

        let proxy_input = bft_bridge_api::proxy::CONSTRUCTOR
            .encode_input(
                UUPS_PROXY_SMART_CONTRACT_CODE.clone(),
                &[
                    Token::Address(bridge_address.0),
                    Token::Bytes(initialize_data),
                ],
            )
            .unwrap();

        let proxy_address = self.create_contract(wallet, proxy_input).await.unwrap();

        Ok(proxy_address)
    }

    async fn initialize_fee_charge_contract(
        &self,
        wallet: &Wallet<'_, SigningKey>,
        minter_canister_addresses: &[H160],
    ) -> Result<H160> {
        let evm = self.evm_client(self.admin_name());
        self.initialize_fee_charge_contract_on_evm(&evm, wallet, minter_canister_addresses)
            .await
    }

    async fn initialize_fee_charge_contract_on_evm(
        &self,
        evm: &EvmCanisterClient<Self::Client>,
        wallet: &Wallet<'_, SigningKey>,
        minter_canister_addresses: &[H160],
    ) -> Result<H160> {
        let contract = FEE_CHARGE_SMART_CONTRACT_CODE.clone();
        let minter_canister_addresses = minter_canister_addresses
            .iter()
            .map(|addr| Token::Address(addr.0))
            .collect();
        let input = fee_charge_api::CONSTRUCTOR
            .encode_input(contract, &[Token::Array(minter_canister_addresses)])
            .unwrap();

        let fee_charge_address = self
            .create_contract_on_evm(evm, wallet, input.clone())
            .await
            .unwrap();

        Ok(fee_charge_address)
    }

    #[allow(clippy::too_many_arguments)]
    async fn burn_erc_20_tokens_raw(
        &self,
        evm_client: &EvmCanisterClient<Self::Client>,
        wallet: &Wallet<'_, SigningKey>,
        from_token: &H160,
        to_token_id: &[u8],
        recipient: Vec<u8>,
        bridge: &H160,
        amount: u128,
    ) -> Result<(u32, H256)> {
        let amount = amount.into();
        let input = wrapped_token_api::ERC_20_APPROVE
            .encode_input(&[Token::Address(bridge.0), Token::Uint(amount)])
            .unwrap();

        let results = self
            .call_contract_on_evm(evm_client, wallet, from_token, input, 0)
            .await?;
        let output = results.1.output.unwrap();
        assert_eq!(
            wrapped_token_api::ERC_20_APPROVE
                .decode_output(&output)
                .unwrap()[0],
            Token::Bool(true)
        );

        println!("Burning src tokens using BftBridge");
        let input = bft_bridge_api::BURN
            .encode_input(&[
                Token::Uint(amount),
                Token::Address(from_token.0),
                Token::FixedBytes(to_token_id.to_vec()),
                Token::Bytes(recipient),
            ])
            .unwrap();

        let (tx_hash, receipt) = self
            .call_contract_on_evm(evm_client, wallet, bridge, input, 0)
            .await?;
        let decoded_output = bft_bridge_api::BURN
            .decode_output(receipt.output.as_ref().unwrap())
            .unwrap();
        if receipt.status != Some(U64::one()) {
            return Err(TestError::Generic(format!(
                "Burn transaction failed: {decoded_output:?} -- {receipt:?}, -- {}",
                String::from_utf8_lossy(receipt.output.as_ref().unwrap())
            )));
        }

        let operation_id = decoded_output[0].clone().into_uint().unwrap().as_u32();
        Ok((operation_id, tx_hash))
    }

    #[allow(clippy::too_many_arguments)]
    async fn burn_erc_20_tokens(
        &self,
        evm_client: &EvmCanisterClient<Self::Client>,
        wallet: &Wallet<'_, SigningKey>,
        from_token: &H160,
        to_token_id: &[u8],
        recipient: Id256,
        bridge: &H160,
        amount: u128,
    ) -> Result<(u32, H256)> {
        self.burn_erc_20_tokens_raw(
            evm_client,
            wallet,
            from_token,
            to_token_id,
            recipient.0.to_vec(),
            bridge,
            amount,
        )
        .await
    }

    /// Current native token balance on user's deposit inside the BftBridge.
    async fn native_token_deposit_balance(
        &self,
        evm_client: &EvmCanisterClient<Self::Client>,
        fee_charge: H160,
        user: H160,
    ) -> U256 {
        let input = NATIVE_TOKEN_BALANCE
            .encode_input(&[Token::Address(user.0)])
            .unwrap();
        let response = evm_client
            .eth_call(
                Some(user),
                Some(fee_charge),
                None,
                3_000_000,
                None,
                Some(input.into()),
            )
            .await
            .unwrap()
            .unwrap();

        NATIVE_TOKEN_BALANCE
            .decode_output(&hex::decode(response.trim_start_matches("0x")).unwrap())
            .unwrap()
            .first()
            .cloned()
            .unwrap()
            .into_uint()
            .unwrap()
            .into()
    }

    /// Deposit native tokens to BftBridge to pay mint fee.
    async fn native_token_deposit(
        &self,
        evm_client: &EvmCanisterClient<Self::Client>,
        fee_charge: H160,
        user_wallet: &Wallet<'static, SigningKey>,
        sender_ids: &[Id256],
        amount: u128,
    ) -> Result<U256> {
        let sender_ids = sender_ids
            .iter()
            .map(|id| Token::FixedBytes(id.0.to_vec()))
            .collect();
        let input = NATIVE_TOKEN_DEPOSIT
            .encode_input(&[Token::Array(sender_ids)])
            .unwrap();

        let receipt = self
            .call_contract_on_evm(evm_client, user_wallet, &fee_charge, input, amount)
            .await?
            .1;

        let new_balance = NATIVE_TOKEN_DEPOSIT
            .decode_output(receipt.output.as_ref().unwrap())
            .unwrap()
            .first()
            .cloned()
            .unwrap()
            .into_uint()
            .unwrap();

        Ok(new_balance.into())
    }

    /// Returns a signed transaction from the given `wallet`.
    fn signed_transaction(
        &self,
        wallet: &Wallet<SigningKey>,
        to: Option<H160>,
        nonce: U256,
        value: u128,
        input: Vec<u8>,
    ) -> Transaction {
        let address = wallet.address();
        TransactionBuilder {
            from: &address.into(),
            to,
            nonce,
            value: value.into(),
            gas: 5_000_000u64.into(),
            gas_price: Some(DEFAULT_GAS_PRICE.into()),
            input,
            signature: SigningMethod::SigningKey(wallet.signer()),
            chain_id: CHAIN_ID,
        }
        .calculate_hash_and_build()
        .unwrap()
    }

    /// Calls contract in EVMc.
    async fn call_contract(
        &self,
        wallet: &Wallet<'_, SigningKey>,
        contract: &H160,
        input: Vec<u8>,
        amount: u128,
    ) -> Result<(H256, TransactionReceipt)> {
        let evm_client = self.evm_client(self.admin_name());
        self.call_contract_on_evm(&evm_client, wallet, contract, input, amount)
            .await
    }

    /// Calls contract in the evm_client.
    async fn call_contract_on_evm(
        &self,
        evm_client: &EvmCanisterClient<Self::Client>,
        wallet: &Wallet<'_, SigningKey>,
        contract: &H160,
        input: Vec<u8>,
        amount: u128,
    ) -> Result<(H256, TransactionReceipt)> {
        let from: H160 = wallet.address().into();
        let nonce = evm_client.account_basic(from.clone()).await?.nonce;

        let call_tx = self.signed_transaction(wallet, Some(contract.clone()), nonce, amount, input);

        let hash = evm_client.send_raw_transaction(call_tx).await??;
        let receipt = self
            .wait_transaction_receipt_on_evm(evm_client, &hash)
            .await?
            .ok_or(TestError::Evm(EvmError::Internal(
                "transaction not processed".into(),
            )))?;

        if receipt.status != Some(U64::one()) {
            println!("tx status: {:?}", receipt.status);
            dbg!(&receipt);
            dbg!(&hex::encode(receipt.output.as_ref().unwrap_or(&vec![])));
        }

        Ok((hash, receipt))
    }

    /// Creates wrapped token in EVMc by calling `BFTBridge:::deploy_wrapped_token()`.
    async fn create_wrapped_token(
        &self,
        wallet: &Wallet<'_, SigningKey>,
        bft_bridge: &H160,
        base_token_id: Id256,
    ) -> Result<H160> {
        let input = bft_bridge_api::DEPLOY_WRAPPED_TOKEN
            .encode_input(&[
                Token::String("wrapper".into()),
                Token::String("WPT".into()),
                Token::FixedBytes(base_token_id.0.to_vec()),
            ])
            .unwrap();

        let results = self.call_contract(wallet, bft_bridge, input, 0).await?;
        let output = results.1.output.unwrap();

        let token_address = bft_bridge_api::DEPLOY_WRAPPED_TOKEN
            .decode_output(&output)
            .unwrap()[0]
            .clone()
            .into_address()
            .unwrap();
        println!(
            "Deployed Wrapped token on block {} with address {token_address}",
            results.1.block_number
        );

        Ok(token_address.into())
    }

    /// Burns ICRC-2 token 1 and creates according mint order.
    async fn burn_icrc2(
        &self,
        caller: &str,
        wallet: &Wallet<'_, SigningKey>,
        bridge: &H160,
        erc20_token_address: &H160,
        amount: u128,
        fee_payer: Option<H160>,
        approve_after_mint: Option<ApproveAfterMint>,
    ) -> Result<()> {
        let recipient_address = H160::from(wallet.address());
        self.approve_icrc2_burn(
            caller,
            &recipient_address,
            amount + ICRC1_TRANSFER_FEE as u128,
        )
        .await?;

        let reason = Icrc2Burn {
            sender: self.principal_by_caller_name(caller),
            amount: amount.into(),
            from_subaccount: None,
            icrc2_token_principal: self.canisters().token_1(),
            erc20_token_address: erc20_token_address.clone(),
            recipient_address,
            fee_payer,
<<<<<<< HEAD
            approve_after_mint: None,
=======
            approve_after_mint,
>>>>>>> a23c7962
        };

        let encoded_reason = Encode!(&reason).unwrap();

        let input = bft_bridge_api::NOTIFY_MINTER
            .encode_input(&[
                Token::Uint(Default::default()),
                Token::Bytes(encoded_reason),
            ])
            .unwrap();
        let _receipt = self
            .call_contract(wallet, bridge, input, 0)
            .await
            .map(|(_, receipt)| receipt)?;

        Ok(())
    }

    async fn register_base(
        &self,
        wallet: &Wallet<'_, SigningKey>,
        bridge: &H160,
        base: &H160,
        remote: &Id256,
    ) -> Result<()> {
        let input = bft_bridge_api::REGISTER_BASE
            .encode_input(&[Token::Address(base.0), Token::FixedBytes(remote.0.to_vec())])
            .unwrap();
        let receipt = self
            .call_contract(wallet, bridge, input, 0)
            .await
            .map(|(_, receipt)| receipt)?;

        let decoded_output = bft_bridge_api::REGISTER_BASE
            .decode_output(receipt.output.as_ref().unwrap())
            .unwrap();
        if receipt.status != Some(U64::one()) {
            return Err(TestError::Generic(format!(
                "Register base transaction failed: {decoded_output:?} -- {receipt:?}, -- {}",
                String::from_utf8_lossy(receipt.output.as_ref().unwrap())
            )));
        }

        Ok(())
    }

    /// Approves burning of ICRC-2 token.
    async fn approve_icrc2_burn(&self, caller: &str, recipient: &H160, amount: u128) -> Result<()> {
        let client = self.icrc_token_1_client(caller);

        let subaccount = Some(address_to_icrc_subaccount(&recipient.0));
        let minter_canister = Account {
            owner: self.canisters().icrc2_minter(),
            subaccount,
        };

        let approve_args = ApproveArgs {
            from_subaccount: None,
            spender: minter_canister,
            amount: amount.into(),
            expected_allowance: None,
            expires_at: None,
            fee: None,
            memo: None,
            created_at_time: None,
        };

        client.icrc2_approve(approve_args).await?.unwrap();
        Ok(())
    }

    /// Mints ERC-20 token with the order.
    async fn mint_erc_20_with_order(
        &self,
        wallet: &Wallet<'_, SigningKey>,
        bridge: &H160,
        order: SignedMintOrder,
    ) -> Result<TransactionReceipt> {
        let input = bft_bridge_api::MINT
            .encode_input(&[Token::Bytes(order.0.to_vec())])
            .unwrap();
        self.call_contract(wallet, bridge, input, 0)
            .await
            .map(|(_, receipt)| receipt)
    }

    /// Returns ERC-20 balance.
    async fn check_erc20_balance(
        &self,
        token: &H160,
        wallet: &Wallet<'_, SigningKey>,
        address: Option<&H160>,
    ) -> Result<u128> {
        let evm_client = self.evm_client(self.admin_name());
        self.check_erc20_balance_on_evm(&evm_client, token, wallet, address)
            .await
    }

    /// Returns ERC-20 balance on the given evm.
    async fn check_erc20_balance_on_evm(
        &self,
        evm_client: &EvmCanisterClient<Self::Client>,
        token: &H160,
        wallet: &Wallet<'_, SigningKey>,
        address: Option<&H160>,
    ) -> Result<u128> {
        let input = wrapped_token_api::ERC_20_BALANCE
            .encode_input(&[Token::Address(
                address
                    .cloned()
                    .unwrap_or_else(|| wallet.address().into())
                    .into(),
            )])
            .unwrap();
        let results = self
            .call_contract_on_evm(evm_client, wallet, token, input, 0)
            .await?;
        let output = results.1.output.unwrap();
        println!("output: {:?}", hex::encode(&output));

        Ok(wrapped_token_api::ERC_20_BALANCE
            .decode_output(&output)
            .unwrap()[0]
            .clone()
            .into_uint()
            .unwrap()
            .as_u128())
    }

    /// Creates an empty canister with cycles on it's balance.
    async fn create_canister(&self) -> Result<Principal>;

    async fn create_canister_with_id(&self, id: Principal) -> Result<Principal>;

    /// Installs the `wasm` code to the `canister` with the given init `args`.
    async fn install_canister(
        &self,
        canister: Principal,
        wasm: Vec<u8>,
        args: impl ArgumentEncoder + Send,
    ) -> Result<()>;

    /// Reinstalls the canister.
    async fn reinstall_canister(
        &self,
        canister: Principal,
        wasm: Vec<u8>,
        args: impl ArgumentEncoder + Send,
    ) -> Result<()>;

    /// Upgrades the canister.
    async fn upgrade_canister(
        &self,
        canister: Principal,
        wasm: Vec<u8>,
        args: impl ArgumentEncoder + Send,
    ) -> Result<()>;

    /// Installs code to test context's canister with the given type.
    /// If the canister depends on not-created canister, Principal::anonymous() is used.
    async fn install_default_canister(&self, canister_type: CanisterType) {
        let wasm = canister_type.default_canister_wasm().await;
        match canister_type {
            CanisterType::Evm => {
                println!("Installing default EVM canister...");
                let signature_canister = self.canisters().get_or_anonymous(CanisterType::Signature);
                let init_data = evm_canister_init_data(
                    signature_canister,
                    self.admin(),
                    Some(EVM_PROCESSING_TRANSACTION_INTERVAL_FOR_TESTS),
                );
                self.install_canister(self.canisters().evm(), wasm, (init_data,))
                    .await
                    .unwrap();
            }
            CanisterType::ExternalEvm => {
                println!("Installing external EVM canister...");
                let signature_canister = self.canisters().get_or_anonymous(CanisterType::Signature);
                let init_data = evm_canister_init_data(
                    signature_canister,
                    self.admin(),
                    Some(EVM_PROCESSING_TRANSACTION_INTERVAL_FOR_TESTS),
                );
                self.install_canister(self.canisters().external_evm(), wasm, (init_data,))
                    .await
                    .unwrap();
            }
            CanisterType::Signature => {
                println!("Installing default Signature canister...");
                let possible_canisters = [CanisterType::Evm, CanisterType::ExternalEvm];
                let init_data = possible_canisters
                    .into_iter()
                    .filter_map(|canister_type| self.canisters().get(canister_type))
                    .collect::<Vec<_>>();

                self.install_canister(
                    self.canisters().signature_verification(),
                    wasm,
                    (init_data,),
                )
                .await
                .unwrap();
            }
            CanisterType::Token1 => {
                println!("Installing default Token1 canister...");
                let init_balances = self.icrc_token_initial_balances();
                let init_data =
                    icrc_canister_default_init_args(self.admin(), "Tokenium", init_balances);
                self.install_canister(
                    self.canisters().token_1(),
                    wasm,
                    (LedgerArgument::Init(init_data),),
                )
                .await
                .unwrap();
            }
            CanisterType::Token2 => {
                println!("Installing default Token2 canister...");
                let init_balances = self.icrc_token_initial_balances();
                let init_data =
                    icrc_canister_default_init_args(self.admin(), "Tokenium 2", init_balances);
                self.install_canister(
                    self.canisters().token_2(),
                    wasm,
                    (LedgerArgument::Init(init_data),),
                )
                .await
                .unwrap();
            }
            CanisterType::Icrc2Minter => {
                println!("Installing default Minter canister...");
                let evm_canister = self.canisters().get_or_anonymous(CanisterType::Evm);
                let init_data = minter_canister_init_data(self.admin(), evm_canister);
                self.install_canister(self.canisters().icrc2_minter(), wasm, (init_data,))
                    .await
                    .unwrap();

                // Wait for initialization of the Minter canister parameters.
                self.advance_time(Duration::from_secs(2)).await;
            }
            CanisterType::Icrc1Ledger => {
                println!("Installing default ICRC1 ledger canister...");
                let init_data = icrc1_ledger_init_data(self.canisters().ck_btc_minter());
                self.install_canister(self.canisters().icrc1_ledger(), wasm, (init_data,))
                    .await
                    .unwrap();
            }
            CanisterType::CkBtcMinter => {
                println!("Installing default ckBTC minter canister...");
                let init_data = ck_btc_minter_init_data(
                    self.canisters().icrc1_ledger(),
                    self.canisters().kyt(),
                );
                self.install_canister(self.canisters().ck_btc_minter(), wasm, (init_data,))
                    .await
                    .unwrap();
            }
            CanisterType::Btc => {
                println!("Installing default mock ckBTC canister...");
                todo!()
            }
            CanisterType::Kyt => {
                println!("Installing default KYT canister...");
                let init_data = kyc_init_data(self.canisters().ck_btc_minter());
                self.install_canister(self.canisters().kyt(), wasm, (init_data,))
                    .await
                    .unwrap();
            }
            CanisterType::CkErc20Minter => {
                let evm_canister = self.canisters().evm();
                let external_evm_canister = self.canisters().external_evm();
                let init_data = erc20_minter::state::Settings {
                    base_evm_link: EvmLink::Ic(external_evm_canister),
                    wrapped_evm_link: EvmLink::Ic(evm_canister),
                    signing_strategy: SigningStrategy::Local {
                        private_key: rand::random(),
                    },
                    log_settings: Some(LogSettings {
                        enable_console: true,
                        in_memory_records: None,
                        log_filter: Some("trace".to_string()),
                    }),
                };
                self.install_canister(self.canisters().ck_erc20_minter(), wasm, (init_data,))
                    .await
                    .unwrap();
            }
            CanisterType::BtcBridge => {
                todo!()
            }
            CanisterType::RuneBridge => {}
        }
    }

    /// Reinstall the EVM canister with default settings.
    async fn reinstall_evm_canister(
        &self,
        transaction_processing_interval: Option<Duration>,
    ) -> Result<()> {
        let init_data = evm_canister_init_data(
            self.canisters().signature_verification(),
            self.admin(),
            transaction_processing_interval,
        );
        let wasm = get_evm_testnet_canister_bytecode().await;
        self.reinstall_canister(self.canisters().evm(), wasm, (init_data,))
            .await?;

        Ok(())
    }

    /// Upgrades the EVM canister with default settings.
    async fn upgrade_evm_canister(&self) -> Result<()> {
        let wasm = get_evm_testnet_canister_bytecode().await;
        self.upgrade_canister(self.canisters().evm(), wasm, ())
            .await?;
        Ok(())
    }

    /// Upgrades the minter canister with default settings.
    async fn upgrade_minter_canister(&self) -> Result<()> {
        let wasm = get_icrc2_minter_canister_bytecode().await;
        self.upgrade_canister(self.canisters().icrc2_minter(), wasm, ())
            .await?;
        Ok(())
    }

    /// Reinstalls the icrc1 token canister with default settings.
    async fn reinstall_icrc1_canister(
        &self,
        token_canister: Principal,
        token_name: &str,
        initial_balances: Vec<(Account, Nat)>,
    ) -> Result<()> {
        let init_args = icrc_canister_default_init_args(self.admin(), token_name, initial_balances);
        let args = LedgerArgument::Init(init_args);
        let wasm = get_icrc1_token_canister_bytecode().await;
        self.reinstall_canister(token_canister, wasm, (args,))
            .await?;

        Ok(())
    }

    async fn reinstall_minter_canister(&self) -> Result<()> {
        eprintln!("reinstalling Minter canister");
        let init_data = minter_canister_init_data(self.admin(), self.canisters().evm());

        let wasm = get_icrc2_minter_canister_bytecode().await;
        self.reinstall_canister(self.canisters().icrc2_minter(), wasm, (init_data,))
            .await?;

        Ok(())
    }

    fn icrc_token_initial_balances(&self) -> Vec<(Account, Nat)>;
}

pub const ICRC1_TRANSFER_FEE: u64 = 10_000;
pub const ICRC1_INITIAL_BALANCE: u64 = 10u64.pow(18);

pub fn icrc_canister_default_init_args(
    caller: Principal,
    token_name: &str,
    initial_balances: Vec<(Account, Nat)>,
) -> InitArgs {
    InitArgs {
        minting_account: Account::from(caller),
        fee_collector_account: None,
        initial_balances,
        transfer_fee: Nat::from(ICRC1_TRANSFER_FEE),
        token_name: token_name.to_string(),
        token_symbol: "TKN".to_string(),
        metadata: vec![(
            "icrc1:name".to_string(),
            MetadataValue::Text(token_name.to_string()),
        )],
        archive_options: ArchiveOptions {
            trigger_threshold: 10,
            num_blocks_to_archive: 5,
            node_max_memory_size_bytes: None,
            max_message_size_bytes: None,
            controller_id: caller,
            cycles_for_archive_creation: None,
            max_transactions_per_response: None,
        },
        max_memo_length: None,
        feature_flags: Some(FeatureFlags { icrc2: true }),
        decimals: None,
        maximum_number_of_accounts: None,
        accounts_overflow_trim_quantity: None,
    }
}

pub fn minter_canister_init_data(owner: Principal, evm_principal: Principal) -> InitData {
    let mut rng = rand::thread_rng();
    let wallet = Wallet::new(&mut rng);
    InitData {
        owner,
        evm_principal,
        signing_strategy: SigningStrategy::Local {
            private_key: wallet.signer().to_bytes().into(),
        },
        log_settings: Some(LogSettings {
            enable_console: true,
            in_memory_records: None,
            log_filter: Some("trace".to_string()),
        }),
    }
}

pub fn evm_canister_init_data(
    signature_verification_principal: Principal,
    owner: Principal,
    transaction_processing_interval: Option<Duration>,
) -> EvmCanisterInitData {
    EvmCanisterInitData {
        signature_verification_principal,
        min_gas_price: 10_u64.into(),
        chain_id: CHAIN_ID,
        log_settings: Some(LogSettings {
            enable_console: true,
            in_memory_records: None,
            log_filter: Some("debug".to_string()),
        }),
        transaction_processing_interval,
        owner,
        ..Default::default()
    }
}

fn icrc1_ledger_init_data(minter_principal: Principal) -> LedgerArgument {
    let minting_account = Account {
        owner: minter_principal,
        subaccount: None,
    };
    let archive_options = ArchiveOptions {
        trigger_threshold: 10_000_000,
        num_blocks_to_archive: 1_000_000,
        node_max_memory_size_bytes: None,
        max_message_size_bytes: None,
        controller_id: Principal::anonymous(),
        cycles_for_archive_creation: None,
        max_transactions_per_response: None,
    };

    LedgerArgument::Init(InitArgs {
        minting_account,
        fee_collector_account: None,
        initial_balances: vec![],
        transfer_fee: Nat::from(10u32),
        decimals: None,
        token_name: "ckBtc".into(),
        token_symbol: "ckBtc".into(),
        metadata: vec![],
        archive_options,
        max_memo_length: Some(80),
        feature_flags: Some(FeatureFlags { icrc2: true }),
        maximum_number_of_accounts: None,
        accounts_overflow_trim_quantity: None,
    })
}

fn ck_btc_minter_init_data(ledger: Principal, kyt: Principal) -> MinterArg {
    MinterArg::Init(crate::utils::btc::InitArgs {
        btc_network: BtcNetwork::Mainnet,
        ecdsa_key_name: "master_ecdsa_public_key_fscpm-uiaaa-aaaaa-aaaap-yai".to_string(),
        retrieve_btc_min_amount: 100_000,
        ledger_id: ledger,
        max_time_in_queue_nanos: 100,
        min_confirmations: Some(12),
        mode: Mode::GeneralAvailability,
        kyt_fee: Some(2000),
        kyt_principal: Some(kyt),
    })
}

fn kyc_init_data(ck_btc_minter: Principal) -> LifecycleArg {
    LifecycleArg::InitArg(InitArg {
        minter_id: ck_btc_minter,
        maintainers: vec![alice()],
        mode: KytMode::AcceptAll,
    })
}

#[derive(Debug, Clone, Default)]
pub struct TestCanisters(HashMap<CanisterType, Principal>);

impl TestCanisters {
    pub fn token_1(&self) -> Principal {
        *self
            .0
            .get(&CanisterType::Token1)
            .expect("token_1 canister should be initialized (see `TestContext::new()`)")
    }

    pub fn token_2(&self) -> Principal {
        *self
            .0
            .get(&CanisterType::Token2)
            .expect("token_2 canister should be initialized (see `TestContext::new()`)")
    }

    pub fn evm(&self) -> Principal {
        *self
            .0
            .get(&CanisterType::Evm)
            .expect("evm canister should be initialized (see `TestContext::new()`)")
    }

    pub fn external_evm(&self) -> Principal {
        *self
            .0
            .get(&CanisterType::ExternalEvm)
            .expect("external evm canister should be initialized (see `TestContext::new()`)")
    }

    pub fn signature_verification(&self) -> Principal {
        *self
            .0
            .get(&CanisterType::Signature)
            .expect("signature canister should be initialized (see `TestContext::new()`)")
    }

    pub fn icrc2_minter(&self) -> Principal {
        *self
            .0
            .get(&CanisterType::Icrc2Minter)
            .expect("icrc2 minter canister should be initialized (see `TestContext::new()`)")
    }

    pub fn ck_erc20_minter(&self) -> Principal {
        *self
            .0
            .get(&CanisterType::CkErc20Minter)
            .expect("ck erc20 minter canister should be initialized (see `TestContext::new()`)")
    }

    pub fn ck_btc_minter(&self) -> Principal {
        *self
            .0
            .get(&CanisterType::CkBtcMinter)
            .expect("ckBTC minter canister should be initialized (see `TestContext::new()`)")
    }

    pub fn btc_mock(&self) -> Principal {
        *self
            .0
            .get(&CanisterType::Btc)
            .expect("bitcoin mock canister should be initialized (see `TestContext::new()`)")
    }

    pub fn icrc1_ledger(&self) -> Principal {
        *self
            .0
            .get(&CanisterType::Icrc1Ledger)
            .expect("icrc1 ledger canister should be initialized (see `TestContext::new()`)")
    }

    pub fn kyt(&self) -> Principal {
        *self
            .0
            .get(&CanisterType::Kyt)
            .expect("kyt canister should be initialized (see `TestContext::new()`)")
    }

    pub fn btc_bridge(&self) -> Principal {
        *self
            .0
            .get(&CanisterType::BtcBridge)
            .expect("bridge canister should be initialized (see `TestContext::new()`)")
    }

    pub fn rune_bridge(&self) -> Principal {
        *self
            .0
            .get(&CanisterType::RuneBridge)
            .expect("rune bridge canister should be initialized (see `TestContext::new()`)")
    }

    pub fn set(&mut self, canister_type: CanisterType, principal: Principal) {
        self.0.insert(canister_type, principal);
    }

    pub fn get(&self, canister_type: CanisterType) -> Option<Principal> {
        self.0.get(&canister_type).copied()
    }

    pub fn get_or_anonymous(&self, canister_type: CanisterType) -> Principal {
        self.0
            .get(&canister_type)
            .copied()
            .unwrap_or_else(Principal::anonymous)
    }
}

#[derive(Debug, Clone, Copy, PartialEq, Eq, Hash)]
pub enum CanisterType {
    Evm,
    ExternalEvm,
    Signature,
    Token1,
    Token2,
    Icrc2Minter,
    CkErc20Minter,
    Btc,
    CkBtcMinter,
    Kyt,
    Icrc1Ledger,
    BtcBridge,
    RuneBridge,
}

impl CanisterType {
    /// EVM and SignatureVerification.
    pub const EVM_TEST_SET: [CanisterType; 2] = [CanisterType::Evm, CanisterType::Signature];

    /// EVM, SignatureVerification, Minter and Token1.
    pub const ICRC2_MINTER_TEST_SET: [CanisterType; 4] = [
        CanisterType::Evm,
        CanisterType::Signature,
        CanisterType::Token1,
        CanisterType::Icrc2Minter,
    ];

    /// EVM, SignatureVerification, Minter, Spender and Token1.
    pub const EVM_MINTER_TEST_SET: [CanisterType; 4] = [
        CanisterType::Evm,
        CanisterType::ExternalEvm,
        CanisterType::Signature,
        CanisterType::CkErc20Minter,
    ];

    pub const BTC_CANISTER_SET: [CanisterType; 4] = [
        CanisterType::Btc,
        CanisterType::CkBtcMinter,
        CanisterType::Kyt,
        CanisterType::Icrc1Ledger,
    ];

    pub const RUNE_CANISTER_SET: [CanisterType; 3] = [
        CanisterType::Evm,
        CanisterType::Signature,
        CanisterType::RuneBridge,
    ];

    pub async fn default_canister_wasm(&self) -> Vec<u8> {
        match self {
            CanisterType::Evm => get_evm_testnet_canister_bytecode().await,
            CanisterType::ExternalEvm => get_evm_testnet_canister_bytecode().await,
            CanisterType::Signature => get_signature_verification_canister_bytecode().await,
            CanisterType::Token1 => get_icrc1_token_canister_bytecode().await,
            CanisterType::Token2 => get_icrc1_token_canister_bytecode().await,
            CanisterType::Icrc2Minter => get_icrc2_minter_canister_bytecode().await,
            CanisterType::CkErc20Minter => get_ck_erc20_minter_canister_bytecode().await,
            CanisterType::Btc => get_btc_canister_bytecode().await,
            CanisterType::CkBtcMinter => get_ck_btc_minter_canister_bytecode().await,
            CanisterType::Kyt => get_kyt_canister_bytecode().await,
            CanisterType::Icrc1Ledger => get_icrc1_token_canister_bytecode().await,
            CanisterType::BtcBridge => get_btc_bridge_canister_bytecode().await,
            CanisterType::RuneBridge => get_rune_bridge_canister_bytecode().await,
        }
    }
}<|MERGE_RESOLUTION|>--- conflicted
+++ resolved
@@ -601,11 +601,7 @@
             erc20_token_address: erc20_token_address.clone(),
             recipient_address,
             fee_payer,
-<<<<<<< HEAD
-            approve_after_mint: None,
-=======
             approve_after_mint,
->>>>>>> a23c7962
         };
 
         let encoded_reason = Encode!(&reason).unwrap();
