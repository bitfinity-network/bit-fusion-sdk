mod evm_rpc_canister;
pub mod stress;

use std::collections::HashMap;
use std::time::Duration;

use bridge_did::error::BftResult as McResult;
use bridge_did::id256::Id256;
use bridge_did::operation_log::Memo;
use bridge_did::order::SignedMintOrder;
use bridge_did::reason::{ApproveAfterMint, Icrc2Burn};
use bridge_utils::evm_link::{address_to_icrc_subaccount, EvmLink};
use bridge_utils::{BFTBridge, FeeCharge, UUPSProxy, WrappedToken};
use candid::utils::ArgumentEncoder;
use candid::{Encode, Nat, Principal};
use did::constant::EIP1559_INITIAL_BASE_FEE;
use did::error::EvmError;
use did::init::EvmCanisterInitData;
use did::{NotificationInput, Transaction, TransactionReceipt, H160, H256, U256, U64};
use erc20_bridge::state::BaseEvmSettings;
use eth_signer::ic_sign::SigningKeyId;
use eth_signer::transaction::{SigningMethod, TransactionBuilder};
use eth_signer::{Signer, Wallet};
use ethers_core::k256::ecdsa::SigningKey;
use evm_canister_client::{CanisterClient, EvmCanisterClient};
use evm_rpc_canister::EvmRpcCanisterInitData;
use ic_exports::ic_kit::mock_principals::alice;
use ic_exports::icrc_types::icrc::generic_metadata_value::MetadataValue;
use ic_exports::icrc_types::icrc1::account::Account;
use ic_exports::icrc_types::icrc1_ledger::{
    ArchiveOptions, FeatureFlags, InitArgs, LedgerArgument,
};
use ic_exports::icrc_types::icrc2::approve::ApproveArgs;
use icrc2_bridge::SigningStrategy;
use icrc_client::IcrcCanisterClient;
use tokio::time::Instant;

use super::utils::error::Result;
use crate::utils::btc::{BtcNetwork, InitArg, KytMode, LifecycleArg, MinterArg, Mode};
use crate::utils::error::TestError;
use crate::utils::wasm::*;
use crate::utils::{CHAIN_ID, EVM_PROCESSING_TRANSACTION_INTERVAL_FOR_TESTS};

pub const DEFAULT_GAS_PRICE: u128 = EIP1559_INITIAL_BASE_FEE * 2;

use alloy_sol_types::{SolCall, SolConstructor};
use bridge_client::{Brc20BridgeClient, Erc20BridgeClient, Icrc2BridgeClient, RuneBridgeClient};
use bridge_did::event_data::MinterNotificationType;
use bridge_did::init::BridgeInitData;
use bridge_did::op_id::OperationId;
use ic_log::did::LogCanisterSettings;

#[async_trait::async_trait]
pub trait TestContext {
    type Client: CanisterClient + Send + Sync;

    /// Returns principals for canisters in the context.
    fn canisters(&self) -> TestCanisters;

    /// Returns client for the canister.
    fn client(&self, canister: Principal, caller: &str) -> Self::Client;

    /// Returns principal by caller's name.
    fn principal_by_caller_name(&self, caller: &str) -> Principal;

    /// Principal to use for canisters initialization.
    fn admin(&self) -> Principal;

    /// Principal to use for canisters initialization.
    fn admin_name(&self) -> &str;

    /// Signing key to use for management canister signing.
    fn sign_key(&self) -> SigningKeyId;

    /// Returns the base EVM LINK
    fn base_evm_link(&self) -> EvmLink {
        EvmLink::Ic(self.canisters().external_evm())
    }

    /// Returns client for the evm canister.
    fn evm_client(&self, caller: &str) -> EvmCanisterClient<Self::Client> {
        EvmCanisterClient::new(self.client(self.canisters().evm(), caller))
    }

    /// Returns client for the icrc2 bridge
    fn icrc_bridge_client(&self, caller: &str) -> Icrc2BridgeClient<Self::Client> {
        Icrc2BridgeClient::new(self.client(self.canisters().icrc2_bridge(), caller))
    }

    /// Returns client for the erc20 bridge
    fn erc_bridge_client(&self, caller: &str) -> Erc20BridgeClient<Self::Client> {
        Erc20BridgeClient::new(self.client(self.canisters().erc20_bridge(), caller))
    }

    fn rune_bridge_client(&self, caller: &str) -> RuneBridgeClient<Self::Client> {
        RuneBridgeClient::new(self.client(self.canisters().rune_bridge(), caller))
    }

    fn brc20_bridge_client(&self, caller: &str) -> Brc20BridgeClient<Self::Client> {
        Brc20BridgeClient::new(self.client(self.canisters().brc20_bridge(), caller))
    }

    /// Returns client for the ICRC token canister.
    fn icrc_token_client(
        &self,
        canister: Principal,
        caller: &str,
    ) -> IcrcCanisterClient<Self::Client> {
        IcrcCanisterClient::new(self.client(canister, caller))
    }

    /// Returns client for the ICRC token 1 canister.
    fn icrc_token_1_client(&self, caller: &str) -> IcrcCanisterClient<Self::Client> {
        self.icrc_token_client(self.canisters().token_1(), caller)
    }

    /// Returns client for the ICRC token 2 canister.
    fn icrc_token_2_client(&self, caller: &str) -> IcrcCanisterClient<Self::Client> {
        self.icrc_token_client(self.canisters().token_2(), caller)
    }

    /// Sends tx with notification to EVMc.
    async fn send_notification_tx(
        &self,
        user: &Wallet<'_, SigningKey>,
        input: NotificationInput,
    ) -> Result<H256> {
        let address: H160 = user.address().into();
        let client = self.evm_client(self.admin_name());
        let account = client.account_basic(address.clone()).await?;

        let tx = self.signed_transaction(
            user,
            Some(address.clone()),
            account.nonce,
            0,
            input.encode().unwrap(),
        );

        Ok(client.send_raw_transaction(tx).await??)
    }

    /// Waits for transaction receipt.
    async fn wait_transaction_receipt(&self, hash: &H256) -> Result<Option<TransactionReceipt>> {
        let client = self.evm_client(self.admin_name());
        self.wait_transaction_receipt_on_evm(&client, hash).await
    }

    /// Waits for transaction receipt.
    async fn wait_transaction_receipt_on_evm(
        &self,
        evm_client: &EvmCanisterClient<Self::Client>,
        hash: &H256,
    ) -> Result<Option<TransactionReceipt>> {
        let tx_processing_interval = EVM_PROCESSING_TRANSACTION_INTERVAL_FOR_TESTS;
        let timeout = tx_processing_interval * 10;
        let start = Instant::now();
        let mut time_passed = Duration::ZERO;
        let mut receipt = None;
        while time_passed < timeout && receipt.is_none() {
            self.advance_time(tx_processing_interval).await;
            time_passed = Instant::now() - start;
            receipt = evm_client
                .eth_get_transaction_receipt(hash.clone())
                .await??;
        }
        Ok(receipt)
    }

    async fn advance_time(&self, time: Duration);

    /// Advances time by `duration` `times` times.
    async fn advance_by_times(&self, duration: Duration, times: u64) {
        for _ in 0..=times {
            self.advance_time(duration).await;
        }
    }

    /// Creates a new wallet with the EVM balance on it.
    async fn new_wallet(&self, balance: u128) -> Result<Wallet<'static, SigningKey>> {
        let wallet = {
            let mut rng = rand::thread_rng();
            Wallet::new(&mut rng)
        };
        let client = self.evm_client(self.admin_name());
        client
            .mint_native_tokens(wallet.address().into(), balance.into())
            .await??;

        self.advance_time(Duration::from_secs(2)).await;

        Ok(wallet)
    }

    /// Returns bridge canister EVM address.
    async fn get_icrc_bridge_canister_evm_address(&self, caller: &str) -> Result<H160> {
        let client = self.client(self.canisters().icrc2_bridge(), caller);
        Ok(client
            .update::<_, McResult<H160>>("get_bridge_canister_evm_address", ())
            .await??)
    }

    /// Creates contract in EVMc.
    async fn create_contract(
        &self,
        creator_wallet: &Wallet<'_, SigningKey>,
        input: Vec<u8>,
    ) -> Result<H160> {
        let evm_client = self.evm_client(self.admin_name());
        self.create_contract_on_evm(&evm_client, creator_wallet, input)
            .await
    }

    /// Creates contract on the given EVM.
    async fn create_contract_on_evm(
        &self,
        evm_client: &EvmCanisterClient<Self::Client>,
        creator_wallet: &Wallet<'_, SigningKey>,
        input: Vec<u8>,
    ) -> Result<H160> {
        let creator_address: H160 = creator_wallet.address().into();
        let nonce = evm_client
            .account_basic(creator_address.clone())
            .await
            .unwrap()
            .nonce;

        let create_contract_tx = self.signed_transaction(creator_wallet, None, nonce, 0, input);

        let hash = evm_client
            .send_raw_transaction(create_contract_tx)
            .await??;
        let receipt = self
            .wait_transaction_receipt_on_evm(evm_client, &hash)
            .await?
            .ok_or(TestError::Evm(EvmError::Internal(
                "transaction not processed".into(),
            )))?;

        if receipt.status != Some(U64::one()) {
            println!("tx status: {:?}", receipt.status);
            dbg!(&receipt);
            dbg!(&hex::encode(receipt.output.as_ref().unwrap_or(&vec![])));
            Err(TestError::Evm(EvmError::Internal(
                "contract creation failed".into(),
            )))
        } else {
            Ok(receipt.contract_address.expect(
                "contract creation transaction succeeded, but it doesn't contain the contract address",
            ))
        }
    }

    /// Crates BFTBridge contract in EVMc and registered it in minter canister
    async fn initialize_bft_bridge(&self, caller: &str, fee_charge_address: H160) -> Result<H160> {
        let minter_canister_address = self.get_icrc_bridge_canister_evm_address(caller).await?;

        let client = self.evm_client(self.admin_name());
        client
            .mint_native_tokens(minter_canister_address.clone(), u64::MAX.into())
            .await??;
        self.advance_time(Duration::from_secs(2)).await;

        let bridge_address = self
            .initialize_bft_bridge_with_minter(
                &self.new_wallet(u64::MAX.into()).await?,
                minter_canister_address,
                Some(fee_charge_address),
                true,
            )
            .await?;

        let raw_client = self.client(self.canisters().icrc2_bridge(), self.admin_name());
<<<<<<< HEAD
=======

>>>>>>> 5c17e36e
        raw_client
            .update::<_, ()>("set_bft_bridge_contract", (bridge_address.clone(),))
            .await?;

        Ok(bridge_address)
    }

    /// Creates BFTBridge contract in EVMC and registered it in minter canister
    async fn initialize_bft_bridge_with_minter(
        &self,
        wallet: &Wallet<'_, SigningKey>,
        minter_canister_address: H160,
        fee_charge_address: Option<H160>,
        is_wrapped: bool,
    ) -> Result<H160> {
        let mut bridge_input = BFTBridge::BYTECODE.to_vec();
        let constructor = BFTBridge::constructorCall {}.abi_encode();
        bridge_input.extend_from_slice(&constructor);

        let bridge_address = self
            .create_contract(wallet, bridge_input.clone())
            .await
            .unwrap();

        let init_data = BFTBridge::initializeCall {
            minterAddress: minter_canister_address.into(),
            feeChargeAddress: fee_charge_address.unwrap_or_default().into(),
            isWrappedSide: is_wrapped,
            owner: [0; 20].into(),
            controllers: vec![],
        }
        .abi_encode();

        let mut proxy_input = UUPSProxy::BYTECODE.to_vec();
        let constructor = UUPSProxy::constructorCall {
            _implementation: bridge_address.into(),
            _data: init_data.into(),
        }
        .abi_encode();
        proxy_input.extend_from_slice(&constructor);

        let proxy_address = self.create_contract(wallet, proxy_input).await.unwrap();

        println!("proxy_address: {}", proxy_address);

        Ok(proxy_address)
    }

    async fn initialize_fee_charge_contract(
        &self,
        wallet: &Wallet<'_, SigningKey>,
        minter_canister_addresses: &[H160],
    ) -> Result<H160> {
        let evm = self.evm_client(self.admin_name());
        self.initialize_fee_charge_contract_on_evm(&evm, wallet, minter_canister_addresses)
            .await
    }

    async fn initialize_fee_charge_contract_on_evm(
        &self,
        evm: &EvmCanisterClient<Self::Client>,
        wallet: &Wallet<'_, SigningKey>,
        minter_canister_addresses: &[H160],
    ) -> Result<H160> {
        let minter_canister_addresses = minter_canister_addresses
            .iter()
            .map(|addr| addr.clone().into())
            .collect();

        let mut fee_charge_input = FeeCharge::BYTECODE.to_vec();

        let input = FeeCharge::constructorCall {
            canChargeFee: minter_canister_addresses,
        }
        .abi_encode();

        fee_charge_input.extend_from_slice(&input);

        let fee_charge_address = self
            .create_contract_on_evm(evm, wallet, fee_charge_input.clone())
            .await
            .unwrap();

        Ok(fee_charge_address)
    }

    #[allow(clippy::too_many_arguments)]
    async fn burn_erc_20_tokens_raw(
        &self,
        evm_client: &EvmCanisterClient<Self::Client>,
        wallet: &Wallet<'_, SigningKey>,
        from_token: &H160,
        to_token_id: &[u8],
        recipient: Vec<u8>,
        bridge: &H160,
        amount: u128,
        wrapped: bool,
        memo: Option<Memo>,
    ) -> Result<(u32, H256)> {
        let amount: U256 = amount.into();

        if !wrapped {
            let input = WrappedToken::approveCall {
                spender: bridge.clone().into(),
                value: amount.clone().into(),
            }
            .abi_encode();

            let results = self
                .call_contract_on_evm(evm_client, wallet, &from_token.clone(), input, 0)
                .await?;
            let output = results.1.output.unwrap();
            let decoded_output =
                WrappedToken::approveCall::abi_decode_returns(&output, true).unwrap();

            assert!(decoded_output._0);
        }

        println!("Burning src tokens using BftBridge");

        let input = BFTBridge::burnCall {
            amount: amount.into(),
            fromERC20: from_token.clone().into(),
            toTokenID: alloy_sol_types::private::FixedBytes::from_slice(to_token_id),
            recipientID: recipient.into(),
            memo: memo.map(|m| m.into()).unwrap_or_default(),
        }
        .abi_encode();

        let (tx_hash, receipt) = self
            .call_contract_on_evm(evm_client, wallet, bridge, input, 0)
            .await?;

        if receipt.status != Some(U64::one()) {
            let decoded_output =
                BFTBridge::burnCall::abi_decode_returns(&receipt.output.clone().unwrap(), false)
                    .unwrap();
            return Err(TestError::Generic(format!(
                "Burn transaction failed: {decoded_output:?} -- {receipt:?}, -- {}",
                String::from_utf8_lossy(receipt.output.as_ref().unwrap())
            )));
        }

        let decoded_output =
            BFTBridge::burnCall::abi_decode_returns(&receipt.output.clone().unwrap(), true)
                .unwrap();

        let operation_id = decoded_output._0;
        Ok((operation_id, tx_hash))
    }

    #[allow(clippy::too_many_arguments)]
    async fn burn_wrapped_erc_20_tokens(
        &self,
        evm_client: &EvmCanisterClient<Self::Client>,
        wallet: &Wallet<'_, SigningKey>,
        from_token: &H160,
        to_token_id: &[u8],
        recipient: Id256,
        bridge: &H160,
        amount: u128,
    ) -> Result<(u32, H256)> {
        self.burn_erc_20_tokens_raw(
            evm_client,
            wallet,
            from_token,
            to_token_id,
            recipient.0.to_vec(),
            bridge,
            amount,
            true,
            None,
        )
        .await
    }

    #[allow(clippy::too_many_arguments)]
    async fn burn_base_erc_20_tokens(
        &self,
        evm_client: &EvmCanisterClient<Self::Client>,
        wallet: &Wallet<'_, SigningKey>,
        from_token: &H160,
        to_token_id: &[u8],
        recipient: Id256,
        bridge: &H160,
        amount: u128,
        memo: Option<Memo>,
    ) -> Result<(u32, H256)> {
        self.burn_erc_20_tokens_raw(
            evm_client,
            wallet,
            from_token,
            to_token_id,
            recipient.0.to_vec(),
            bridge,
            amount,
            false,
            memo,
        )
        .await
    }

    /// Current native token balance on user's deposit inside the BftBridge.
    async fn native_token_deposit_balance(
        &self,
        evm_client: &EvmCanisterClient<Self::Client>,
        fee_charge: H160,
        user: H160,
    ) -> U256 {
        let input = FeeCharge::nativeTokenBalanceCall {
            user: user.clone().into(),
        }
        .abi_encode();
        let response = evm_client
            .eth_call(
                Some(user),
                Some(fee_charge),
                None,
                3_000_000,
                None,
                Some(input.into()),
            )
            .await
            .unwrap()
            .unwrap();

        let balance = FeeCharge::nativeTokenBalanceCall::abi_decode_returns(
            &hex::decode(response.trim_start_matches("0x")).unwrap(),
            true,
        )
        .unwrap()
        .balance
        .into();

        balance
    }

    /// Deposit native tokens to BftBridge to pay mint fee.
    async fn native_token_deposit(
        &self,
        evm_client: &EvmCanisterClient<Self::Client>,
        fee_charge: H160,
        user_wallet: &Wallet<'static, SigningKey>,
        sender_ids: &[Id256],
        amount: u128,
    ) -> Result<U256> {
        let sender_ids = sender_ids.iter().map(|id| id.0.into()).collect();

        let input = FeeCharge::nativeTokenDepositCall {
            approvedSenderIDs: sender_ids,
        }
        .abi_encode();

        let receipt = self
            .call_contract_on_evm(evm_client, user_wallet, &fee_charge, input, amount)
            .await?
            .1;

        let new_balance = FeeCharge::nativeTokenDepositCall::abi_decode_returns(
            receipt.output.as_ref().unwrap(),
            true,
        )
        .unwrap()
        .balance;

        Ok(new_balance.into())
    }

    /// Returns a signed transaction from the given `wallet`.
    fn signed_transaction(
        &self,
        wallet: &Wallet<SigningKey>,
        to: Option<H160>,
        nonce: U256,
        value: u128,
        input: Vec<u8>,
    ) -> Transaction {
        let address = wallet.address();
        TransactionBuilder {
            from: &address.into(),
            to,
            nonce,
            value: value.into(),
            gas: 5_000_000u64.into(),
            gas_price: Some(DEFAULT_GAS_PRICE.into()),
            input,
            signature: SigningMethod::SigningKey(wallet.signer()),
            chain_id: CHAIN_ID,
        }
        .calculate_hash_and_build()
        .unwrap()
    }

    /// Calls contract in EVMc.
    async fn call_contract(
        &self,
        wallet: &Wallet<'_, SigningKey>,
        contract: &H160,
        input: Vec<u8>,
        amount: u128,
    ) -> Result<(H256, TransactionReceipt)> {
        let evm_client = self.evm_client(self.admin_name());
        self.call_contract_on_evm(&evm_client, wallet, contract, input, amount)
            .await
    }

    /// Calls contract in the evm_client.
    async fn call_contract_on_evm(
        &self,
        evm_client: &EvmCanisterClient<Self::Client>,
        wallet: &Wallet<'_, SigningKey>,
        contract: &H160,
        input: Vec<u8>,
        amount: u128,
    ) -> Result<(H256, TransactionReceipt)> {
        let from: H160 = wallet.address().into();
        let nonce = evm_client.account_basic(from.clone()).await?.nonce;

        let call_tx = self.signed_transaction(wallet, Some(contract.clone()), nonce, amount, input);

        let hash = evm_client.send_raw_transaction(call_tx).await??;
        let receipt = self
            .wait_transaction_receipt_on_evm(evm_client, &hash)
            .await?
            .ok_or(TestError::Evm(EvmError::Internal(
                "transaction not processed".into(),
            )))?;

        if receipt.status != Some(U64::one()) {
            println!("tx status: {:?}", receipt.status);
            dbg!(&receipt);
            dbg!(&hex::encode(receipt.output.as_ref().unwrap_or(&vec![])));
        }

        Ok((hash, receipt))
    }

    /// Calls contract in the evm_client without waiting for it's receipt.
    async fn call_contract_without_waiting(
        &self,
        wallet: &Wallet<'_, SigningKey>,
        contract: &H160,
        input: Vec<u8>,
        amount: u128,
    ) -> Result<H256> {
        let evm_client = self.evm_client(self.admin_name());
        let from: H160 = wallet.address().into();
        let nonce = evm_client.account_basic(from.clone()).await?.nonce;

        let call_tx = self.signed_transaction(wallet, Some(contract.clone()), nonce, amount, input);

        let hash = evm_client.send_raw_transaction(call_tx).await??;

        Ok(hash)
    }

    /// Creates wrapped token in EVMc by calling `BFTBridge:::deploy_wrapped_token()`.
    async fn create_wrapped_token(
        &self,
        wallet: &Wallet<'_, SigningKey>,
        bft_bridge: &H160,
        base_token_id: Id256,
    ) -> Result<H160> {
        let input = BFTBridge::deployERC20Call {
            name: "Wrapper".into(),
            symbol: "WPT".into(),
            decimals: 18,
            baseTokenID: base_token_id.0.into(),
        }
        .abi_encode();

        let (_hash, receipt) = self.call_contract(wallet, bft_bridge, input, 0).await?;

        let output = receipt.output.as_ref().unwrap();

        let address = BFTBridge::deployERC20Call::abi_decode_returns(output, true)
            .unwrap()
            ._0;

        println!(
            "Deployed Wrapped token on block {} with address {address}",
            receipt.block_number
        );
        Ok(address.into())
    }

    /// Burns ICRC-2 token 1 and creates according mint order.
    #[allow(clippy::too_many_arguments)]
    async fn burn_icrc2(
        &self,
        caller: &str,
        wallet: &Wallet<'_, SigningKey>,
        bridge: &H160,
        erc20_token_address: &H160,
        amount: u128,
        fee_payer: Option<H160>,
        approve_after_mint: Option<ApproveAfterMint>,
    ) -> Result<()> {
        let recipient_address = H160::from(wallet.address());
        self.approve_icrc2_burn(
            caller,
            &recipient_address,
            amount + ICRC1_TRANSFER_FEE as u128,
        )
        .await?;

        let reason = Icrc2Burn {
            sender: self.principal_by_caller_name(caller),
            amount: amount.into(),
            from_subaccount: None,
            icrc2_token_principal: self.canisters().token_1(),
            erc20_token_address: erc20_token_address.clone(),
            recipient_address,
            fee_payer,
            approve_after_mint,
        };

        let encoded_reason = Encode!(&reason).unwrap();

        let input = BFTBridge::notifyMinterCall {
            notificationType: MinterNotificationType::DepositRequest as u32,
            userData: encoded_reason.into(),
            memo: alloy_sol_types::private::FixedBytes::ZERO,
        }
        .abi_encode();

        let _receipt = self
            .call_contract(wallet, bridge, input, 0)
            .await
            .map(|(_, receipt)| receipt)?;

        Ok(())
    }

    async fn reschedule_operation(
        &self,
        operation_id: OperationId,
        wallet: &Wallet<'_, SigningKey>,
        bridge: &H160,
    ) -> Result<()> {
        let encoded_op_id = Encode!(&operation_id).unwrap();
        let input = BFTBridge::notifyMinterCall {
            notificationType: MinterNotificationType::RescheduleOperation as u32,
            userData: encoded_op_id.into(),
            memo: alloy_sol_types::private::FixedBytes::ZERO,
        }
        .abi_encode();

        let _receipt = self
            .call_contract(wallet, bridge, input, 0)
            .await
            .map(|(_, receipt)| receipt)?;

        Ok(())
    }

    /// Approves burning of ICRC-2 token.
    async fn approve_icrc2_burn(&self, caller: &str, recipient: &H160, amount: u128) -> Result<()> {
        let client = self.icrc_token_1_client(caller);

        let subaccount = Some(address_to_icrc_subaccount(&recipient.0));
        let minter_canister = Account {
            owner: self.canisters().icrc2_bridge(),
            subaccount,
        };

        let approve_args = ApproveArgs {
            from_subaccount: None,
            spender: minter_canister,
            amount: amount.into(),
            expected_allowance: None,
            expires_at: None,
            fee: None,
            memo: None,
            created_at_time: None,
        };

        client.icrc2_approve(approve_args).await?.unwrap();
        Ok(())
    }

    /// Mints ERC-20 token with the order.
    async fn mint_erc_20_with_order(
        &self,
        wallet: &Wallet<'_, SigningKey>,
        bridge: &H160,
        order: SignedMintOrder,
    ) -> Result<TransactionReceipt> {
        let input = BFTBridge::mintCall {
            encodedOrder: order.0.to_vec().into(),
        }
        .abi_encode();

        self.call_contract(wallet, bridge, input, 0)
            .await
            .map(|(_, receipt)| receipt)
    }

    /// Returns ERC-20 balance.
    async fn check_erc20_balance(
        &self,
        token: &H160,
        wallet: &Wallet<'_, SigningKey>,
        address: Option<&H160>,
    ) -> Result<u128> {
        let evm_client = self.evm_client(self.admin_name());
        self.check_erc20_balance_on_evm(&evm_client, token, wallet, address)
            .await
    }

    /// Returns ERC-20 balance on the given evm.
    async fn check_erc20_balance_on_evm(
        &self,
        evm_client: &EvmCanisterClient<Self::Client>,
        token: &H160,
        wallet: &Wallet<'_, SigningKey>,
        address: Option<&H160>,
    ) -> Result<u128> {
        let account = address.cloned().unwrap_or_else(|| wallet.address().into());
        let input = WrappedToken::balanceOfCall {
            account: account.into(),
        }
        .abi_encode();

        let response = evm_client
            .eth_call(
                Some(wallet.address().into()),
                Some(token.clone()),
                None,
                3_000_000,
                None,
                Some(input.into()),
            )
            .await
            .unwrap()
            .unwrap();

        let balance = WrappedToken::balanceOfCall::abi_decode_returns(
            &hex::decode(response.trim_start_matches("0x")).unwrap(),
            true,
        )
        .unwrap()
        ._0;
        Ok(balance.to())
    }

    /// Creates an empty canister with cycles on it's balance.
    async fn create_canister(&self) -> Result<Principal>;

    async fn create_canister_with_id(&self, id: Principal) -> Result<Principal>;

    /// Installs the `wasm` code to the `canister` with the given init `args`.
    async fn install_canister(
        &self,
        canister: Principal,
        wasm: Vec<u8>,
        args: impl ArgumentEncoder + Send,
    ) -> Result<()>;

    /// Reinstalls the canister.
    async fn reinstall_canister(
        &self,
        canister: Principal,
        wasm: Vec<u8>,
        args: impl ArgumentEncoder + Send,
    ) -> Result<()>;

    /// Upgrades the canister.
    async fn upgrade_canister(
        &self,
        canister: Principal,
        wasm: Vec<u8>,
        args: impl ArgumentEncoder + Send,
    ) -> Result<()>;

    /// Installs code to test context's canister with the given type.
    /// If the canister depends on not-created canister, Principal::anonymous() is used.
    async fn install_default_canister(&self, canister_type: CanisterType) {
        let wasm = canister_type.default_canister_wasm().await;
        match canister_type {
            CanisterType::Evm => {
                println!(
                    "Installing EVM Canister with Principal: {}",
                    self.canisters().evm()
                );
                let signature_canister = self.canisters().get_or_anonymous(CanisterType::Signature);
                let init_data = evm_canister_init_data(
                    signature_canister,
                    self.admin(),
                    Some(EVM_PROCESSING_TRANSACTION_INTERVAL_FOR_TESTS),
                );
                self.install_canister(self.canisters().evm(), wasm, (init_data,))
                    .await
                    .unwrap();
            }
            CanisterType::ExternalEvm => {
                println!(
                    "Installing default External EVM canister with Principal {}",
                    self.canisters().external_evm()
                );
                let signature_canister = self.canisters().get_or_anonymous(CanisterType::Signature);
                let init_data = evm_canister_init_data(
                    signature_canister,
                    self.admin(),
                    Some(EVM_PROCESSING_TRANSACTION_INTERVAL_FOR_TESTS),
                );
                self.install_canister(self.canisters().external_evm(), wasm, (init_data,))
                    .await
                    .unwrap();
            }
            CanisterType::EvmRpcCanister => {
                println!(
                    "Installing default EVM RPC canister with Principal {}",
                    self.canisters().evm_rpc()
                );
                let init_data = EvmRpcCanisterInitData { nodesInSubnet: 1 };
                self.install_canister(self.canisters().evm_rpc(), wasm, (init_data,))
                    .await
                    .unwrap();

                let client = self.client(self.canisters().evm_rpc(), self.admin_name());

                let res = client
                    .update::<_, bool>(
                        "authorize",
                        (self.admin(), evm_rpc_canister::Auth::RegisterProvider),
                    )
                    .await
                    .expect("authorize failed");
                assert!(res, "authorize failed");
                let hostname = format!(
                    "https://127.0.0.1:8002/?canisterId={}",
                    self.canisters().external_evm()
                );
                println!("EVM-RPC provider hostname: {hostname}");
                // configure the EVM RPC canister provider
                let args = evm_rpc_canister::RegisterProviderArgs {
                    chainId: CHAIN_ID,
                    hostname,
                    credentialPath: "".to_string(),
                    cyclesPerCall: 1,
                    cyclesPerMessageByte: 1,
                    credentialsHeaders: None,
                };

                client
                    .update::<_, u64>("registerProvider", (args,))
                    .await
                    .expect("registerProvider failed");
            }
            CanisterType::Signature => {
                println!(
                    "Installing default Signature canister with Principal {}",
                    self.canisters().signature_verification()
                );
                let possible_canisters = [CanisterType::Evm, CanisterType::ExternalEvm];
                let init_data = possible_canisters
                    .into_iter()
                    .filter_map(|canister_type| self.canisters().get(canister_type))
                    .collect::<Vec<_>>();

                self.install_canister(
                    self.canisters().signature_verification(),
                    wasm,
                    (init_data,),
                )
                .await
                .unwrap();
            }
            CanisterType::Token1 => {
                println!(
                    "Installing default Token1 canister with Principal {}",
                    self.canisters().token_1()
                );

                let init_balances = self.icrc_token_initial_balances();
                let init_data =
                    icrc_canister_default_init_args(self.admin(), "Tokenium", init_balances);
                self.install_canister(
                    self.canisters().token_1(),
                    wasm,
                    (LedgerArgument::Init(init_data),),
                )
                .await
                .unwrap();
            }
            CanisterType::Token2 => {
                println!(
                    "Installing default Token2 canister with Principal {}",
                    self.canisters().token_2()
                );
                let init_balances = self.icrc_token_initial_balances();
                let init_data =
                    icrc_canister_default_init_args(self.admin(), "Tokenium 2", init_balances);
                self.install_canister(
                    self.canisters().token_2(),
                    wasm,
                    (LedgerArgument::Init(init_data),),
                )
                .await
                .unwrap();
            }
            CanisterType::Icrc2Bridge => {
                println!(
                    "Installing default ICRC2 bridge canister with Principal {}",
                    self.canisters().icrc2_bridge()
                );
                let evm_canister = self
                    .canisters()
                    .get(CanisterType::Evm)
                    .unwrap_or_else(|| Principal::from_slice(&[1; 20]));
                let init_data =
                    icrc_bridge_canister_init_data(self.admin(), evm_canister, self.sign_key());
                self.install_canister(self.canisters().icrc2_bridge(), wasm, (init_data,))
                    .await
                    .unwrap();

                // Wait for initialization of the Minter canister parameters.
                self.advance_time(Duration::from_secs(2)).await;
            }
            CanisterType::Icrc1Ledger => {
                println!(
                    "Installing default ICRC1 Ledger canister with Principal {}",
                    self.canisters().icrc1_ledger()
                );
                let init_data = icrc1_ledger_init_data(self.canisters().ck_btc_minter());
                self.install_canister(self.canisters().icrc1_ledger(), wasm, (init_data,))
                    .await
                    .unwrap();
            }
            CanisterType::CkBtcMinter => {
                println!(
                    "Installing default ckBTC minter canister with Principal {}",
                    self.canisters().ck_btc_minter()
                );
                let init_data = ck_btc_minter_init_data(
                    self.canisters().icrc1_ledger(),
                    self.canisters().kyt(),
                );
                self.install_canister(self.canisters().ck_btc_minter(), wasm, (init_data,))
                    .await
                    .unwrap();
            }
            CanisterType::Btc => {
                println!("Installing default mock ckBTC canister...");
                todo!()
            }
            CanisterType::Kyt => {
                println!(
                    "Installing default KYT canister with Principal {}",
                    self.canisters().kyt()
                );
                let init_data = kyc_init_data(self.canisters().ck_btc_minter());
                self.install_canister(self.canisters().kyt(), wasm, (init_data,))
                    .await
                    .unwrap();
            }
            CanisterType::Erc20Bridge => {
                println!(
                    "Installing default CK Erc20 bridge canister with Principal {}",
                    self.canisters().erc20_bridge()
                );
                let init_data = erc20_bridge_canister_init_data(
                    self.admin(),
                    self.canisters().evm(),
                    self.sign_key(),
                );

                let base_evm_settings = BaseEvmSettings {
                    evm_link: EvmLink::Ic(self.canisters().external_evm()),
                    signing_strategy: SigningStrategy::ManagementCanister {
                        key_id: self.sign_key(),
                    },
                };
                self.install_canister(
                    self.canisters().erc20_bridge(),
                    wasm,
                    (init_data, base_evm_settings),
                )
                .await
                .unwrap();
            }
            CanisterType::BtcBridge => {
                todo!()
            }
            CanisterType::Brc20Bridge => {}
            CanisterType::RuneBridge => {}
        }
    }

    /// Reinstall the EVM canister with default settings.
    async fn reinstall_evm_canister(
        &self,
        transaction_processing_interval: Option<Duration>,
    ) -> Result<()> {
        let init_data = evm_canister_init_data(
            self.canisters().signature_verification(),
            self.admin(),
            transaction_processing_interval,
        );
        let wasm = get_evm_testnet_canister_bytecode().await;
        self.reinstall_canister(self.canisters().evm(), wasm, (init_data,))
            .await?;

        Ok(())
    }

    /// Upgrades the EVM canister with default settings.
    async fn upgrade_evm_canister(&self) -> Result<()> {
        let wasm = get_evm_testnet_canister_bytecode().await;
        self.upgrade_canister(self.canisters().evm(), wasm, ())
            .await?;
        Ok(())
    }

    /// Upgrades the icrc2 bridge canister with default settings.
    async fn upgrade_icrc2_bridge_canister(&self) -> Result<()> {
        let wasm = get_icrc2_bridge_canister_bytecode().await;
        self.upgrade_canister(self.canisters().icrc2_bridge(), wasm, ())
            .await?;
        Ok(())
    }

    /// Reinstalls the icrc1 token canister with default settings.
    async fn reinstall_icrc1_canister(
        &self,
        token_canister: Principal,
        token_name: &str,
        initial_balances: Vec<(Account, Nat)>,
    ) -> Result<()> {
        let init_args = icrc_canister_default_init_args(self.admin(), token_name, initial_balances);
        let args = LedgerArgument::Init(init_args);
        let wasm = get_icrc1_token_canister_bytecode().await;
        self.reinstall_canister(token_canister, wasm, (args,))
            .await?;

        Ok(())
    }

    async fn reinstall_icrc2_bridge_canister(&self) -> Result<()> {
        eprintln!("reinstalling icrc2 bridge canister");
        let init_data =
            icrc_bridge_canister_init_data(self.admin(), self.canisters().evm(), self.sign_key());

        let wasm = get_icrc2_bridge_canister_bytecode().await;
        self.reinstall_canister(self.canisters().icrc2_bridge(), wasm, (init_data,))
            .await?;

        Ok(())
    }

    fn icrc_token_initial_balances(&self) -> Vec<(Account, Nat)>;
}

pub const ICRC1_TRANSFER_FEE: u64 = 10_000;
pub const ICRC1_INITIAL_BALANCE: u64 = 10u64.pow(18);

pub fn icrc_canister_default_init_args(
    caller: Principal,
    token_name: &str,
    initial_balances: Vec<(Account, Nat)>,
) -> InitArgs {
    InitArgs {
        minting_account: Account::from(caller),
        fee_collector_account: None,
        initial_balances,
        transfer_fee: Nat::from(ICRC1_TRANSFER_FEE),
        token_name: token_name.to_string(),
        token_symbol: "TKN".to_string(),
        metadata: vec![(
            "icrc1:name".to_string(),
            MetadataValue::Text(token_name.to_string()),
        )],
        archive_options: ArchiveOptions {
            trigger_threshold: 10,
            num_blocks_to_archive: 5,
            node_max_memory_size_bytes: None,
            max_message_size_bytes: None,
            controller_id: caller,
            cycles_for_archive_creation: None,
            max_transactions_per_response: None,
        },
        max_memo_length: None,
        feature_flags: Some(FeatureFlags { icrc2: true }),
        decimals: None,
        maximum_number_of_accounts: None,
        accounts_overflow_trim_quantity: None,
    }
}

pub fn icrc_bridge_canister_init_data(
    owner: Principal,
    evm_principal: Principal,
    key_id: SigningKeyId,
) -> BridgeInitData {
    BridgeInitData {
        owner,
        evm_principal,
        signing_strategy: SigningStrategy::ManagementCanister { key_id },
        log_settings: Some(LogCanisterSettings {
            enable_console: Some(true),
            in_memory_records: None,
            log_filter: Some("trace".to_string()),
            ..Default::default()
        }),
    }
}

pub fn erc20_bridge_canister_init_data(
    owner: Principal,
    evm_principal: Principal,
    key_id: SigningKeyId,
) -> BridgeInitData {
    BridgeInitData {
        owner,
        evm_principal,
        signing_strategy: SigningStrategy::ManagementCanister { key_id },
        log_settings: Some(LogCanisterSettings {
            enable_console: Some(true),
            in_memory_records: None,
            log_filter: Some("trace".to_string()),
            ..Default::default()
        }),
    }
}

pub fn evm_canister_init_data(
    signature_verification_principal: Principal,
    owner: Principal,
    transaction_processing_interval: Option<Duration>,
) -> EvmCanisterInitData {
    #[allow(deprecated)]
    EvmCanisterInitData {
        signature_verification_principal,
        min_gas_price: 10_u64.into(),
        chain_id: CHAIN_ID,
        log_settings: Some(ic_log::LogSettings {
            enable_console: true,
            in_memory_records: None,
            log_filter: Some("debug".to_string()),
        }),
        transaction_processing_interval,
        owner,
        ..Default::default()
    }
}

fn icrc1_ledger_init_data(minter_principal: Principal) -> LedgerArgument {
    let minting_account = Account {
        owner: minter_principal,
        subaccount: None,
    };
    let archive_options = ArchiveOptions {
        trigger_threshold: 10_000_000,
        num_blocks_to_archive: 1_000_000,
        node_max_memory_size_bytes: None,
        max_message_size_bytes: None,
        controller_id: Principal::anonymous(),
        cycles_for_archive_creation: None,
        max_transactions_per_response: None,
    };

    LedgerArgument::Init(InitArgs {
        minting_account,
        fee_collector_account: None,
        initial_balances: vec![],
        transfer_fee: Nat::from(10u32),
        decimals: None,
        token_name: "ckBtc".into(),
        token_symbol: "ckBtc".into(),
        metadata: vec![],
        archive_options,
        max_memo_length: Some(80),
        feature_flags: Some(FeatureFlags { icrc2: true }),
        maximum_number_of_accounts: None,
        accounts_overflow_trim_quantity: None,
    })
}

fn ck_btc_minter_init_data(ledger: Principal, kyt: Principal) -> MinterArg {
    MinterArg::Init(crate::utils::btc::InitArgs {
        btc_network: BtcNetwork::Mainnet,
        ecdsa_key_name: "master_ecdsa_public_key_fscpm-uiaaa-aaaaa-aaaap-yai".to_string(),
        retrieve_btc_min_amount: 100_000,
        ledger_id: ledger,
        max_time_in_queue_nanos: 100,
        min_confirmations: Some(12),
        mode: Mode::GeneralAvailability,
        kyt_fee: Some(2000),
        kyt_principal: Some(kyt),
    })
}

fn kyc_init_data(ck_btc_minter: Principal) -> LifecycleArg {
    LifecycleArg::InitArg(InitArg {
        minter_id: ck_btc_minter,
        maintainers: vec![alice()],
        mode: KytMode::AcceptAll,
    })
}

#[derive(Debug, Clone, Default)]
pub struct TestCanisters(HashMap<CanisterType, Principal>);

impl TestCanisters {
    pub fn token_1(&self) -> Principal {
        *self
            .0
            .get(&CanisterType::Token1)
            .expect("token_1 canister should be initialized (see `TestContext::new()`)")
    }

    pub fn token_2(&self) -> Principal {
        *self
            .0
            .get(&CanisterType::Token2)
            .expect("token_2 canister should be initialized (see `TestContext::new()`)")
    }

    pub fn evm(&self) -> Principal {
        *self
            .0
            .get(&CanisterType::Evm)
            .expect("evm canister should be initialized (see `TestContext::new()`)")
    }

    pub fn external_evm(&self) -> Principal {
        *self
            .0
            .get(&CanisterType::ExternalEvm)
            .expect("external evm canister should be initialized (see `TestContext::new()`)")
    }

    pub fn evm_rpc(&self) -> Principal {
        *self
            .0
            .get(&CanisterType::EvmRpcCanister)
            .expect("evm rpc canister should be initialized (see `TestContext::new()`)")
    }

    pub fn signature_verification(&self) -> Principal {
        *self
            .0
            .get(&CanisterType::Signature)
            .expect("signature canister should be initialized (see `TestContext::new()`)")
    }

    pub fn icrc2_bridge(&self) -> Principal {
        *self
            .0
            .get(&CanisterType::Icrc2Bridge)
            .expect("icrc2 bridge canister should be initialized (see `TestContext::new()`)")
    }

    pub fn erc20_bridge(&self) -> Principal {
        *self
            .0
            .get(&CanisterType::Erc20Bridge)
            .expect("erc20 bridge canister should be initialized (see `TestContext::new()`)")
    }

    pub fn ck_btc_minter(&self) -> Principal {
        *self
            .0
            .get(&CanisterType::CkBtcMinter)
            .expect("ckBTC minter canister should be initialized (see `TestContext::new()`)")
    }

    pub fn btc_mock(&self) -> Principal {
        *self
            .0
            .get(&CanisterType::Btc)
            .expect("bitcoin mock canister should be initialized (see `TestContext::new()`)")
    }

    pub fn icrc1_ledger(&self) -> Principal {
        *self
            .0
            .get(&CanisterType::Icrc1Ledger)
            .expect("icrc1 ledger canister should be initialized (see `TestContext::new()`)")
    }

    pub fn kyt(&self) -> Principal {
        *self
            .0
            .get(&CanisterType::Kyt)
            .expect("kyt canister should be initialized (see `TestContext::new()`)")
    }

    pub fn btc_bridge(&self) -> Principal {
        *self
            .0
            .get(&CanisterType::BtcBridge)
            .expect("bridge canister should be initialized (see `TestContext::new()`)")
    }

    pub fn rune_bridge(&self) -> Principal {
        *self
            .0
            .get(&CanisterType::RuneBridge)
            .expect("rune bridge canister should be initialized (see `TestContext::new()`)")
    }

    pub fn brc20_bridge(&self) -> Principal {
        *self
            .0
            .get(&CanisterType::Brc20Bridge)
            .expect("brc20 bridge canister should be initialized (see `TestContext::new()`)")
    }

    pub fn set(&mut self, canister_type: CanisterType, principal: Principal) {
        self.0.insert(canister_type, principal);
    }

    pub fn get(&self, canister_type: CanisterType) -> Option<Principal> {
        self.0.get(&canister_type).copied()
    }

    pub fn get_or_anonymous(&self, canister_type: CanisterType) -> Principal {
        self.0
            .get(&canister_type)
            .copied()
            .unwrap_or_else(Principal::anonymous)
    }
}

#[derive(Debug, Clone, Copy, PartialEq, Eq, Hash)]
pub enum CanisterType {
    Brc20Bridge,
    Btc,
    BtcBridge,
    CkBtcMinter,
    Erc20Bridge,
    Evm,
    EvmRpcCanister,
    ExternalEvm,
    Icrc1Ledger,
    Icrc2Bridge,
    Kyt,
    RuneBridge,
    Signature,
    Token1,
    Token2,
}

impl CanisterType {
    /// EVM and SignatureVerification.
    pub const EVM_TEST_SET: [CanisterType; 2] = [CanisterType::Evm, CanisterType::Signature];

    /// EVM, SignatureVerification, Icrc2Bridge and Token1.
    pub const ICRC2_MINTER_TEST_SET: [CanisterType; 4] = [
        CanisterType::Evm,
        CanisterType::Signature,
        CanisterType::Token1,
        CanisterType::Icrc2Bridge,
    ];

    /// EVM, ExternalEvm, SignatureVerification, Erc20Bridge
    pub const EVM_MINTER_TEST_SET: [CanisterType; 4] = [
        CanisterType::Evm,
        CanisterType::ExternalEvm,
        CanisterType::Signature,
        CanisterType::Erc20Bridge,
    ];

    /// EVM, ExternalEvm, EvmRpc, SignatureVerification, Erc20Bridge
    pub const EVM_MINTER_WITH_EVMRPC_TEST_SET: [CanisterType; 5] = [
        CanisterType::Evm,
        CanisterType::ExternalEvm,
        CanisterType::EvmRpcCanister,
        CanisterType::Signature,
        CanisterType::Erc20Bridge,
    ];

    pub const BTC_CANISTER_SET: [CanisterType; 4] = [
        CanisterType::Btc,
        CanisterType::CkBtcMinter,
        CanisterType::Kyt,
        CanisterType::Icrc1Ledger,
    ];

    pub const BRC20_CANISTER_SET: [CanisterType; 3] = [
        CanisterType::Brc20Bridge,
        CanisterType::Evm,
        CanisterType::Signature,
    ];

    pub const RUNE_CANISTER_SET: [CanisterType; 3] = [
        CanisterType::Evm,
        CanisterType::Signature,
        CanisterType::RuneBridge,
    ];

    pub async fn default_canister_wasm(&self) -> Vec<u8> {
        match self {
            CanisterType::Brc20Bridge => get_brc20_bridge_canister_bytecode().await,
            CanisterType::Btc => get_btc_canister_bytecode().await,
            CanisterType::BtcBridge => get_btc_bridge_canister_bytecode().await,
            CanisterType::CkBtcMinter => get_ck_btc_minter_canister_bytecode().await,
            CanisterType::Erc20Bridge => get_ck_erc20_bridge_canister_bytecode().await,
            CanisterType::Evm => get_evm_testnet_canister_bytecode().await,
            CanisterType::EvmRpcCanister => get_evm_rpc_canister_bytecode().await,
            CanisterType::ExternalEvm => get_evm_testnet_canister_bytecode().await,
            CanisterType::Icrc1Ledger => get_icrc1_token_canister_bytecode().await,
            CanisterType::Icrc2Bridge => get_icrc2_bridge_canister_bytecode().await,
            CanisterType::Kyt => get_kyt_canister_bytecode().await,
            CanisterType::RuneBridge => get_rune_bridge_canister_bytecode().await,
            CanisterType::Signature => get_signature_verification_canister_bytecode().await,
            CanisterType::Token1 => get_icrc1_token_canister_bytecode().await,
            CanisterType::Token2 => get_icrc1_token_canister_bytecode().await,
        }
    }
}<|MERGE_RESOLUTION|>--- conflicted
+++ resolved
@@ -271,10 +271,7 @@
             .await?;
 
         let raw_client = self.client(self.canisters().icrc2_bridge(), self.admin_name());
-<<<<<<< HEAD
-=======
-
->>>>>>> 5c17e36e
+
         raw_client
             .update::<_, ()>("set_bft_bridge_contract", (bridge_address.clone(),))
             .await?;
