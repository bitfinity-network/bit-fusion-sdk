--- conflicted
+++ resolved
@@ -888,19 +888,14 @@
                 .unwrap();
             }
             CanisterType::Icrc2Minter => {
-<<<<<<< HEAD
-                println!("Installing default Minter canister...");
+                println!(
+                    "Installing default ICRC2 minter canister with Principal {}",
+                    self.canisters().icrc2_minter()
+                );
                 let evm_canister = self
                     .canisters()
                     .get(CanisterType::Evm)
                     .unwrap_or_else(|| Principal::from_slice(&[1; 20]));
-=======
-                println!(
-                    "Installing default ICRC2 minter canister with Principal {}",
-                    self.canisters().icrc2_minter()
-                );
-                let evm_canister = self.canisters().get_or_anonymous(CanisterType::Evm);
->>>>>>> 627e26b7
                 let init_data = minter_canister_init_data(self.admin(), evm_canister);
                 self.install_canister(self.canisters().icrc2_minter(), wasm, (init_data,))
                     .await
