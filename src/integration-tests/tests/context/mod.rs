--- conflicted
+++ resolved
@@ -271,13 +271,8 @@
             .await?;
 
         let raw_client = self.client(self.canisters().icrc2_bridge(), self.admin_name());
-<<<<<<< HEAD
-        raw_client
-            .update::<_, ()>("set_bft_bridge_contract", (bridge_address.clone(),))
-=======
         let _: () = raw_client
             .update("set_bft_bridge_contract", (bridge_address.clone(),))
->>>>>>> e7e35dba
             .await?;
 
         Ok(bridge_address)
