use std::marker::PhantomData;
use std::str::FromStr as _;
use std::sync::atomic::{AtomicBool, AtomicU32};
use std::sync::Arc;
use std::thread::JoinHandle;
use std::time::{Duration, Instant};

use alloy_sol_types::SolCall;
use bitcoin::{Address, Amount, Txid};
use bridge_client::BridgeCanisterClient as _;
use bridge_did::id256::Id256;
use bridge_did::init::btc::WrappedTokenConfig;
use bridge_did::order::{SignedMintOrder, SignedOrders};
use bridge_did::reason::{ApproveAfterMint, BtcDeposit};
use bridge_utils::BTFBridge;
use btc_bridge::canister::eth_address_to_subaccount;
use candid::{Encode, Nat, Principal};
use did::constant::EIP1559_INITIAL_BASE_FEE;
use did::{TransactionReceipt, H160, H256, U256};
use eth_signer::transaction::{SigningMethod, TransactionBuilder};
use eth_signer::LocalWallet;
use ic_canister_client::CanisterClient;
use ic_ckbtc_kyt::SetApiKeyArg;
use ic_ckbtc_minter::updates::get_btc_address::GetBtcAddressArgs;
use icrc_client::account::Account;
use ord_rs::Utxo;
use tokio::sync::{Mutex, RwLock};

use super::TestContext;
use crate::utils::btc_rpc_client::BitcoinRpcClient;
use crate::utils::btc_transfer_helper::BtcTransferHelper;
use crate::utils::btc_wallet::BtcWallet;
use crate::utils::miner::{Exit, Miner};
use crate::utils::TestEvm;

pub const REQUIRED_CONFIRMATIONS: u64 = 6;

pub struct BtcContext<Ctx, EVM>
where
    Ctx: TestContext<EVM> + Sync,
    EVM: TestEvm,
{
    pub admin_btc_rpc_client: Arc<BitcoinRpcClient>,
    pub admin_address: Address,
    pub context: Ctx,
    pub tip_height: AtomicU32,
    pub ckbtc_ledger_id: Id256,
    exit: Exit,
    miner: Arc<Mutex<Option<JoinHandle<()>>>>,
    pub btf_bridge_contract: Arc<RwLock<H160>>,
    pub wrapped_token: Arc<RwLock<H160>>,
    _marker: PhantomData<EVM>,
}

fn generate_wallet_name() -> String {
    use rand::Rng as _;
    let mut rng = rand::thread_rng();
    let mut name = String::new();
    for _ in 0..16 {
        name.push(rng.gen_range(b'A'..=b'Z') as char);
    }
    name
}

#[cfg(feature = "pocket_ic_integration_test")]
impl<EVM> BtcContext<crate::pocket_ic_integration_test::PocketIcTestContext<EVM>, EVM>
where
    EVM: TestEvm,
{
    pub async fn pocket_ic(evm: Arc<EVM>) -> Self {
        use std::net::{IpAddr, Ipv4Addr, SocketAddr};

        let context = crate::pocket_ic_integration_test::PocketIcTestContext::new_with(
            &crate::context::CanisterType::BTC_CANISTER_SET,
            |builder| {
                builder
                    .with_ii_subnet()
                    .with_bitcoin_subnet()
                    .with_bitcoind_addr(SocketAddr::new(
                        IpAddr::V4(Ipv4Addr::new(127, 0, 0, 1)),
                        18444,
                    ))
            },
            |mut pic| {
                Box::pin(async move {
                    // NOTE: set time: Because the bitcoind process uses the real time, we set the time of the PocketIC instance to be the current time:
                    pic.set_time(std::time::SystemTime::now()).await;
                    pic.make_live(None).await;
                    pic
                })
            },
<<<<<<< HEAD
            false,
            evm.clone(),
            evm,
=======
            true,
>>>>>>> d6e68df6
        )
        .await;

        Self::new(context).await
    }
}

impl<Ctx, EVM> BtcContext<Ctx, EVM>
where
    Ctx: TestContext<EVM> + Sync,
    EVM: TestEvm,
{
    pub async fn new(context: Ctx) -> Self {
        // set KYT api key
        context
            .client(context.canisters().kyt(), context.admin_name())
            .update::<(SetApiKeyArg,), ()>(
                "set_api_key",
                (SetApiKeyArg {
                    api_key: "api key".to_string(),
                },),
            )
            .await
            .expect("failed to set api key");

        let admin_btc_rpc_client = Arc::new(BitcoinRpcClient::test_client(&generate_wallet_name()));
        let admin_address = admin_btc_rpc_client
            .get_new_address()
            .expect("failed to get new address");

        context.advance_time(Duration::from_secs(10)).await;

        let mut btc_bridge_eth_address = None;

        for _ in 0..10 {
            match context
                .btc_bridge_client(context.admin_name())
                .get_bridge_canister_evm_address()
                .await
            {
                Ok(Ok(bridge_eth_address)) => {
                    btc_bridge_eth_address = Some(bridge_eth_address);
                    break;
                }
                Ok(Err(e)) => {
                    eprintln!("Failed to get bridge eth address: {e}");
                }
                Err(e) => {
                    eprintln!("Failed to get bridge eth address (canister client): {e}");
                }
            }

            context.advance_time(Duration::from_secs(5)).await;
        }

        let btc_bridge_eth_address =
            btc_bridge_eth_address.expect("failed to get bridge eth address");

        let wallet = LocalWallet::random();
        let wallet_address = wallet.address();

        context
            .wrapped_evm()
            .mint_native_tokens(wallet_address.into(), u64::MAX.into())
            .await
            .expect("failed to mint tokens to user");

<<<<<<< HEAD
        let client = context.wrapped_evm();
        client
            .mint_native_tokens(btc_bridge_eth_address.clone(), u64::MAX.into())
            .await
            .expect("failed to mint tokens to btc bridge");
=======
        let client = context.evm_client(context.admin_name());
        let mut wrapped_token_deployer = None;
>>>>>>> d6e68df6

        for _ in 0..10 {
            client
                .admin_mint_native_tokens(btc_bridge_eth_address.clone(), u64::MAX.into())
                .await
                .expect("failed to mint tokens to btc bridge")
                .expect("failed to mint tokens to btc bridge");

            context.advance_time(Duration::from_secs(2)).await;

            match context
                .initialize_wrapped_token_deployer_contract(&wallet)
                .await
            {
                Ok(deployer) => {
                    wrapped_token_deployer = Some(deployer);
                    break;
                }
                Err(e) => {
                    eprintln!("Failed to initialize wrapped token deployer: {e}");
                }
            }
        }

        let wrapped_token_deployer =
            wrapped_token_deployer.expect("failed to initialize wrapped token deployer");

        let btf_bridge = context
            .initialize_btf_bridge_with_minter(
                &wallet,
                btc_bridge_eth_address,
                None,
                wrapped_token_deployer,
                true,
            )
            .await
            .expect("failed to initialize btf bridge");

        let ckbtc_ledger_id = Id256::from(&context.canisters().ckbtc_ledger());
        let token = context
            .create_wrapped_token(&wallet, &btf_bridge, ckbtc_ledger_id)
            .await
            .expect("failed to create wrapped token");

        println!("wrapped token {token}",);
        let _: () = context
            .btc_bridge_client(context.admin_name())
            .set_btf_bridge_contract(&btf_bridge)
            .await
            .expect("failed to set btf bridge");

        let mut token_name = [0; 32];
        token_name[0..7].copy_from_slice(b"wrapper");
        let mut token_symbol = [0; 16];
        token_symbol[0..3].copy_from_slice(b"WPT");

        let wrapped_token_config = WrappedTokenConfig {
            token_address: token.clone(),
            token_name,
            token_symbol,
            decimals: 0,
        };

        context
            .btc_bridge_client(context.admin_name())
            .admin_configure_wrapped_token(wrapped_token_config)
            .await
            .expect("failed to configure wrapped token")
            .expect("failed to configure wrapped token");

        context.advance_time(Duration::from_secs(2)).await;

        let exit = Arc::new(AtomicBool::new(false));
        let miner = Miner::run(admin_address.clone(), &admin_btc_rpc_client, &exit);

        Self {
            admin_address,
            admin_btc_rpc_client,
            context,
            wrapped_token: Arc::new(RwLock::new(token)),
            exit,
            miner: Arc::new(Mutex::new(Some(miner))),
            ckbtc_ledger_id,
            tip_height: AtomicU32::default(),
            btf_bridge_contract: Arc::new(RwLock::new(btf_bridge)),
            _marker: PhantomData,
        }
    }

    fn bridge(&self) -> Principal {
        self.context.canisters().btc_bridge()
    }

    pub async fn btc_to_erc20(
        &self,
        sender: &LocalWallet,
        to: &H160,
        memo: [u8; 32],
        nonce: u64,
    ) -> anyhow::Result<()> {
        let caller_eth_address = sender.address();
        println!("btc_to_erc20 caller {caller_eth_address}");
        let user_data = BtcDeposit {
            recipient: to.clone(),
            approve_after_mint: Some(ApproveAfterMint {
                approve_spender: sender.address().into(),
                approve_amount: U256::from(1000_u64),
            }),
            fee_payer: Some(caller_eth_address.into()),
        };
        let encoded_reason = Encode!(&user_data).unwrap();

        let input = BTFBridge::notifyMinterCall {
            notificationType: Default::default(),
            userData: encoded_reason.into(),
            memo: memo.into(),
        }
        .abi_encode();

        let client = self.context.wrapped_evm();
        let btf_bridge_contract = self.btf_bridge_contract.read().await.clone();
        let chain_id = client.chain_id().await.expect("failed to get chain id");

        let transaction = TransactionBuilder {
            from: &sender.address().into(),
            to: Some(btf_bridge_contract),
            nonce: nonce.into(),
            value: Default::default(),
            gas: 5_000_000u64.into(),
            gas_price: (EIP1559_INITIAL_BASE_FEE * 2).into(),
            input,
            signature: SigningMethod::SigningKey(sender.credential()),
            chain_id,
        }
        .calculate_hash_and_build()
        .expect("failed to sign the transaction");

        let tx_id = client
            .send_raw_transaction(transaction)
            .await
            .expect("failed to send transaction");
        println!(
            "Deposit notification sent by tx: 0x{}",
            hex::encode(tx_id.0)
        );
        self.wait_for_tx_success(&tx_id).await;
        println!("Deposit notification confirmed");

        Ok(())
    }

    pub async fn list_mint_orders(
        &self,
        eth_address: &H160,
    ) -> anyhow::Result<Vec<(u32, SignedMintOrder)>> {
        self.context
            .btc_bridge_client(self.context.admin_name())
            .list_mint_orders(eth_address)
            .await
            .map_err(|e| anyhow::anyhow!(e))
    }

    pub async fn send_btc(&self, btc_address: &Address, amount: Amount) -> anyhow::Result<Txid> {
        let txid = self
            .admin_btc_rpc_client
            .send_to_address(btc_address, amount)?;

        self.wait_for_confirmations(&txid, REQUIRED_CONFIRMATIONS)
            .await?;

        Ok(txid)
    }

    async fn wait_for_confirmations(
        &self,
        txid: &Txid,
        required_confirmations: u64,
    ) -> anyhow::Result<()> {
        // ! let's wait for 6 confirmations - ord won't index under 6 confirmations
        let start = Instant::now();
        loop {
            self.admin_btc_rpc_client
                .generate_to_address(&self.admin_address, 1)?;
            let confirmations: u32 = self
                .admin_btc_rpc_client
                .get_transaction_confirmations(txid)?;
            println!("commit transaction {txid} confirmations: {}", confirmations);
            if confirmations >= required_confirmations as u32 {
                break;
            }
            if start.elapsed() > Duration::from_secs(60) {
                anyhow::bail!("commit transaction not confirmed after 60 seconds");
            }
        }

        Ok(())
    }

    /// Wait for the specified number of blocks to be mined
    pub async fn wait_for_blocks(&self, count: u64) {
        let block_height = self
            .admin_btc_rpc_client
            .get_block_height()
            .expect("failed to get block count");
        let target = block_height + count;
        while self
            .admin_btc_rpc_client
            .get_block_height()
            .expect("failed to get block count")
            < target
        {
            self.context.advance_time(Duration::from_millis(100)).await;
        }
    }

    pub async fn get_mint_order(
        &self,
        eth_address: &H160,
        nonce: u32,
    ) -> anyhow::Result<Option<SignedOrders>> {
        self.context
            .btc_bridge_client(self.context.admin_name())
            .get_mint_order(eth_address, nonce)
            .await
            .map_err(|e| anyhow::anyhow!(e))
    }

    /// Deposit BTC from a BTC wallet
    pub async fn deposit_btc(
        &self,
        from: &LocalWallet,
        from_wallet: &BtcWallet,
        amount: Amount,
        to: &H160,
        memo: [u8; 32],
        nonce: u64,
    ) -> anyhow::Result<()> {
        let caller_eth_address = from.address();

        let deposit_account = Account {
            owner: self.bridge(),
            subaccount: Some(eth_address_to_subaccount(&caller_eth_address.into()).0),
        };

        // get deposit utxo
        let deposit_address = self.get_btc_address(deposit_account).await?;

        // get funding utxo
        let funding_utxo = self
            .get_funding_utxo(&from_wallet.address, amount * 2)
            .await?;

        // send btc to the deposit address
        let txid = BtcTransferHelper::new(
            &self.admin_btc_rpc_client,
            &from_wallet.private_key,
            &from_wallet.address,
        )
        .transfer(amount, vec![funding_utxo], &deposit_address)
        .await?;

        // wait for confirmations
        self.wait_for_confirmations(&txid, REQUIRED_CONFIRMATIONS)
            .await?;

        println!("btc transferred at {txid}");

        self.btc_to_erc20(from, to, memo, nonce).await
    }

    /// Withdraw to the specified recipient
    pub async fn withdraw_btc(
        &self,
        from: &LocalWallet,
        recipient: &Address,
        amount: Amount,
    ) -> anyhow::Result<()> {
        let token_address = self.wrapped_token.read().await.clone();

        println!("Burning {amount} to {recipient}");
        let btf_bridge_contract = self.btf_bridge_contract.read().await.clone();

        let client = self.context.wrapped_evm();
        self.context
            .burn_erc_20_tokens_raw(
                &client,
                from,
                &token_address,
                &self.ckbtc_ledger_id.0,
                recipient.to_string().as_bytes().to_vec(),
                &btf_bridge_contract,
                amount.to_sat() as u128,
                true,
                None,
            )
            .await
            .map(|_| ())
            .map_err(|e| anyhow::anyhow!("Failed to burn tokens: {e}"))?;

        Ok(())
    }

    pub async fn mint_admin_wrapped_btc(
        &self,
        amount: u64,
        from: &LocalWallet,
        to: &H160,
        nonce: u64,
    ) -> anyhow::Result<()> {
        let caller_eth_address = from.address();

        let deposit_account = Account {
            owner: self.bridge(),
            subaccount: Some(eth_address_to_subaccount(&caller_eth_address.into()).0),
        };

        // get deposit utxo
        let deposit_address = self.get_btc_address(deposit_account).await?;
        // send utxo to the deposit address
        let funding_utxo = self
            .get_funding_utxo(&deposit_address, Amount::from_sat(amount))
            .await?;
        println!("funding utxo: {:?}", funding_utxo);

        self.btc_to_erc20(from, to, [0; 32], nonce).await
    }

    pub async fn erc20_balance_of(
        &self,
        wallet: &LocalWallet,
        address: Option<&H160>,
    ) -> anyhow::Result<u128> {
        let value = self.wrapped_token.read().await.clone();
        self.context
            .check_erc20_balance(&value, wallet, address)
            .await
            .map_err(|e| anyhow::anyhow!(e))
    }

    pub async fn icrc_balance_of(&self, account: impl Into<Account>) -> anyhow::Result<Nat> {
        let account = account.into();

        let icrc_client = self.context.ckbtc_token_client(self.context.admin_name());
        let balance = icrc_client.icrc1_balance_of(account).await?;

        Ok(balance)
    }

    pub async fn get_btc_address_from_bridge(
        &self,
        account: impl Into<Account>,
    ) -> anyhow::Result<Address> {
        let account = account.into();
        let addr = self
            .context
            .client(
                self.context.canisters().btc_bridge(),
                self.context.admin_name(),
            )
            .update::<(GetBtcAddressArgs,), String>(
                "get_btc_address",
                (GetBtcAddressArgs {
                    owner: Some(account.owner),
                    subaccount: account.subaccount,
                },),
            )
            .await?;

        Ok(Address::from_str(&addr)?.assume_checked())
    }

    pub async fn get_btc_address(&self, account: impl Into<Account>) -> anyhow::Result<Address> {
        let account = account.into();
        let addr = self
            .context
            .client(
                self.context.canisters().ckbtc_minter(),
                self.context.admin_name(),
            )
            .update::<(GetBtcAddressArgs,), String>(
                "get_btc_address",
                (GetBtcAddressArgs {
                    owner: Some(account.owner),
                    subaccount: account.subaccount,
                },),
            )
            .await?;

        Ok(Address::from_str(&addr)?.assume_checked())
    }

    pub async fn set_btf_bridge_contract(&self, btf_bridge: &H160) -> anyhow::Result<()> {
        self.context
            .btc_bridge_client(self.context.admin_name())
            .set_btf_bridge_contract(btf_bridge)
            .await?;
        println!("btf bridge contract updated to {btf_bridge}");

        *self.btf_bridge_contract.write().await = btf_bridge.clone();

        Ok(())
    }

    pub async fn create_wrapped_token(&self, wallet: &LocalWallet) -> anyhow::Result<H160> {
        let btf_bridge_contract = self.btf_bridge_contract.read().await.clone();

        let token_id = Id256::from(&self.context.canisters().ckbtc_ledger());
        let token = self
            .context
            .create_wrapped_token(wallet, &btf_bridge_contract, token_id)
            .await
            .expect("failed to create wrapped token");

        println!("wrapped token {token}",);

        *self.wrapped_token.write().await = token.clone();

        let mut token_name = [0; 32];
        token_name[0..7].copy_from_slice(b"wrapper");
        let mut token_symbol = [0; 16];
        token_symbol[0..3].copy_from_slice(b"WPT");

        let wrapped_token_config = WrappedTokenConfig {
            token_address: token.clone(),
            token_name,
            token_symbol,
            decimals: 0,
        };

        self.context
            .btc_bridge_client(self.context.admin_name())
            .admin_configure_wrapped_token(wrapped_token_config)
            .await
            .expect("failed to configure wrapped token")
            .expect("failed to configure wrapped token");

        self.context.advance_time(Duration::from_secs(5)).await;

        Ok(token)
    }

    /// Get the BTC balance of the given address
    pub async fn btc_balance(&self, address: &Address) -> Amount {
        self.admin_btc_rpc_client
            .btc_balance(address)
            .expect("failed to get btc balance")
    }

    pub async fn get_funding_utxo(&self, to: &Address, amount: Amount) -> anyhow::Result<Utxo> {
        let fund_tx;
        loop {
            match self.admin_btc_rpc_client.send_to_address(to, amount) {
                Ok(tx) => {
                    fund_tx = tx;
                    break;
                }
                Err(err) => {
                    println!("Failed to send btc: {err}");
                    self.admin_btc_rpc_client
                        .generate_to_address(&self.admin_address, 1)?;
                }
            }
        }

        let utxo = self
            .admin_btc_rpc_client
            .get_utxo_by_address(&fund_tx, to)?;

        Ok(utxo)
    }

    pub async fn stop(&self) {
        self.context
            .stop_canister(self.context.canisters().evm())
            .await
            .expect("Failed to stop evm canister");
        self.context
            .stop_canister(self.bridge())
            .await
            .expect("Failed to stop btc bridge canister");
        self.context
            .stop_canister(self.context.canisters().bitcoin())
            .await
            .expect("Failed to stop bitcoin canister");

        self.exit.store(true, std::sync::atomic::Ordering::Relaxed);
        // stop miner
        {
            let mut miner = self.miner.lock().await;
            if let Some(miner) = miner.take() {
                miner.join().expect("Failed to join miner thread");
            }
        }
    }

    /// Wait for the transaction to be confirmed by the EVM within a reasonable time frame
    pub async fn wait_for_tx_success(&self, tx_hash: &H256) -> TransactionReceipt {
        const MAX_TX_TIMEOUT_SEC: Duration = Duration::from_secs(10);

        let start = Instant::now();

        let client = self.context.wrapped_evm();
        while start.elapsed() < MAX_TX_TIMEOUT_SEC {
            let receipt = client
                .get_transaction_receipt(tx_hash)
                .await
                .expect("Failed to request transaction receipt");

            if let Some(receipt) = receipt {
                if receipt.status != Some(1u64.into()) {
                    eprintln!("Transaction: {tx_hash}");
                    eprintln!("Receipt: {receipt:?}");
                    if let Some(output) = receipt.output {
                        let output = String::from_utf8_lossy(&output);
                        eprintln!("Output: {output}");
                    }

                    panic!("Transaction failed");
                } else {
                    return receipt;
                }
            } else {
                self.context.advance_time(Duration::from_millis(100)).await;
            }
        }

        panic!("Transaction {tx_hash} timed out");
    }
}<|MERGE_RESOLUTION|>--- conflicted
+++ resolved
@@ -89,13 +89,9 @@
                     pic
                 })
             },
-<<<<<<< HEAD
-            false,
+            true,
             evm.clone(),
             evm,
-=======
-            true,
->>>>>>> d6e68df6
         )
         .await;
 
@@ -163,22 +159,13 @@
             .await
             .expect("failed to mint tokens to user");
 
-<<<<<<< HEAD
         let client = context.wrapped_evm();
-        client
-            .mint_native_tokens(btc_bridge_eth_address.clone(), u64::MAX.into())
-            .await
-            .expect("failed to mint tokens to btc bridge");
-=======
-        let client = context.evm_client(context.admin_name());
         let mut wrapped_token_deployer = None;
->>>>>>> d6e68df6
 
         for _ in 0..10 {
             client
-                .admin_mint_native_tokens(btc_bridge_eth_address.clone(), u64::MAX.into())
+                .mint_native_tokens(btc_bridge_eth_address.clone(), u64::MAX.into())
                 .await
-                .expect("failed to mint tokens to btc bridge")
                 .expect("failed to mint tokens to btc bridge");
 
             context.advance_time(Duration::from_secs(2)).await;
