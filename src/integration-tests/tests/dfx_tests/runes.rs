--- conflicted
+++ resolved
@@ -3,12 +3,9 @@
 use std::time::Duration;
 
 use alloy_sol_types::SolCall;
-<<<<<<< HEAD
 use bitcoin::key::Secp256k1;
 use bitcoin::{Address, Amount, PrivateKey, Txid};
-=======
 use bridge_client::BridgeCanisterClient;
->>>>>>> 9000397b
 use bridge_did::id256::Id256;
 use bridge_did::op_id::OperationId;
 use bridge_utils::BFTBridge;
@@ -21,14 +18,9 @@
 use ethers_core::k256::ecdsa::SigningKey;
 use ic_canister_client::CanisterClient;
 use ic_exports::ic_cdk::api::management_canister::bitcoin::BitcoinNetwork;
-<<<<<<< HEAD
-use ic_log::LogSettings;
+use ic_log::did::LogCanisterSettings;
 use ord_rs::Utxo;
 use ordinals::{Etching, Rune, RuneId, Terms};
-use rune_bridge::core::deposit::DepositRequestStatus;
-=======
-use ic_log::did::LogCanisterSettings;
->>>>>>> 9000397b
 use rune_bridge::interface::{DepositError, GetAddressError};
 use rune_bridge::ops::{RuneBridgeOp, RuneDepositRequestData, RuneMinterNotification};
 use rune_bridge::rune_info::{RuneInfo, RuneName};
@@ -290,7 +282,7 @@
         let data = RuneDepositRequestData {
             dst_address: eth_address.clone(),
             dst_tokens: [(
-                RuneName::from_str(RUNE_NAME).unwrap(),
+                RuneName::from_str(&self.rune_name).unwrap(),
                 erc20_address.clone(),
             )]
             .into(),
