--- conflicted
+++ resolved
@@ -208,21 +208,10 @@
 ) -> H160 {
     let minter_client = ctx.client(ctx.canisters().ck_erc20_minter(), ADMIN);
 
-<<<<<<< HEAD
     let is_wrapped = match side {
         BridgeSide::Base => false,
         BridgeSide::Wrapped => true,
     };
-=======
-    let hash = minter_client
-        .update::<_, bridge_did::error::Result<H256>>(
-            "init_bft_bridge_contract",
-            (side, fee_charge),
-        )
-        .await
-        .unwrap()
-        .unwrap();
->>>>>>> 25695996
 
     let mut bft_input = BFTBridge::BYTECODE.to_vec();
     let constructor = BFTBridge::constructorCall {}.abi_encode();
