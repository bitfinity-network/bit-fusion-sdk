use std::path::PathBuf;
use std::process::Command;

use candid::Principal;
<<<<<<< HEAD
use eth_signer::{Signer as _, Wallet};
use ic_canister_client::IcAgentClient;

use crate::context::{CanisterType, TestContext as _};
use crate::dfx_tests::DfxTestContext;
use crate::utils::{BitfinityEvm, TestEvm as _};
=======
use eth_signer::LocalWallet;

use crate::context::{CanisterType, TestContext as _};
use crate::dfx_tests::DfxTestContext;
use crate::utils::test_evm::{GanacheEvm, TestEvm};
>>>>>>> 3494c3ca

/// The name of the user with a thick wallet.
pub const ADMIN: &str = "max";
/// A private key for testing purposes.
pub const HARDHAT_ETH_PRIVATE_KEY: &str =
    "ac0974bec39a17e36ba4a6b4d238ff944bacb478cbed5efcae784d7bf4f2ff80";

pub struct CommonCliArgs {
    pub evm: String,
    pub evm_rpc: String,
    pub evm_node: GanacheEvm,
    pub identity_path: PathBuf,
    pub private_key: String,
}

impl CommonCliArgs {
    pub async fn new(ctx: &DfxTestContext<BitfinityEvm<IcAgentClient>>) -> Self {
        let private_key_bytes = hex::decode(HARDHAT_ETH_PRIVATE_KEY).expect("Invalid private key");
        let wallet = LocalWallet::from_slice(&private_key_bytes).expect("Invalid private key");

        ctx.wrapped_evm
            .mint_native_tokens(wallet.address().into(), u128::MAX.into())
            .await
            .expect("failed to mint native tokens (call error)");

        let evm_principal = ctx.canisters.evm().to_text();

        let mut identity_path = dirs::home_dir().expect("failed to get home dir");
        identity_path.push(".config");
        identity_path.push("dfx/identity");
        identity_path.push(ADMIN);
        identity_path.push("identity.pem");

        // start evm rpc
        let evm_node = GanacheEvm::run().await;

        // mint some tokens to the wallet
        evm_node
            .mint_native_tokens(wallet.address().into(), u128::MAX.into())
            .await
            .expect("failed to mint native tokens");

        Self {
            evm: evm_principal,
            evm_rpc: evm_node.rpc_url.clone(),
            evm_node,
            private_key: HARDHAT_ETH_PRIVATE_KEY.to_string(),
            identity_path,
        }
    }
}

pub struct DeployCliArgs {
    pub brc20_bridge: PathBuf,
    pub btc_bridge: PathBuf,
    pub erc20_bridge: PathBuf,
    pub icrc2_bridge: PathBuf,
    pub rune_bridge: PathBuf,
    pub wallet_canister: String,
}

impl DeployCliArgs {
    pub async fn new(ctx: &DfxTestContext<BitfinityEvm<IcAgentClient>>) -> Self {
        let brc20_bridge_wasm_path = ctx.get_wasm_path(CanisterType::Brc20Bridge).await;
        let btc_bridge_wasm_path = ctx.get_wasm_path(CanisterType::BtcBridge).await;
        let icrc2_bridge_wasm_path = ctx.get_wasm_path(CanisterType::Icrc2Bridge).await;
        let rune_bridge_wasm_path = ctx.get_wasm_path(CanisterType::RuneBridge).await;
        let erc_20_bridge_wasm_path = ctx.get_wasm_path(CanisterType::Erc20Bridge).await;

        let wallet_canister = Self::wallet_canister().to_text();

        Self {
            brc20_bridge: brc20_bridge_wasm_path,
            btc_bridge: btc_bridge_wasm_path,
            erc20_bridge: erc_20_bridge_wasm_path,
            icrc2_bridge: icrc2_bridge_wasm_path,
            rune_bridge: rune_bridge_wasm_path,
            wallet_canister,
        }
    }

    /// Get the wallet canister principal
    fn wallet_canister() -> Principal {
        // set the identity to max
        let rc = Command::new("dfx")
            .args(["identity", "use", ADMIN])
            .status()
            .expect("failed to set identity to max");

        assert!(rc.success(), "failed to set identity to max");

        // get the wallet canister id
        let wallet_canister = Command::new("dfx")
            .args(["identity", "get-wallet"])
            .output()
            .expect("failed to get wallet canister id")
            .stdout
            .iter()
            .map(|&b| b as char)
            .collect::<String>()
            .trim()
            .to_string();

        Principal::from_text(&wallet_canister).expect("Invalid principal")
    }
}<|MERGE_RESOLUTION|>--- conflicted
+++ resolved
@@ -2,20 +2,13 @@
 use std::process::Command;
 
 use candid::Principal;
-<<<<<<< HEAD
-use eth_signer::{Signer as _, Wallet};
+use eth_signer::LocalWallet;
 use ic_canister_client::IcAgentClient;
 
 use crate::context::{CanisterType, TestContext as _};
 use crate::dfx_tests::DfxTestContext;
-use crate::utils::{BitfinityEvm, TestEvm as _};
-=======
-use eth_signer::LocalWallet;
-
-use crate::context::{CanisterType, TestContext as _};
-use crate::dfx_tests::DfxTestContext;
 use crate::utils::test_evm::{GanacheEvm, TestEvm};
->>>>>>> 3494c3ca
+use crate::utils::BitfinityEvm;
 
 /// The name of the user with a thick wallet.
 pub const ADMIN: &str = "max";
