mod cli_args;
mod eval;

use std::path::{Path, PathBuf};
use std::process::Command;
use std::sync::Arc;

use alloy::primitives::Address;
use bridge_client::BridgeCanisterClient as _;
use cli_args::{CommonCliArgs, DeployCliArgs, HARDHAT_ETH_PRIVATE_KEY};
<<<<<<< HEAD
use eth_signer::Wallet;
use ethers_core::types::H160;
use ic_canister_client::IcAgentClient;
=======
use eth_signer::LocalWallet;
>>>>>>> 3494c3ca
use tempfile::TempDir;

use super::{DfxTestContext, ADMIN};
use crate::context::{CanisterType, TestContext};
use crate::utils::BitfinityEvm;

async fn setup(canister_set: &[CanisterType]) -> DfxTestContext<BitfinityEvm<IcAgentClient>> {
    restore_manifest_dir();
    let base_evm = Arc::new(BitfinityEvm::dfx().await);
    let wrapped_evm = Arc::new(BitfinityEvm::dfx().await);

    DfxTestContext::new(canister_set, base_evm, wrapped_evm).await
}

macro_rules! test_deploy {
    ($test_name:ident, $trycmd_file:expr, $trycmd_path:expr) => {
        #[tokio::test]
        #[serial_test::serial]
        #[cfg(feature = "dfx_tests")]
        async fn $test_name() {
            let ctx = setup(&[
                CanisterType::Kyt,
                CanisterType::CkBtcLedger,
                CanisterType::CkBtcMinter,
            ])
            .await;

            let CommonCliArgs {
                evm: evm_principal,
                evm_rpc,
                evm_node: _evm_node,
                private_key,
                identity_path,
            } = CommonCliArgs::new(&ctx).await;

            let DeployCliArgs {
                brc20_bridge,
                btc_bridge,
                erc20_bridge,
                icrc2_bridge,
                rune_bridge,
                wallet_canister,
                ..
            } = DeployCliArgs::new(&ctx).await;

            let ckbtc_ledger = ctx.canisters.ckbtc_ledger().to_text();
            let ckbtc_minter = ctx.canisters.ckbtc_minter().to_text();

            let admin_principal = ctx.admin().to_text();

            // get the output dir for evaluated trycmd files
            let trycmd_output_dir = TempDir::new().expect("failed to create temp file");

            // eval the trycmd files
            eval::eval_trycmd(
                [
                    ("IDENTITY_PATH", identity_path.display().to_string()),
                    ("PRIVATE_KEY", private_key.to_string()),
                    ("ADMIN_PRINCIPAL", admin_principal.to_string()),
                    ("WALLET_CANISTER", wallet_canister.to_string()),
                    ("EVM_PRINCIPAL", evm_principal.to_string()),
                    ("EVM_RPC", evm_rpc.to_string()),
                    ("CKBTC_LEDGER", ckbtc_ledger.to_string()),
                    ("CKBTC_MINTER", ckbtc_minter.to_string()),
                    ("BRC20_BRIDGE_WASM_PATH", brc20_bridge.display().to_string()),
                    ("BTC_BRIDGE_WASM_PATH", btc_bridge.display().to_string()),
                    ("ERC20_BRIDGE_WASM_PATH", erc20_bridge.display().to_string()),
                    ("ICRC2_BRIDGE_WASM_PATH", icrc2_bridge.display().to_string()),
                    ("RUNE_BRIDGE_WASM_PATH", rune_bridge.display().to_string()),
                ],
                $trycmd_path,
                trycmd_output_dir.path(),
                $trycmd_file,
            )
            .expect("failed to eval trycmd files");

            // change cwd to workspace root
            init_workspace().expect("failed to get workspace root");

            let case = format!("{}/*.eval.trycmd", trycmd_output_dir.path().display());
            trycmd::TestCases::new().case(&case).run();

            // restore the manifest dir
            // otherwise other tests may start in the wrong directory
            restore_manifest_dir();

            trycmd_output_dir.close().expect("failed to close temp dir");
        }
    };
}

test_deploy!(
    test_should_deploy_brc20_bridge,
    "brc20_bridge.trycmd",
    Path::new("./tests/bridge_deployer/evm_canister/deploy")
);
test_deploy!(
    test_should_deploy_btc_bridge,
    "btc_bridge.trycmd",
    Path::new("./tests/bridge_deployer/evm_canister/deploy")
);
test_deploy!(
    test_should_deploy_erc20_bridge,
    "erc20_bridge.trycmd",
    Path::new("./tests/bridge_deployer/evm_canister/deploy")
);
test_deploy!(
    test_should_deploy_icrc2_bridge,
    "icrc2_bridge.trycmd",
    Path::new("./tests/bridge_deployer/evm_canister/deploy")
);
test_deploy!(
    test_should_deploy_rune_bridge,
    "rune_bridge.trycmd",
    Path::new("./tests/bridge_deployer/evm_canister/deploy")
);

// with local node
test_deploy!(
    test_should_deploy_brc20_bridge_evm_rpc,
    "brc20_bridge.trycmd",
    Path::new("./tests/bridge_deployer/evm_rpc/deploy")
);
test_deploy!(
    test_should_deploy_btc_bridge_evm_rpc,
    "btc_bridge.trycmd",
    Path::new("./tests/bridge_deployer/evm_rpc/deploy")
);
test_deploy!(
    test_should_deploy_erc20_bridge_evm_rpc,
    "erc20_bridge.trycmd",
    Path::new("./tests/bridge_deployer/evm_rpc/deploy")
);
test_deploy!(
    test_should_deploy_icrc2_bridge_evm_rpc,
    "icrc2_bridge.trycmd",
    Path::new("./tests/bridge_deployer/evm_rpc/deploy")
);
test_deploy!(
    test_should_deploy_rune_bridge_evm_rpc,
    "rune_bridge.trycmd",
    Path::new("./tests/bridge_deployer/evm_rpc/deploy")
);

#[tokio::test]
#[serial_test::serial]
#[cfg(feature = "dfx_tests")]
async fn test_should_update_bridge() {
    let ctx = setup(&[
        CanisterType::EvmRpcCanister,
        CanisterType::Kyt,
        CanisterType::CkBtcLedger,
        CanisterType::CkBtcMinter,
        CanisterType::Icrc2Bridge,
        CanisterType::Erc20Bridge,
        CanisterType::BtcBridge,
        CanisterType::RuneBridge,
        CanisterType::Brc20Bridge,
    ])
    .await;

    let CommonCliArgs {
        evm: evm_principal,
        private_key,
        identity_path,
        evm_node: _evm_node,
        evm_rpc,
    } = CommonCliArgs::new(&ctx).await;

    let DeployCliArgs {
        brc20_bridge,
        btc_bridge,
        erc20_bridge,
        icrc2_bridge,
        rune_bridge,
        ..
    } = DeployCliArgs::new(&ctx).await;

    let admin_principal = ctx.admin().to_text();

    let brc20_bridge_id = ctx.canisters().brc20_bridge().to_text();
    let btc_bridge_id = ctx.canisters().btc_bridge().to_text();
    let erc20_bridge_id = ctx.canisters().erc20_bridge().to_text();
    let icrc2_bridge_id = ctx.canisters().icrc2_bridge().to_text();
    let rune_bridge_id = ctx.canisters().rune_bridge().to_text();

    // get the output dir for evaluated trycmd files
    let trycmd_output_dir = TempDir::new().expect("failed to create temp file");

    // eval the trycmd files
    eval::eval_trycmd(
        [
            ("IDENTITY_PATH", identity_path.display().to_string()),
            ("PRIVATE_KEY", private_key.to_string()),
            ("ADMIN_PRINCIPAL", admin_principal.to_string()),
            ("EVM_PRINCIPAL", evm_principal.to_string()),
            ("EVM_RPC", evm_rpc.to_string()),
            ("BRC20_BRIDGE_WASM_PATH", brc20_bridge.display().to_string()),
            ("BTC_BRIDGE_WASM_PATH", btc_bridge.display().to_string()),
            ("ERC20_BRIDGE_WASM_PATH", erc20_bridge.display().to_string()),
            ("ICRC2_BRIDGE_WASM_PATH", icrc2_bridge.display().to_string()),
            ("RUNE_BRIDGE_WASM_PATH", rune_bridge.display().to_string()),
            ("BRC20_BRIDGE_ID", brc20_bridge_id.to_string()),
            ("BTC_BRIDGE_ID", btc_bridge_id.to_string()),
            ("ERC20_BRIDGE_ID", erc20_bridge_id.to_string()),
            ("ICRC2_BRIDGE_ID", icrc2_bridge_id.to_string()),
            ("RUNE_BRIDGE_ID", rune_bridge_id.to_string()),
        ],
        Path::new("./tests/bridge_deployer/evm_canister/upgrade"),
        trycmd_output_dir.path(),
        "*.trycmd",
    )
    .expect("failed to eval trycmd files");

    // change cwd to workspace root
    init_workspace().expect("failed to get workspace root");

    let case = format!("{}/*.eval.trycmd", trycmd_output_dir.path().display());
    trycmd::TestCases::new().case(&case).run();

    // restore the manifest dir
    // otherwise other tests may start in the wrong directory
    restore_manifest_dir();

    trycmd_output_dir.close().expect("failed to close temp dir");
}

#[tokio::test]
#[serial_test::serial]
#[cfg(feature = "dfx_tests")]
async fn test_should_reinstall_bridge() {
    let ctx = setup(&[
        CanisterType::Evm,
        CanisterType::Signature,
        CanisterType::EvmRpcCanister,
        CanisterType::ExternalEvm,
        CanisterType::Kyt,
        CanisterType::CkBtcLedger,
        CanisterType::CkBtcMinter,
        CanisterType::Icrc2Bridge,
        CanisterType::Erc20Bridge,
        CanisterType::BtcBridge,
        CanisterType::RuneBridge,
        CanisterType::Brc20Bridge,
    ])
    .await;

    let CommonCliArgs {
        evm: evm_principal,
        evm_node: _evm_node,
        evm_rpc,
        private_key,
        identity_path,
    } = CommonCliArgs::new(&ctx).await;

    let DeployCliArgs {
        brc20_bridge,
        btc_bridge,
        erc20_bridge,
        icrc2_bridge,
        rune_bridge,
        ..
    } = DeployCliArgs::new(&ctx).await;

    let admin_principal = ctx.admin().to_text();

    let brc20_bridge_id = ctx.canisters().brc20_bridge().to_text();
    let btc_bridge_id = ctx.canisters().btc_bridge().to_text();
    let erc20_bridge_id = ctx.canisters().erc20_bridge().to_text();
    let icrc2_bridge_id = ctx.canisters().icrc2_bridge().to_text();
    let rune_bridge_id = ctx.canisters().rune_bridge().to_text();
    let ckbtc_ledger = ctx.canisters.ckbtc_ledger().to_text();
    let ckbtc_minter = ctx.canisters.ckbtc_minter().to_text();

    // deploy the btf bridge
    let btf_bridge = deploy_btf_bridge(&ctx)
        .await
        .expect("failed to deploy btf bridge");

    // get the output dir for evaluated trycmd files
    let trycmd_output_dir = TempDir::new().expect("failed to create temp file");

    // eval the trycmd files
    eval::eval_trycmd(
        [
            ("IDENTITY_PATH", identity_path.display().to_string()),
            ("PRIVATE_KEY", private_key.to_string()),
            ("ADMIN_PRINCIPAL", admin_principal.to_string()),
            ("EVM_PRINCIPAL", evm_principal.to_string()),
            ("EVM_RPC", evm_rpc.to_string()),
            ("BRC20_BRIDGE_WASM_PATH", brc20_bridge.display().to_string()),
            ("BTC_BRIDGE_WASM_PATH", btc_bridge.display().to_string()),
            ("ERC20_BRIDGE_WASM_PATH", erc20_bridge.display().to_string()),
            ("ICRC2_BRIDGE_WASM_PATH", icrc2_bridge.display().to_string()),
            ("RUNE_BRIDGE_WASM_PATH", rune_bridge.display().to_string()),
            ("CKBTC_LEDGER", ckbtc_ledger.to_string()),
            ("CKBTC_MINTER", ckbtc_minter.to_string()),
            ("BRC20_BRIDGE_ID", brc20_bridge_id.to_string()),
            ("BTC_BRIDGE_ID", btc_bridge_id.to_string()),
            ("ERC20_BRIDGE_ID", erc20_bridge_id.to_string()),
            ("ICRC2_BRIDGE_ID", icrc2_bridge_id.to_string()),
            ("RUNE_BRIDGE_ID", rune_bridge_id.to_string()),
            ("BTF_BRIDGE", hex::encode(btf_bridge)),
        ],
        Path::new("./tests/bridge_deployer/evm_canister/reinstall"),
        trycmd_output_dir.path(),
        "*.trycmd",
    )
    .expect("failed to eval trycmd files");

    // change cwd to workspace root
    init_workspace().expect("failed to get workspace root");

    let case = format!("{}/*.eval.trycmd", trycmd_output_dir.path().display());
    trycmd::TestCases::new().case(&case).run();

    // restore the manifest dir
    // otherwise other tests may start in the wrong directory
    restore_manifest_dir();

    trycmd_output_dir.close().expect("failed to close temp dir");
}

/// Change the current working directory to the workspace root
/// And clean the openzeppelin folder
fn init_workspace() -> anyhow::Result<PathBuf> {
    let cmd_output = Command::new("cargo")
        .args(["metadata", "--format-version=1"])
        .output()?;

    if !cmd_output.status.success() {
        anyhow::bail!("Failed to get workspace root");
    }

    let json =
        serde_json::from_str::<serde_json::Value>(String::from_utf8(cmd_output.stdout)?.as_str())?;

    let path = json
        .get("workspace_root")
        .and_then(|x| x.as_str())
        .ok_or_else(|| anyhow::anyhow!("Failed to get workspace root"))?;

    std::env::set_current_dir(path).expect("failed to change cwd");

    // delete `.openzeppelin`; this is necessary because the `openzeppelin` folder
    // causes some complaints when running the tests with a 'contract not found error'
    let _ = std::fs::remove_dir_all("./solidity/.openzeppelin");

    Ok(PathBuf::from(path))
}

/// Restore the manifest directory as the current working directory
fn restore_manifest_dir() {
    let manifest_dir = PathBuf::from(env!("CARGO_MANIFEST_DIR"));
    std::env::set_current_dir(&manifest_dir).expect("failed to change cwd");
}

/// Deploy the BTF bridge
<<<<<<< HEAD
async fn deploy_btf_bridge(
    ctx: &DfxTestContext<BitfinityEvm<IcAgentClient>>,
) -> anyhow::Result<H160> {
=======
async fn deploy_btf_bridge(ctx: &DfxTestContext) -> anyhow::Result<Address> {
>>>>>>> 3494c3ca
    let private_key_bytes = hex::decode(HARDHAT_ETH_PRIVATE_KEY)?;
    let wallet = LocalWallet::from_slice(&private_key_bytes)?;

    let btc_bridge_eth_address = ctx
        .rune_bridge_client(ADMIN)
        .get_bridge_canister_evm_address()
        .await?;

    let wrapped_token_deployer = ctx
        .initialize_wrapped_token_deployer_contract(&wallet)
        .await?;

    let btf_bridge = ctx
        .initialize_btf_bridge_with_minter(
            &wallet,
            btc_bridge_eth_address.unwrap(),
            None,
            wrapped_token_deployer,
            true,
        )
        .await?;

    Ok(btf_bridge.0)
}<|MERGE_RESOLUTION|>--- conflicted
+++ resolved
@@ -8,13 +8,8 @@
 use alloy::primitives::Address;
 use bridge_client::BridgeCanisterClient as _;
 use cli_args::{CommonCliArgs, DeployCliArgs, HARDHAT_ETH_PRIVATE_KEY};
-<<<<<<< HEAD
-use eth_signer::Wallet;
-use ethers_core::types::H160;
+use eth_signer::LocalWallet;
 use ic_canister_client::IcAgentClient;
-=======
-use eth_signer::LocalWallet;
->>>>>>> 3494c3ca
 use tempfile::TempDir;
 
 use super::{DfxTestContext, ADMIN};
@@ -373,13 +368,9 @@
 }
 
 /// Deploy the BTF bridge
-<<<<<<< HEAD
 async fn deploy_btf_bridge(
     ctx: &DfxTestContext<BitfinityEvm<IcAgentClient>>,
-) -> anyhow::Result<H160> {
-=======
-async fn deploy_btf_bridge(ctx: &DfxTestContext) -> anyhow::Result<Address> {
->>>>>>> 3494c3ca
+) -> anyhow::Result<Address> {
     let private_key_bytes = hex::decode(HARDHAT_ETH_PRIVATE_KEY)?;
     let wallet = LocalWallet::from_slice(&private_key_bytes)?;
 
