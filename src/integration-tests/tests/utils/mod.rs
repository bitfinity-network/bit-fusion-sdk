--- conflicted
+++ resolved
@@ -8,11 +8,7 @@
 pub mod miner;
 pub mod ord_client;
 pub mod rune_helper;
-<<<<<<< HEAD
-mod test_evm;
-=======
 pub mod test_evm;
->>>>>>> 3494c3ca
 pub mod token_amount;
 pub mod wasm;
 
