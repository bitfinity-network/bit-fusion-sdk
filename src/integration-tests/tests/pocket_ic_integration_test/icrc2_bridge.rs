use std::sync::Arc;
use std::time::Duration;

use alloy_sol_types::SolCall;
use bridge_canister::bridge::Operation;
use bridge_client::BridgeCanisterClient;
use bridge_did::id256::Id256;
use bridge_did::operations::IcrcBridgeOp;
use bridge_did::reason::ApproveAfterMint;
use bridge_utils::WrappedToken;
use did::{H160, U256, U64};
use eth_signer::LocalWallet;
use ic_canister_client::CanisterClientError;
use ic_exports::ic_kit::mock_principals::{alice, john};
use ic_exports::pocket_ic::{CallError, ErrorCode, UserError};
use icrc2_bridge::ops::IcrcBridgeOpImpl;
use tokio::sync::Semaphore;
use tokio_util::sync::CancellationToken;

use super::{PocketIcTestContext, JOHN};
use crate::context::stress::{icrc, StressTestConfig};
use crate::context::{
    CanisterType, TestContext, DEFAULT_GAS_PRICE, ICRC1_INITIAL_BALANCE, ICRC1_TRANSFER_FEE,
};
use crate::pocket_ic_integration_test::{ADMIN, ALICE};
use crate::utils::{GanacheEvm, TestEvm};

#[tokio::test]
async fn test_icrc2_tokens_roundtrip() {
    let (ctx, john_wallet, btf_bridge, fee_charge) = init_bridge().await;

    let bridge_client = ctx.icrc_bridge_client(ADMIN);
    bridge_client
        .add_to_whitelist(ctx.canisters().token_1())
        .await
        .unwrap()
        .unwrap();

    let base_token_id = Id256::from(&ctx.canisters().token_1());
    let wrapped_token = ctx
        .create_wrapped_token(&john_wallet, &btf_bridge, base_token_id)
        .await
        .unwrap();

    let amount = 300_000u64;

    let evm_client = ctx.wrapped_evm();
    let native_token_amount = 10_u64.pow(17);
    ctx.native_token_deposit(
        &evm_client,
        fee_charge.clone(),
        &john_wallet,
        native_token_amount.into(),
    )
    .await
    .unwrap();

    let john_address: H160 = john_wallet.address().into();

    eprintln!("burning icrc tokens and creating mint order");
    ctx.burn_icrc2(
        JOHN,
        &john_wallet,
        &btf_bridge,
        &wrapped_token,
        amount as _,
        Some(john_address),
        None,
    )
    .await
    .unwrap();

    ctx.advance_by_times(Duration::from_secs(2), 25).await;

    let base_token_client = ctx.icrc_token_1_client(JOHN);
    let base_balance = base_token_client
        .icrc1_balance_of(john().into())
        .await
        .unwrap();

    eprintln!("checking wrapped token balance");
    let wrapped_balance = ctx
        .check_erc20_balance(&wrapped_token, &john_wallet, None)
        .await
        .unwrap();
    assert_eq!(
        base_balance,
        ICRC1_INITIAL_BALANCE - amount - ICRC1_TRANSFER_FEE * 2
    );
    assert_eq!(wrapped_balance as u64, amount);

    let _operation_id = ctx
        .burn_wrapped_erc_20_tokens(
            &ctx.wrapped_evm(),
            &john_wallet,
            &wrapped_token,
            base_token_id.0.as_slice(),
            (&john()).into(),
            &btf_bridge,
            wrapped_balance,
        )
        .await
        .unwrap()
        .0;

    ctx.advance_by_times(Duration::from_secs(2), 10).await;

    println!("john principal: {}", john());

    let base_balance = base_token_client
        .icrc1_balance_of(john().into())
        .await
        .unwrap();
    let wrapped_balance = ctx
        .check_erc20_balance(&wrapped_token, &john_wallet, None)
        .await
        .unwrap();
    assert_eq!(wrapped_balance, 0);
    assert_eq!(base_balance, ICRC1_INITIAL_BALANCE - ICRC1_TRANSFER_FEE * 3);
}

#[tokio::test]
async fn test_icrc2_token_canister_stopped() {
    let (ctx, john_wallet, btf_bridge, fee_charge) = init_bridge().await;

    let minter_client = ctx.icrc_bridge_client(ADMIN);
    minter_client
        .add_to_whitelist(ctx.canisters().token_1())
        .await
        .unwrap()
        .unwrap();
    let base_token_id = Id256::from(&ctx.canisters().token_1());
    let wrapped_token = ctx
        .create_wrapped_token(&john_wallet, &btf_bridge, base_token_id)
        .await
        .unwrap();

    let amount = 3_000_000u64;

    let evm_client = ctx.wrapped_evm();
    let native_token_amount = 10_u64.pow(17);
    ctx.native_token_deposit(
        &evm_client,
        fee_charge.clone(),
        &john_wallet,
        native_token_amount.into(),
    )
    .await
    .unwrap();

    eprintln!("burning icrc tokens and creating mint order");
    let john_address: H160 = john_wallet.address().into();
    ctx.burn_icrc2(
        JOHN,
        &john_wallet,
        &btf_bridge,
        &wrapped_token,
        amount as _,
        Some(john_address.clone()),
        None,
    )
    .await
    .unwrap();

    ctx.advance_by_times(Duration::from_secs(2), 25).await;

    let base_token_client = ctx.icrc_token_1_client(JOHN);
    let base_balance = base_token_client
        .icrc1_balance_of(john().into())
        .await
        .unwrap();

    eprintln!("checking wrapped token balance");
    let wrapped_balance = ctx
        .check_erc20_balance(&wrapped_token, &john_wallet, None)
        .await
        .unwrap();
    assert_eq!(
        base_balance,
        ICRC1_INITIAL_BALANCE - amount - ICRC1_TRANSFER_FEE * 2
    );
    assert_eq!(wrapped_balance as u64, amount);

    ctx.client
        .stop_canister(ctx.canisters().token_1(), Some(ctx.admin()))
        .await
        .unwrap();

    let john_principal_id256 = Id256::from(&john());
    let _operation_id = ctx
        .burn_wrapped_erc_20_tokens(
            &ctx.wrapped_evm(),
            &john_wallet,
            &wrapped_token,
            base_token_id.0.as_slice(),
            john_principal_id256,
            &btf_bridge,
            wrapped_balance,
        )
        .await
        .unwrap()
        .0;

    ctx.advance_by_times(Duration::from_secs(2), 20).await;

    let minter_client = ctx.icrc_bridge_client(ADMIN);
    let operation = dbg!(minter_client
        .get_operations_list(&john_address, None, None)
        .await
        .unwrap())
    .last()
    .cloned()
    .unwrap()
    .1;

    let IcrcBridgeOp::ConfirmMint {
        order,
        tx_hash,
        is_refund,
    } = operation
    else {
        panic!("expected ConfirmMint operation state");
    };

    assert!(is_refund);
    assert!(tx_hash.is_none());

    let receipt = ctx
        .batch_mint_erc_20_with_order(&john_wallet, &btf_bridge, order)
        .await
        .unwrap();

    assert_eq!(
        receipt.status,
        Some(U64::from(1u64)),
        "Refund transaction failed: {}",
        String::from_utf8_lossy(&receipt.output.unwrap_or_default()),
    );

    ctx.client
        .start_canister(ctx.canisters().token_1(), Some(ctx.admin()))
        .await
        .unwrap();

    ctx.advance_by_times(Duration::from_secs(2), 10).await;

    // Check if the amount is refunded as wrapped token.
    let base_balance = base_token_client
        .icrc1_balance_of(john().into())
        .await
        .unwrap();
    let wrapped_balance = ctx
        .check_erc20_balance(&wrapped_token, &john_wallet, None)
        .await
        .unwrap();
    assert_eq!(
        base_balance,
        ICRC1_INITIAL_BALANCE - ICRC1_TRANSFER_FEE * 2 - amount
    );
    assert_eq!(wrapped_balance as u64, amount);
}

#[tokio::test]
async fn set_owner_access() {
    let ctx = PocketIcTestContext::new(
        &[CanisterType::Icrc2Bridge],
        Arc::new(GanacheEvm::run().await),
        Arc::new(GanacheEvm::run().await),
    )
    .await;
    let mut admin_client = ctx.icrc_bridge_client(ADMIN);
    admin_client.set_owner(alice()).await.unwrap();

    // Now Alice is owner, so admin can't update owner anymore.
    let err = admin_client.set_owner(alice()).await.unwrap_err();
    assert!(matches!(
        err,
        CanisterClientError::PocketIcTestError(CallError::UserError(UserError {
            code: ErrorCode::CanisterCalledTrap,
            description: _,
        }))
    ));

    // Now Alice is owner, so she can update owner.
    let mut alice_client = ctx.icrc_bridge_client(ALICE);
    alice_client.set_owner(alice()).await.unwrap();
}

#[tokio::test]
async fn canister_log_config_should_still_be_storable_after_upgrade() {
    let ctx = PocketIcTestContext::new(
        &[CanisterType::Icrc2Bridge],
        Arc::new(GanacheEvm::run().await),
        Arc::new(GanacheEvm::run().await),
    )
    .await;

    let minter_client = ctx.icrc_bridge_client(ADMIN);

    minter_client
        .set_logger_filter("info".to_string())
        .await
        .unwrap()
        .unwrap();

    // Advance state to avoid canister rate limit.
    for _ in 0..100 {
        ctx.client.tick().await;
    }

    // upgrade canister
    ctx.upgrade_icrc2_bridge_canister().await.unwrap();
    let settings = minter_client.get_logger_settings().await.unwrap();
    println!("LOGGER SETTINGS: {settings:?}");
    minter_client
        .set_logger_filter("debug".to_string())
        .await
        .unwrap()
        .unwrap();
}

#[tokio::test]
async fn test_canister_build_data() {
    let ctx = PocketIcTestContext::new(
        &[CanisterType::Icrc2Bridge],
        Arc::new(GanacheEvm::run().await),
        Arc::new(GanacheEvm::run().await),
    )
    .await;
    let minter_client = ctx.icrc_bridge_client(ALICE);
    let build_data = minter_client.get_canister_build_data().await.unwrap();
    assert!(build_data.pkg_name.contains("icrc2_bridge"));
}

#[tokio::test]
async fn test_icrc2_tokens_approve_after_mint() {
    let (ctx, john_wallet, btf_bridge, fee_charge) = init_bridge().await;

    let base_token_id = Id256::from(&ctx.canisters().token_1());
    let wrapped_token = ctx
        .create_wrapped_token(&john_wallet, &btf_bridge, base_token_id)
        .await
        .unwrap();

    let amount = 300_000u64;
    let approve_amount = U256::from(1000_u64);

    eprintln!("burning icrc tokens and creating mint order");
    let john_address: H160 = john_wallet.address().into();
    let spender_wallet = ctx.new_wallet(0).await.unwrap();

    let evm_client = ctx.wrapped_evm();
    let native_token_amount = 10_u64.pow(17);
    ctx.native_token_deposit(
        &evm_client,
        fee_charge.clone(),
        &john_wallet,
        native_token_amount.into(),
    )
    .await
    .unwrap();

    println!("John address: {john_address:?}");

    let native_deposit_balance = ctx
        .native_token_deposit_balance(&evm_client, fee_charge.clone(), john_address.clone())
        .await;
    assert_eq!(native_deposit_balance, native_token_amount.into());

    ctx.burn_icrc2(
        JOHN,
        &john_wallet,
        &btf_bridge,
        &wrapped_token,
        amount as _,
        Some(john_address.clone()),
        Some(ApproveAfterMint {
            approve_spender: spender_wallet.address().into(),
            approve_amount: approve_amount.clone(),
        }),
    )
    .await
    .unwrap();

    ctx.advance_by_times(Duration::from_secs(2), 25).await;

    let base_token_client = ctx.icrc_token_1_client(JOHN);
    let base_balance = base_token_client
        .icrc1_balance_of(john().into())
        .await
        .unwrap();

    eprintln!("checking wrapped token balance");
    let wrapped_balance = ctx
        .check_erc20_balance(&wrapped_token, &john_wallet, None)
        .await
        .unwrap();
    assert_eq!(
        base_balance,
        ICRC1_INITIAL_BALANCE - amount - ICRC1_TRANSFER_FEE * 2
    );
    assert_eq!(wrapped_balance as u64, amount);

    let input = WrappedToken::allowanceCall {
        owner: john_address.clone().into(),
        spender: spender_wallet.address().0.into(),
    }
    .abi_encode();

    let allowance_response = ctx
        .wrapped_evm()
        .eth_call(
            Some(john_address),
            Some(wrapped_token),
            Some(0u64.into()),
            3_000_000,
            Some(DEFAULT_GAS_PRICE.into()),
            Some(input.into()),
        )
        .await
        .expect("eth_call failed");

    let allowance_data = hex::decode(allowance_response.trim_start_matches("0x")).unwrap();

    let allowance: U256 = WrappedToken::allowanceCall::abi_decode_returns(&allowance_data, true)
        .unwrap()
        ._0
        .into();

    assert_eq!(allowance, approve_amount);
}

<<<<<<< HEAD
async fn icrc2_token_bridge<EVM>(
    ctx: &PocketIcTestContext<EVM>,
    john_wallet: Wallet<'static, SigningKey>,
=======
async fn icrc2_token_bridge(
    ctx: &PocketIcTestContext,
    john_wallet: LocalWallet,
>>>>>>> 3494c3ca
    btf_bridge: &H160,
    fee_charge: &H160,
    wrapped_token: &H160,
) where
    EVM: TestEvm,
{
    let minter_client = ctx.icrc_bridge_client(ADMIN);
    minter_client
        .add_to_whitelist(ctx.canisters().token_1())
        .await
        .unwrap()
        .unwrap();

    let amount = 300_000u64;

    let evm_client = ctx.wrapped_evm();
    let native_token_amount = 10_u64.pow(10);
    ctx.native_token_deposit(
        &evm_client,
        fee_charge.clone(),
        &john_wallet,
        native_token_amount.into(),
    )
    .await
    .unwrap();

    let john_address: H160 = john_wallet.address().into();

    eprintln!("burning icrc tokens and creating mint order");
    ctx.burn_icrc2(
        JOHN,
        &john_wallet,
        btf_bridge,
        wrapped_token,
        amount as _,
        Some(john_address.clone()),
        None,
    )
    .await
    .unwrap();

    ctx.advance_by_times(Duration::from_secs(2), 20).await;

    let (id, operation) = minter_client
        .get_operations_list(&john_address, None, None)
        .await
        .unwrap()
        .last()
        .cloned()
        .unwrap();

    let operation = IcrcBridgeOpImpl(operation);

    if !(operation.is_complete()) {
        let _ = dbg!(minter_client.get_operation_log(id).await);
    }

    assert!(operation.is_complete());
}

#[tokio::test]
async fn test_minter_canister_address_balances_gets_replenished_after_roundtrip() {
    let (ctx, john_wallet, btf_bridge, fee_charge) = init_bridge().await;
    let evm_client = ctx.wrapped_evm();

    let minter_address = ctx
        .get_icrc_bridge_canister_evm_address(ADMIN)
        .await
        .unwrap();

    let native_token_amount = 10_u64.pow(17);
    ctx.native_token_deposit(
        &evm_client,
        fee_charge.clone(),
        &john_wallet,
        native_token_amount.into(),
    )
    .await
    .unwrap();

    let base_token_id = Id256::from(&ctx.canisters().token_1());

    let wrapped_token = ctx
        .create_wrapped_token(&john_wallet, &btf_bridge, base_token_id)
        .await
        .unwrap();

    let bridge_balance_before_mint = evm_client
        .eth_get_balance(&minter_address, did::BlockNumber::Latest)
        .await
        .expect("eth_get_balance failed");

    const TOTAL_TX: u64 = 10;
    for _ in 0..TOTAL_TX {
        icrc2_token_bridge(
            &ctx,
            john_wallet.clone(),
            &btf_bridge,
            &fee_charge,
            &wrapped_token,
        )
        .await;

        let bridge_balance_after_mint = evm_client
            .eth_get_balance(&minter_address, did::BlockNumber::Latest)
            .await
            .expect("eth_get_balance failed");

        assert!(dbg!(bridge_balance_before_mint.clone()) <= dbg!(bridge_balance_after_mint));
    }
}

#[tokio::test]
async fn rescheduling_deposit_operation() {
    let (ctx, john_wallet, btf_bridge, fee_charge) = init_bridge().await;

    let bridge_client = ctx.icrc_bridge_client(ADMIN);
    bridge_client
        .add_to_whitelist(ctx.canisters().token_1())
        .await
        .unwrap()
        .unwrap();

    let base_token_id = Id256::from(&ctx.canisters().token_1());
    let wrapped_token = ctx
        .create_wrapped_token(&john_wallet, &btf_bridge, base_token_id)
        .await
        .unwrap();

    let amount = 300_000u64;

    let evm_client = ctx.wrapped_evm();
    let native_token_amount = 10_u64.pow(17);
    ctx.native_token_deposit(
        &evm_client,
        fee_charge.clone(),
        &john_wallet,
        native_token_amount.into(),
    )
    .await
    .unwrap();

    let john_address: H160 = john_wallet.address().into();

    ctx.advance_by_times(Duration::from_secs(2), 5).await;

    eprintln!("burning icrc tokens and creating mint order");
    ctx.burn_icrc2(
        JOHN,
        &john_wallet,
        &btf_bridge,
        &wrapped_token,
        amount as _,
        Some(john_address),
        None,
    )
    .await
    .unwrap();

    // Stop token canister to make BurnIcrc operation fail.
    ctx.client
        .stop_canister(ctx.canisters().token_1(), Some(ctx.admin()))
        .await
        .unwrap();

    let mut num_tries = 0;
    const MAX_RETRIES: usize = 30;
    loop {
        num_tries += 1;
        if num_tries > MAX_RETRIES {
            panic!("Deposit operation was not scheduled after {MAX_RETRIES} tries");
        }
        ctx.advance_time(Duration::from_secs(1)).await;

        let operations_list = bridge_client
            .get_operations_list(&john_wallet.address().into(), None, None)
            .await
            .unwrap();

        // Loop until mint tx sent by bridge canister.
        let Some(last_op) = operations_list.last() else {
            continue;
        };

        let IcrcBridgeOp::BurnIcrc2Tokens { .. } = dbg!(last_op.clone().1) else {
            continue;
        };

        break;
    }

    // Need to wait for all the operation retries to execute
    ctx.advance_by_times(Duration::from_secs(10), 60).await;

    // Resume token canister to make the following operations work.
    ctx.client
        .start_canister(ctx.canisters().token_1(), Some(ctx.admin()))
        .await
        .unwrap();

    let base_token_client = ctx.icrc_token_1_client(JOHN);
    let base_balance = base_token_client
        .icrc1_balance_of(john().into())
        .await
        .unwrap();

    ctx.advance_by_times(Duration::from_secs(2), 5).await;

    let operations = bridge_client
        .get_operations_list(&john_wallet.address().into(), None, None)
        .await
        .unwrap();
    let (operation_id, _) = &operations[0];

    let log = bridge_client
        .get_operation_log(*operation_id)
        .await
        .unwrap();
    eprintln!("OPERATION LOG");
    dbg!(&log);

    eprintln!("checking wrapped token balance");
    let wrapped_balance = ctx
        .check_erc20_balance(&wrapped_token, &john_wallet, None)
        .await
        .unwrap();

    assert_eq!(base_balance, ICRC1_INITIAL_BALANCE - ICRC1_TRANSFER_FEE);
    assert_eq!(wrapped_balance as u64, 0);

    let bridge_client = ctx.icrc_bridge_client(JOHN);
    let operations = bridge_client
        .get_operations_list(&john_wallet.address().into(), None, None)
        .await
        .unwrap();
    let (operation_id, state) = &operations[0];

    assert!(matches!(*state, IcrcBridgeOp::BurnIcrc2Tokens { .. }));

    ctx.reschedule_operation(*operation_id, &john_wallet, &btf_bridge)
        .await
        .unwrap();

    ctx.advance_by_times(Duration::from_secs(2), 25).await;

    let operations = bridge_client
        .get_operations_list(&john_wallet.address().into(), None, None)
        .await
        .unwrap();
    let (_, state) = &operations[0];

    dbg!(state);

    assert!(matches!(
        *state,
        IcrcBridgeOp::WrappedTokenMintConfirmed { .. }
    ));

    let wrapped_balance = ctx
        .check_erc20_balance(&wrapped_token, &john_wallet, None)
        .await
        .unwrap();
    assert_eq!(wrapped_balance as u64, amount);
}

// Let's check that spamming reschedule does not break anything
#[tokio::test]
<<<<<<< HEAD
async fn test_icrc2_tokens_roundtrip_with_reschedule_spam() {
    async fn spam_reschedule_requests<EVM>(
        ctx: PocketIcTestContext<EVM>,
        wallet: Wallet<'_, SigningKey>,
=======
async fn test_icrc2_tokens_with_reschedule_spam_roundtrip() {
    async fn spam_reschedule_requests(
        ctx: PocketIcTestContext,
        wallet: LocalWallet,
>>>>>>> 3494c3ca
        btf_bridge: H160,
        spam_stopper: CancellationToken,
        semaphore: Arc<Semaphore>,
    ) where
        EVM: TestEvm,
    {
        let bridge_client = ctx.icrc_bridge_client(JOHN);
        while !spam_stopper.is_cancelled() {
            let operations = bridge_client
                .get_operations_list(&wallet.address().into(), None, None)
                .await
                .unwrap();
            for (id, _) in &operations {
                let _ = semaphore.acquire().await;
                ctx.reschedule_operation(*id, &wallet, &btf_bridge)
                    .await
                    .unwrap();
            }
        }
    }

    let (ctx, john_wallet, btf_bridge, fee_charge) = init_bridge().await;

    let spam_stopper = CancellationToken::new();
    let semaphore = Arc::new(Semaphore::new(1));
    tokio::task::spawn(spam_reschedule_requests(
        ctx.clone(),
        john_wallet.clone(),
        btf_bridge.clone(),
        spam_stopper.clone(),
        semaphore.clone(),
    ));
    let _ = spam_stopper.drop_guard();

    let bridge_client = ctx.icrc_bridge_client(ADMIN);
    bridge_client
        .add_to_whitelist(ctx.canisters().token_1())
        .await
        .unwrap()
        .unwrap();

    let base_token_id = Id256::from(&ctx.canisters().token_1());
    let wrapped_token = ctx
        .create_wrapped_token(&john_wallet, &btf_bridge, base_token_id)
        .await
        .unwrap();

    let amount = 300_000u64;

    let evm_client = ctx.wrapped_evm();
    let native_token_amount = 10_u64.pow(17);
    ctx.native_token_deposit(
        &evm_client,
        fee_charge.clone(),
        &john_wallet,
        native_token_amount.into(),
    )
    .await
    .unwrap();

    let john_address: H160 = john_wallet.address().into();

    eprintln!("burning icrc tokens and creating mint order");
    {
        let _ = semaphore.acquire().await;
        ctx.burn_icrc2(
            JOHN,
            &john_wallet,
            &btf_bridge,
            &wrapped_token,
            amount as _,
            Some(john_address),
            None,
        )
        .await
        .unwrap();
    }

    ctx.advance_by_times(Duration::from_secs(2), 25).await;

    let base_token_client = ctx.icrc_token_1_client(JOHN);
    let base_balance = base_token_client
        .icrc1_balance_of(john().into())
        .await
        .unwrap();

    eprintln!("checking wrapped token balance");
    let wrapped_balance = ctx
        .check_erc20_balance(&wrapped_token, &john_wallet, None)
        .await
        .unwrap();
    assert_eq!(
        base_balance,
        ICRC1_INITIAL_BALANCE - amount - ICRC1_TRANSFER_FEE * 2
    );
    assert_eq!(wrapped_balance as u64, amount);

    {
        let _ = semaphore.acquire().await;
        let _operation_id = ctx
            .burn_wrapped_erc_20_tokens(
                &ctx.wrapped_evm(),
                &john_wallet,
                &wrapped_token,
                base_token_id.0.as_slice(),
                (&john()).into(),
                &btf_bridge,
                wrapped_balance,
            )
            .await
            .unwrap()
            .0;
    }

    ctx.advance_by_times(Duration::from_secs(2), 10).await;

    println!("john principal: {}", john());

    let base_balance = base_token_client
        .icrc1_balance_of(john().into())
        .await
        .unwrap();
    let wrapped_balance = ctx
        .check_erc20_balance(&wrapped_token, &john_wallet, None)
        .await
        .unwrap();
    assert_eq!(wrapped_balance, 0);
    assert_eq!(base_balance, ICRC1_INITIAL_BALANCE - ICRC1_TRANSFER_FEE * 3);
}

#[tokio::test]
async fn icrc_bridge_stress_test() {
    let context = PocketIcTestContext::new(
        &[CanisterType::Icrc2Bridge],
        Arc::new(GanacheEvm::run().await),
        Arc::new(GanacheEvm::run().await),
    )
    .await;

    let config = StressTestConfig {
        users_number: 5,
        user_deposits_per_token: 3,
        init_user_balance: 2u64.pow(30).into(),
        operation_amount: 2u64.pow(20).into(),
        operation_timeout: Duration::from_secs(30),
        wait_per_iteration: Duration::from_secs(1),
        charge_fee: true,
    };

    // If set more then one token, tests probably will fail because of
    // parallel tx nonces calculation issue.
    icrc::stress_test_icrc_bridge_with_ctx(context, 1, config).await;
}

/// Initialize test environment with:
/// - john wallet with native tokens,
/// - operation points for john,
/// - bridge contract
<<<<<<< HEAD
pub async fn init_bridge() -> (
    PocketIcTestContext<GanacheEvm>,
    Wallet<'static, SigningKey>,
    H160,
    H160,
) {
    let ctx = PocketIcTestContext::new(
        &CanisterType::ICRC2_MINTER_TEST_SET,
        Arc::new(GanacheEvm::run().await),
        Arc::new(GanacheEvm::run().await),
    )
    .await;
=======
pub async fn init_bridge() -> (PocketIcTestContext, LocalWallet, H160, H160) {
    let ctx = PocketIcTestContext::new(&CanisterType::ICRC2_MINTER_TEST_SET).await;
>>>>>>> 3494c3ca
    let john_wallet = ctx.new_wallet(u128::MAX).await.unwrap();

    let fee_charge_deployer = ctx.new_wallet(u128::MAX).await.unwrap();
    let expected_fee_charge_address =
        bridge_utils::get_contract_address(fee_charge_deployer.address(), U256::zero());

    let wrapped_token_deployer = ctx
        .initialize_wrapped_token_deployer_contract(&john_wallet)
        .await
        .unwrap();

    let icrc_bridge_client = &ctx.icrc_bridge_client(ADMIN);
    let minter_canister_address = icrc_bridge_client
        .get_bridge_canister_evm_address()
        .await
        .unwrap()
        .unwrap();
    let btf_bridge = ctx
        .initialize_btf_bridge(
            minter_canister_address,
            Some(expected_fee_charge_address.into()),
            wrapped_token_deployer,
        )
        .await
        .unwrap();

    icrc_bridge_client
        .set_btf_bridge_contract(&btf_bridge)
        .await
        .unwrap();

    let fee_charge_address = ctx
        .initialize_fee_charge_contract(&fee_charge_deployer, &[btf_bridge.clone()])
        .await
        .unwrap();
    assert_eq!(expected_fee_charge_address, fee_charge_address.0);

    (ctx, john_wallet, btf_bridge, fee_charge_address)
}<|MERGE_RESOLUTION|>--- conflicted
+++ resolved
@@ -430,15 +430,9 @@
     assert_eq!(allowance, approve_amount);
 }
 
-<<<<<<< HEAD
 async fn icrc2_token_bridge<EVM>(
     ctx: &PocketIcTestContext<EVM>,
-    john_wallet: Wallet<'static, SigningKey>,
-=======
-async fn icrc2_token_bridge(
-    ctx: &PocketIcTestContext,
     john_wallet: LocalWallet,
->>>>>>> 3494c3ca
     btf_bridge: &H160,
     fee_charge: &H160,
     wrapped_token: &H160,
@@ -706,17 +700,10 @@
 
 // Let's check that spamming reschedule does not break anything
 #[tokio::test]
-<<<<<<< HEAD
 async fn test_icrc2_tokens_roundtrip_with_reschedule_spam() {
     async fn spam_reschedule_requests<EVM>(
         ctx: PocketIcTestContext<EVM>,
-        wallet: Wallet<'_, SigningKey>,
-=======
-async fn test_icrc2_tokens_with_reschedule_spam_roundtrip() {
-    async fn spam_reschedule_requests(
-        ctx: PocketIcTestContext,
         wallet: LocalWallet,
->>>>>>> 3494c3ca
         btf_bridge: H160,
         spam_stopper: CancellationToken,
         semaphore: Arc<Semaphore>,
@@ -875,23 +862,13 @@
 /// - john wallet with native tokens,
 /// - operation points for john,
 /// - bridge contract
-<<<<<<< HEAD
-pub async fn init_bridge() -> (
-    PocketIcTestContext<GanacheEvm>,
-    Wallet<'static, SigningKey>,
-    H160,
-    H160,
-) {
+pub async fn init_bridge() -> (PocketIcTestContext<GanacheEvm>, LocalWallet, H160, H160) {
     let ctx = PocketIcTestContext::new(
         &CanisterType::ICRC2_MINTER_TEST_SET,
         Arc::new(GanacheEvm::run().await),
         Arc::new(GanacheEvm::run().await),
     )
     .await;
-=======
-pub async fn init_bridge() -> (PocketIcTestContext, LocalWallet, H160, H160) {
-    let ctx = PocketIcTestContext::new(&CanisterType::ICRC2_MINTER_TEST_SET).await;
->>>>>>> 3494c3ca
     let john_wallet = ctx.new_wallet(u128::MAX).await.unwrap();
 
     let fee_charge_deployer = ctx.new_wallet(u128::MAX).await.unwrap();
