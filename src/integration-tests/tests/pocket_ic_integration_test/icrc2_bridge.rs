--- conflicted
+++ resolved
@@ -513,24 +513,6 @@
 }
 
 #[tokio::test]
-<<<<<<< HEAD
-async fn icrc_bridge_stress_test() {
-    let context = PocketIcTestContext::new(&[
-        CanisterType::Evm,
-        CanisterType::Signature,
-        CanisterType::Icrc2Bridge,
-    ])
-    .await;
-
-    let config = StressTestConfig {
-        users_number: 4,
-        user_deposits_per_token: 4,
-        init_user_balance: 2u64.pow(30).into(),
-        operation_amount: 2u64.pow(20).into(),
-    };
-
-    icrc::stress_test_icrc_bridge_with_ctx(context, 4, config).await;
-=======
 async fn rescheduling_deposit_operation() {
     let (ctx, john_wallet, bft_bridge, fee_charge) = init_bridge().await;
 
@@ -812,5 +794,23 @@
         .unwrap();
     assert_eq!(wrapped_balance, 0);
     assert_eq!(base_balance, ICRC1_INITIAL_BALANCE - ICRC1_TRANSFER_FEE * 3);
->>>>>>> 6f09bfc5
+}
+
+#[tokio::test]
+async fn icrc_bridge_stress_test() {
+    let context = PocketIcTestContext::new(&[
+        CanisterType::Evm,
+        CanisterType::Signature,
+        CanisterType::Icrc2Bridge,
+    ])
+    .await;
+
+    let config = StressTestConfig {
+        users_number: 4,
+        user_deposits_per_token: 4,
+        init_user_balance: 2u64.pow(30).into(),
+        operation_amount: 2u64.pow(20).into(),
+    };
+
+    icrc::stress_test_icrc_bridge_with_ctx(context, 4, config).await;
 }