use std::time::Duration;

use alloy_sol_types::SolCall;
use bridge_client::BridgeCanisterClient;
use bridge_did::id256::Id256;
use bridge_did::reason::ApproveAfterMint;
use bridge_utils::WrappedToken;
use did::{H160, U256, U64};
use eth_signer::{Signer, Wallet};
use ethers_core::k256::ecdsa::SigningKey;
use ic_canister_client::CanisterClientError;
use ic_exports::ic_kit::mock_principals::{alice, john};
use ic_exports::pocket_ic::{CallError, ErrorCode, UserError};

use super::{init_bridge, PocketIcTestContext, JOHN};
use crate::context::{
    CanisterType, TestContext, DEFAULT_GAS_PRICE, ICRC1_INITIAL_BALANCE, ICRC1_TRANSFER_FEE,
};
use crate::pocket_ic_integration_test::{ADMIN, ALICE};

#[tokio::test]
async fn test_icrc2_tokens_roundtrip() {
    let (ctx, john_wallet, bft_bridge, fee_charge) = init_bridge().await;

    let minter_client = ctx.icrc_minter_client(ADMIN);
    minter_client
        .add_to_whitelist(ctx.canisters().token_1())
        .await
        .unwrap()
        .unwrap();

    let base_token_id = Id256::from(&ctx.canisters().token_1());
    let wrapped_token = ctx
        .create_wrapped_token(&john_wallet, &bft_bridge, base_token_id)
        .await
        .unwrap();

    let amount = 300_000u64;

    let evm_client = ctx.evm_client(ADMIN);
    let john_principal_id = Id256::from(&john());
    let native_token_amount = 10_u64.pow(17);
    ctx.native_token_deposit(
        &evm_client,
        fee_charge.clone(),
        &john_wallet,
        &[john_principal_id],
        native_token_amount.into(),
    )
    .await
    .unwrap();

    let john_address: H160 = john_wallet.address().into();

    eprintln!("burning icrc tokens and creating mint order");
    ctx.burn_icrc2(
        JOHN,
        &john_wallet,
        &bft_bridge,
        &wrapped_token,
        amount as _,
        Some(john_address),
        None,
    )
    .await
    .unwrap();

    ctx.advance_by_times(Duration::from_secs(2), 25).await;

    let base_token_client = ctx.icrc_token_1_client(JOHN);
    let base_balance = base_token_client
        .icrc1_balance_of(john().into())
        .await
        .unwrap();

    eprintln!("checking wrapped token balance");
    let wrapped_balance = ctx
        .check_erc20_balance(&wrapped_token, &john_wallet, None)
        .await
        .unwrap();
    assert_eq!(
        base_balance,
        ICRC1_INITIAL_BALANCE - amount - ICRC1_TRANSFER_FEE * 2
    );
    assert_eq!(wrapped_balance as u64, amount);

    let _operation_id = ctx
        .burn_wrapped_erc_20_tokens(
            &ctx.evm_client(ADMIN),
            &john_wallet,
            &wrapped_token,
            base_token_id.0.as_slice(),
            (&john()).into(),
            &bft_bridge,
            wrapped_balance,
        )
        .await
        .unwrap()
        .0;

    ctx.advance_by_times(Duration::from_secs(2), 10).await;

    println!("john principal: {}", john());

    let base_balance = base_token_client
        .icrc1_balance_of(john().into())
        .await
        .unwrap();
    let wrapped_balance = ctx
        .check_erc20_balance(&wrapped_token, &john_wallet, None)
        .await
        .unwrap();
    assert_eq!(wrapped_balance, 0);
    assert_eq!(base_balance, ICRC1_INITIAL_BALANCE - ICRC1_TRANSFER_FEE * 3);
}

#[tokio::test]
async fn test_icrc2_token_canister_stopped() {
    let (ctx, john_wallet, bft_bridge, fee_charge) = init_bridge().await;

    let minter_client = ctx.icrc_minter_client(ADMIN);
    minter_client
        .add_to_whitelist(ctx.canisters().token_1())
        .await
        .unwrap()
        .unwrap();
    let base_token_id = Id256::from(&ctx.canisters().token_1());
    let wrapped_token = ctx
        .create_wrapped_token(&john_wallet, &bft_bridge, base_token_id)
        .await
        .unwrap();

    let amount = 3_000_000u64;

    let evm_client = ctx.evm_client(ADMIN);
    let john_principal_id = Id256::from(&john());
    let native_token_amount = 10_u64.pow(17);
    ctx.native_token_deposit(
        &evm_client,
        fee_charge.clone(),
        &john_wallet,
        &[john_principal_id],
        native_token_amount.into(),
    )
    .await
    .unwrap();

    eprintln!("burning icrc tokens and creating mint order");
    let john_address: H160 = john_wallet.address().into();
    ctx.burn_icrc2(
        JOHN,
        &john_wallet,
        &bft_bridge,
        &wrapped_token,
        amount as _,
        Some(john_address.clone()),
        None,
    )
    .await
    .unwrap();

    ctx.advance_by_times(Duration::from_secs(2), 25).await;

    let base_token_client = ctx.icrc_token_1_client(JOHN);
    let base_balance = base_token_client
        .icrc1_balance_of(john().into())
        .await
        .unwrap();

    eprintln!("checking wrapped token balance");
    let wrapped_balance = ctx
        .check_erc20_balance(&wrapped_token, &john_wallet, None)
        .await
        .unwrap();
    assert_eq!(
        base_balance,
        ICRC1_INITIAL_BALANCE - amount - ICRC1_TRANSFER_FEE * 2
    );
    assert_eq!(wrapped_balance as u64, amount);

    ctx.client
        .stop_canister(ctx.canisters().token_1(), Some(ctx.admin()))
        .await
        .unwrap();

    let john_principal_id256 = Id256::from(&john());
    let _operation_id = ctx
        .burn_wrapped_erc_20_tokens(
            &ctx.evm_client(ADMIN),
            &john_wallet,
            &wrapped_token,
            base_token_id.0.as_slice(),
            john_principal_id256,
            &bft_bridge,
            wrapped_balance,
        )
        .await
        .unwrap()
        .0;

    ctx.advance_by_times(Duration::from_secs(2), 20).await;

    let minter_client = ctx.icrc_minter_client(ADMIN);
    let refund_mint_order = dbg!(minter_client
        .get_operations_list(&john_address, None)
        .await
        .unwrap())
    .last()
    .unwrap()
    .1
    .get_signed_mint_order(&dbg!(base_token_id))
    .expect("mint order prepared");

    let receipt = ctx
        .mint_erc_20_with_order(&john_wallet, &bft_bridge, refund_mint_order)
        .await
        .unwrap();

    assert_eq!(
        receipt.status,
        Some(U64::one()),
        "Refund transaction failed: {}",
        String::from_utf8_lossy(&receipt.output.unwrap_or_default()),
    );

    ctx.client
        .start_canister(ctx.canisters().token_1(), Some(ctx.admin()))
        .await
        .unwrap();

    ctx.advance_by_times(Duration::from_secs(2), 10).await;

    // Check if the amount is refunded as wrapped token.
    let base_balance = base_token_client
        .icrc1_balance_of(john().into())
        .await
        .unwrap();
    let wrapped_balance = ctx
        .check_erc20_balance(&wrapped_token, &john_wallet, None)
        .await
        .unwrap();
    assert_eq!(
        base_balance,
        ICRC1_INITIAL_BALANCE - ICRC1_TRANSFER_FEE * 2 - amount
    );
    assert_eq!(wrapped_balance as u64, amount);
}

#[tokio::test]
async fn set_owner_access() {
    let ctx = PocketIcTestContext::new(&[CanisterType::Icrc2Minter]).await;
    let mut admin_client = ctx.icrc_minter_client(ADMIN);
    admin_client.set_owner(alice()).await.unwrap();

    // Now Alice is owner, so admin can't update owner anymore.
    let err = admin_client.set_owner(alice()).await.unwrap_err();
    assert!(matches!(
        err,
        CanisterClientError::PocketIcTestError(CallError::UserError(UserError {
            code: ErrorCode::CanisterCalledTrap,
            description: _,
        }))
    ));

    // Now Alice is owner, so she can update owner.
    let mut alice_client = ctx.icrc_minter_client(ALICE);
    alice_client.set_owner(alice()).await.unwrap();
}

#[tokio::test]
async fn canister_log_config_should_still_be_storable_after_upgrade() {
    let ctx = PocketIcTestContext::new(&[CanisterType::Icrc2Minter]).await;

    let minter_client = ctx.icrc_minter_client(ADMIN);

    minter_client
        .set_logger_filter("info".to_string())
        .await
        .unwrap()
        .unwrap();

    // Advance state to avoid canister rate limit.
    for _ in 0..100 {
        ctx.client.tick().await;
    }

    // upgrade canister
    ctx.upgrade_minter_canister().await.unwrap();
    let settings = minter_client.get_logger_settings().await.unwrap();
    println!("LOGGER SETTINGS: {settings:?}");
    minter_client
        .set_logger_filter("debug".to_string())
        .await
        .unwrap()
        .unwrap();
}

#[tokio::test]
async fn test_canister_build_data() {
    let ctx = PocketIcTestContext::new(&[CanisterType::Icrc2Minter]).await;
    let minter_client = ctx.icrc_minter_client(ALICE);
    let build_data = minter_client.get_canister_build_data().await.unwrap();
    assert!(build_data.pkg_name.contains("icrc2-minter"));
}

#[tokio::test]
async fn test_icrc2_tokens_approve_after_mint() {
    let (ctx, john_wallet, bft_bridge, fee_charge) = init_bridge().await;

    let base_token_id = Id256::from(&ctx.canisters().token_1());
    let wrapped_token = ctx
        .create_wrapped_token(&john_wallet, &bft_bridge, base_token_id)
        .await
        .unwrap();

    let amount = 300_000u64;
    let approve_amount = U256::from(1000_u64);

    eprintln!("burning icrc tokens and creating mint order");
    let john_address: H160 = john_wallet.address().into();
    let spender_wallet = ctx.new_wallet(0).await.unwrap();

    let evm_client = ctx.evm_client(ADMIN);
    let john_principal_id = Id256::from(&john());
    let native_token_amount = 10_u64.pow(17);
    ctx.native_token_deposit(
        &evm_client,
        fee_charge.clone(),
        &john_wallet,
        &[john_principal_id],
        native_token_amount.into(),
    )
    .await
    .unwrap();

    println!("John address: {john_address:?}");

    let native_deposit_balance = ctx
        .native_token_deposit_balance(&evm_client, fee_charge.clone(), john_address.clone())
        .await;
    assert_eq!(native_deposit_balance, native_token_amount.into());

    ctx.burn_icrc2(
        JOHN,
        &john_wallet,
        &bft_bridge,
        &wrapped_token,
        amount as _,
        Some(john_address.clone()),
        Some(ApproveAfterMint {
            approve_spender: spender_wallet.address().into(),
            approve_amount: approve_amount.clone(),
        }),
    )
    .await
    .unwrap();

    ctx.advance_by_times(Duration::from_secs(2), 25).await;

    let base_token_client = ctx.icrc_token_1_client(JOHN);
    let base_balance = base_token_client
        .icrc1_balance_of(john().into())
        .await
        .unwrap();

    eprintln!("checking wrapped token balance");
    let wrapped_balance = ctx
        .check_erc20_balance(&wrapped_token, &john_wallet, None)
        .await
        .unwrap();
    assert_eq!(
        base_balance,
        ICRC1_INITIAL_BALANCE - amount - ICRC1_TRANSFER_FEE * 2
    );
    assert_eq!(wrapped_balance as u64, amount);

    let input = WrappedToken::allowanceCall {
        owner: john_address.clone().into(),
        spender: spender_wallet.address().0.into(),
    }
    .abi_encode();

    let allowance_response = ctx
        .evm_client(ADMIN)
        .eth_call(
            Some(john_address),
            Some(wrapped_token),
            Some(0u64.into()),
            3_000_000,
            Some(DEFAULT_GAS_PRICE.into()),
            Some(input.into()),
        )
        .await
        .unwrap()
        .unwrap();

    let allowance_data = hex::decode(allowance_response.trim_start_matches("0x")).unwrap();

    let allowance: U256 = WrappedToken::allowanceCall::abi_decode_returns(&allowance_data, true)
        .unwrap()
        ._0
        .into();

    assert_eq!(allowance, approve_amount);
}

async fn icrc2_token_bridge(
    ctx: &PocketIcTestContext,
    john_wallet: Wallet<'static, SigningKey>,
    bft_bridge: &H160,
    fee_charge: &H160,
    wrapped_token: &H160,
) {
    let minter_client = ctx.icrc_minter_client(ADMIN);
    minter_client
        .add_to_whitelist(ctx.canisters().token_1())
        .await
        .unwrap()
        .unwrap();

    let amount = 300_000u64;

    let evm_client = ctx.evm_client(ADMIN);
    let john_principal_id = Id256::from(&john());
    let native_token_amount = 10_u64.pow(10);
    ctx.native_token_deposit(
        &evm_client,
        fee_charge.clone(),
        &john_wallet,
        &[john_principal_id],
        native_token_amount.into(),
    )
    .await
    .unwrap();

    let john_address: H160 = john_wallet.address().into();

    eprintln!("burning icrc tokens and creating mint order");
    ctx.burn_icrc2(
        JOHN,
        &john_wallet,
        bft_bridge,
        wrapped_token,
        amount as _,
        Some(john_address),
        None,
    )
    .await
    .unwrap();

    ctx.advance_by_times(Duration::from_secs(2), 10).await;
}

#[tokio::test]
async fn test_minter_canister_address_balances_gets_replenished_after_roundtrip() {
    let (ctx, john_wallet, bft_bridge, fee_charge) = init_bridge().await;
    let evm_client = ctx.evm_client(ADMIN);

    let minter_address = ctx
        .get_icrc_bridge_canister_evm_address(ADMIN)
        .await
        .unwrap();

<<<<<<< HEAD
    let john_principal_id = Id256::from(&john());
    let native_token_amount = 10_u64.pow(17);
=======
    // Get balance before replenishment
    let original_balance = evm_client
        .eth_get_balance(minter_address.clone(), did::BlockNumber::Latest)
        .await
        .unwrap()
        .unwrap();

    println!("original balance: {original_balance:?}");

    let john_principal_id = Id256::from(&john());
    let native_token_amount = 10_u64.pow(10);
>>>>>>> 98a3c84b
    ctx.native_token_deposit(
        &evm_client,
        fee_charge.clone(),
        &john_wallet,
        &[john_principal_id],
        native_token_amount.into(),
    )
    .await
    .unwrap();

    let base_token_id = Id256::from(&ctx.canisters().token_1());

    let wrapped_token = ctx
        .create_wrapped_token(&john_wallet, &bft_bridge, base_token_id)
        .await
        .unwrap();

<<<<<<< HEAD
    const TOTAL_TX: u64 = 10;
    for _ in 0..TOTAL_TX {
        let bridge_balance_before_mint = evm_client
            .eth_get_balance(minter_address.clone(), did::BlockNumber::Latest)
            .await
            .unwrap()
            .unwrap();

=======
    assert_eq!(original_balance, U256::from(1_000_000_000_000_000_000_u64));

    const TOTAL_TX: u64 = 1;

    // Do over 10 transaction and see the balance gets replenished
    for _ in 0..TOTAL_TX {
>>>>>>> 98a3c84b
        icrc2_token_bridge(
            &ctx,
            john_wallet.clone(),
            &bft_bridge,
            &fee_charge,
            &wrapped_token,
        )
        .await;

<<<<<<< HEAD
        let bridge_balance_after_mint = evm_client
            .eth_get_balance(minter_address.clone(), did::BlockNumber::Latest)
            .await
            .unwrap()
            .unwrap();

        assert!(bridge_balance_before_mint <= bridge_balance_after_mint);
    }
=======
        ctx.advance_by_times(Duration::from_secs(2), 20).await;
    }

    let new_balance = evm_client
        .eth_get_balance(minter_address, did::BlockNumber::Latest)
        .await
        .unwrap()
        .unwrap();

    println!("balance: {new_balance:?}");

    // // Find the average balance
    // let average_balance = (original_balance - new_balance)
    //     .checked_div(&TOTAL_TX.into())
    //     .unwrap();

    // println!("average balance: {average_balance:?}"); // 633_244_621_465 //729_843_323_269

    // Find the gas spent on each transaction
    // convert ether to gas
>>>>>>> 98a3c84b
}<|MERGE_RESOLUTION|>--- conflicted
+++ resolved
@@ -461,22 +461,8 @@
         .await
         .unwrap();
 
-<<<<<<< HEAD
     let john_principal_id = Id256::from(&john());
     let native_token_amount = 10_u64.pow(17);
-=======
-    // Get balance before replenishment
-    let original_balance = evm_client
-        .eth_get_balance(minter_address.clone(), did::BlockNumber::Latest)
-        .await
-        .unwrap()
-        .unwrap();
-
-    println!("original balance: {original_balance:?}");
-
-    let john_principal_id = Id256::from(&john());
-    let native_token_amount = 10_u64.pow(10);
->>>>>>> 98a3c84b
     ctx.native_token_deposit(
         &evm_client,
         fee_charge.clone(),
@@ -494,23 +480,10 @@
         .await
         .unwrap();
 
-<<<<<<< HEAD
-    const TOTAL_TX: u64 = 10;
-    for _ in 0..TOTAL_TX {
-        let bridge_balance_before_mint = evm_client
-            .eth_get_balance(minter_address.clone(), did::BlockNumber::Latest)
-            .await
-            .unwrap()
-            .unwrap();
-
-=======
-    assert_eq!(original_balance, U256::from(1_000_000_000_000_000_000_u64));
-
     const TOTAL_TX: u64 = 1;
 
     // Do over 10 transaction and see the balance gets replenished
     for _ in 0..TOTAL_TX {
->>>>>>> 98a3c84b
         icrc2_token_bridge(
             &ctx,
             john_wallet.clone(),
@@ -520,7 +493,6 @@
         )
         .await;
 
-<<<<<<< HEAD
         let bridge_balance_after_mint = evm_client
             .eth_get_balance(minter_address.clone(), did::BlockNumber::Latest)
             .await
@@ -529,26 +501,4 @@
 
         assert!(bridge_balance_before_mint <= bridge_balance_after_mint);
     }
-=======
-        ctx.advance_by_times(Duration::from_secs(2), 20).await;
-    }
-
-    let new_balance = evm_client
-        .eth_get_balance(minter_address, did::BlockNumber::Latest)
-        .await
-        .unwrap()
-        .unwrap();
-
-    println!("balance: {new_balance:?}");
-
-    // // Find the average balance
-    // let average_balance = (original_balance - new_balance)
-    //     .checked_div(&TOTAL_TX.into())
-    //     .unwrap();
-
-    // println!("average balance: {average_balance:?}"); // 633_244_621_465 //729_843_323_269
-
-    // Find the gas spent on each transaction
-    // convert ether to gas
->>>>>>> 98a3c84b
 }