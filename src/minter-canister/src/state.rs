--- conflicted
+++ resolved
@@ -34,8 +34,6 @@
     pub logger_config_service: LoggerConfigService,
 }
 
-<<<<<<< HEAD
-=======
 impl Default for State {
     fn default() -> Self {
         let memory_manager = default_ic_memory_manager();
@@ -48,7 +46,6 @@
     }
 }
 
->>>>>>> 52fb03c3
 impl State {
     /// Clear the state and set initial data from settings.
     pub fn reset(&mut self, settings: Settings) {
