--- conflicted
+++ resolved
@@ -24,21 +24,15 @@
 ic-canister-client = { workspace = true }
 ic-ckbtc-minter = { workspace = true }
 ic-exports = { workspace = true, features = ["icrc", "ledger"] }
-ic-log = { workspace = true }
+ic-log = { workspace = true, features = ["canister"] }
 ic-metrics = { workspace = true }
 ic-stable-structures = { workspace = true }
 ic-storage = { workspace = true }
 ic-task-scheduler = { workspace = true }
 jsonrpc-core = { workspace = true }
 log = { workspace = true }
-<<<<<<< HEAD
 num-traits = { workspace = true }
 serde = { workspace = true }
-=======
-ethers-core = { workspace = true }
-ic-log = { workspace = true, features = ["canister"] }
-eth-signer = { workspace = true, features = ["ic_sign"] }
->>>>>>> 6f4d0b9f
 
 
 [dev-dependencies]
