--- conflicted
+++ resolved
@@ -17,11 +17,8 @@
 use ic_task_scheduler::retry::BackoffPolicy;
 use ic_task_scheduler::scheduler::TaskScheduler;
 use ic_task_scheduler::task::TaskOptions;
-<<<<<<< HEAD
+use num_traits::ToPrimitive;
 use serde::{Deserialize, Serialize};
-=======
-use num_traits::ToPrimitive;
->>>>>>> e76bfd32
 
 use crate::canister::eth_address_to_subaccount;
 use crate::ck_btc_interface::{
@@ -32,7 +29,6 @@
 use crate::scheduler::BtcTask;
 use crate::state::State;
 
-<<<<<<< HEAD
 #[derive(Debug, Serialize, Deserialize, CandidType, Clone)]
 pub enum BtcBridgeOp {
     CollectCkBtcBalance(H160),
@@ -104,7 +100,6 @@
     }
 }
 
-=======
 /// Schedule a mint task for the given Ethereum address.
 pub fn schedule_mint(eth_address: H160) {
     let scheduler = get_scheduler();
@@ -117,7 +112,6 @@
 }
 
 /// Request update balance for the given Ethereum address and create mint orders for the found UTXOs.
->>>>>>> e76bfd32
 pub async fn btc_to_erc20(
     state: Rc<RefCell<State>>,
     eth_address: H160,
