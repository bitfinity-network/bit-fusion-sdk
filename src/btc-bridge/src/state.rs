use bridge_canister::memory::memory_by_id;
<<<<<<< HEAD
use bridge_did::init::btc::WrappedTokenConfig;
=======
use bridge_did::init::BitcoinConnection;
>>>>>>> a4f774c5
use candid::{CandidType, Principal};
use did::H160;
use ic_exports::ic_cdk::api::management_canister::bitcoin::BitcoinNetwork;
use ic_stable_structures::stable_structures::DefaultMemoryImpl;
use ic_stable_structures::{CellStructure, StableCell, Storable, VirtualMemory};
use serde::Deserialize;

use crate::memory::{BTC_CONFIG_MEMORY_ID, WRAPPED_TOKEN_CONFIG_MEMORY_ID};
use crate::{MAINNET_CHAIN_ID, REGTEST_CHAIN_ID, TESTNET_CHAIN_ID};

pub struct State {
    pub btc_config: StableCell<BitcoinConnection, VirtualMemory<DefaultMemoryImpl>>,
    pub wrapped_token_config: StableCell<WrappedTokenConfig, VirtualMemory<DefaultMemoryImpl>>,
}

impl Default for State {
    fn default() -> Self {
        Self {
            wrapped_token_config: StableCell::new(
                memory_by_id(WRAPPED_TOKEN_CONFIG_MEMORY_ID),
                WrappedTokenConfig::default(),
            )
            .expect("stable memory config initialization failed"),
            btc_config: StableCell::new(
                memory_by_id(BTC_CONFIG_MEMORY_ID),
                BitcoinConnection::default(),
            )
            .expect("stable memory config initialization failed"),
        }
    }
}

impl State {
    pub fn configure_btc(&mut self, config: BitcoinConnection) {
        self.btc_config.set(config).expect("failed to set config");
    }

    pub fn configure_wrapped_token(&mut self, config: WrappedTokenConfig) {
        self.wrapped_token_config
            .set(config)
            .expect("failed to set wrapped token config");
    }

    pub fn ck_btc_minter(&self) -> Principal {
        self.with_btc_config(|config| config.ckbtc_minter())
    }

    pub fn ck_btc_ledger(&self) -> Principal {
        self.with_btc_config(|config| config.ckbtc_ledger())
    }

    pub fn btc_chain_id(&self) -> u32 {
        match self.with_btc_config(|config| config.network()) {
            BitcoinNetwork::Mainnet => MAINNET_CHAIN_ID,
            BitcoinNetwork::Testnet => TESTNET_CHAIN_ID,
            BitcoinNetwork::Regtest => REGTEST_CHAIN_ID,
        }
    }

    pub fn ck_btc_ledger_fee(&self) -> u64 {
        self.with_btc_config(|config| config.ledger_fee())
    }

    pub fn token_address(&self) -> H160 {
        self.with_wrapped_token_config(|config| config.token_address.clone())
    }

    pub fn token_name(&self) -> [u8; 32] {
        self.with_wrapped_token_config(|config| config.token_name)
    }

    pub fn token_symbol(&self) -> [u8; 16] {
        self.with_wrapped_token_config(|config| config.token_symbol)
    }

    pub fn decimals(&self) -> u8 {
        self.with_wrapped_token_config(|config| config.decimals)
    }

    fn with_btc_config<F, T>(&self, f: F) -> T
    where
        F: FnOnce(&BitcoinConnection) -> T,
    {
        let config = self.btc_config.get();
        f(config)
    }

    fn with_wrapped_token_config<F, T>(&self, f: F) -> T
    where
        F: FnOnce(&WrappedTokenConfig) -> T,
    {
        let config = self.wrapped_token_config.get();
        f(config)
    }
}

#[cfg(test)]
mod test {
    use super::*;

    #[test]
<<<<<<< HEAD
    fn test_should_encode_decode_btc_config() {
        let config = BtcConfig {
            ck_btc_minter: Principal::from_slice(&[1; 29]),
            ck_btc_ledger: Principal::from_slice(&[2; 29]),
            network: BitcoinNetwork::Mainnet,
            ck_btc_ledger_fee: 10,
        };

        let bytes = config.to_bytes();
        let decoded = BtcConfig::from_bytes(bytes.clone());

        assert_eq!(config, decoded);
    }

    #[test]
    fn test_should_encode_decode_btc_config_shorter_principal() {
        let config = BtcConfig {
            ck_btc_minter: Principal::from_text("aaaaa-aa").unwrap(),
            ck_btc_ledger: Principal::from_text("aaaaa-aa").unwrap(),
            network: BitcoinNetwork::Mainnet,
            ck_btc_ledger_fee: 10,
        };

        let bytes = config.to_bytes();
        let decoded = BtcConfig::from_bytes(bytes.clone());
=======
    fn test_should_encode_decode_wrapped_token_config() {
        let config = WrappedTokenConfig {
            token_address: H160::from_slice(&[1; 20]),
            token_name: [1; 32],
            token_symbol: [1; 16],
            decimals: 18,
        };

        let bytes = config.to_bytes();
        let decoded = WrappedTokenConfig::from_bytes(bytes.clone());
>>>>>>> a4f774c5

        assert_eq!(config, decoded);
    }
}<|MERGE_RESOLUTION|>--- conflicted
+++ resolved
@@ -1,15 +1,10 @@
 use bridge_canister::memory::memory_by_id;
-<<<<<<< HEAD
-use bridge_did::init::btc::WrappedTokenConfig;
-=======
-use bridge_did::init::BitcoinConnection;
->>>>>>> a4f774c5
-use candid::{CandidType, Principal};
+use bridge_did::init::btc::{BitcoinConnection, WrappedTokenConfig};
+use candid::Principal;
 use did::H160;
 use ic_exports::ic_cdk::api::management_canister::bitcoin::BitcoinNetwork;
 use ic_stable_structures::stable_structures::DefaultMemoryImpl;
-use ic_stable_structures::{CellStructure, StableCell, Storable, VirtualMemory};
-use serde::Deserialize;
+use ic_stable_structures::{CellStructure, StableCell, VirtualMemory};
 
 use crate::memory::{BTC_CONFIG_MEMORY_ID, WRAPPED_TOKEN_CONFIG_MEMORY_ID};
 use crate::{MAINNET_CHAIN_ID, REGTEST_CHAIN_ID, TESTNET_CHAIN_ID};
@@ -98,52 +93,4 @@
         let config = self.wrapped_token_config.get();
         f(config)
     }
-}
-
-#[cfg(test)]
-mod test {
-    use super::*;
-
-    #[test]
-<<<<<<< HEAD
-    fn test_should_encode_decode_btc_config() {
-        let config = BtcConfig {
-            ck_btc_minter: Principal::from_slice(&[1; 29]),
-            ck_btc_ledger: Principal::from_slice(&[2; 29]),
-            network: BitcoinNetwork::Mainnet,
-            ck_btc_ledger_fee: 10,
-        };
-
-        let bytes = config.to_bytes();
-        let decoded = BtcConfig::from_bytes(bytes.clone());
-
-        assert_eq!(config, decoded);
-    }
-
-    #[test]
-    fn test_should_encode_decode_btc_config_shorter_principal() {
-        let config = BtcConfig {
-            ck_btc_minter: Principal::from_text("aaaaa-aa").unwrap(),
-            ck_btc_ledger: Principal::from_text("aaaaa-aa").unwrap(),
-            network: BitcoinNetwork::Mainnet,
-            ck_btc_ledger_fee: 10,
-        };
-
-        let bytes = config.to_bytes();
-        let decoded = BtcConfig::from_bytes(bytes.clone());
-=======
-    fn test_should_encode_decode_wrapped_token_config() {
-        let config = WrappedTokenConfig {
-            token_address: H160::from_slice(&[1; 20]),
-            token_name: [1; 32],
-            token_symbol: [1; 16],
-            decimals: 18,
-        };
-
-        let bytes = config.to_bytes();
-        let decoded = WrappedTokenConfig::from_bytes(bytes.clone());
->>>>>>> a4f774c5
-
-        assert_eq!(config, decoded);
-    }
 }