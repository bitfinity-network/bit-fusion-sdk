--- conflicted
+++ resolved
@@ -271,26 +271,7 @@
     }
 
     async fn deposit(&self, amount: u128, recipient: Option<H160>) -> anyhow::Result<()> {
-<<<<<<< HEAD
-        let recipient = recipient.unwrap_or_else(|| self.wallet.address());
-        let memo = Self::generate_memo();
-
-        self.approve_erc20(amount, EvmSide::Base).await?;
-
-        let base_chain_id = self.chain_id(EvmSide::Base).await?;
-        let base_sender_id =
-            Id256::from_evm_address(&self.wallet.address().into(), base_chain_id as u32);
-
-        self.approve_fee(EvmSide::Wrapped, base_sender_id, FEE_APPROVE_AMOUNT)
-            .await?;
-
-        self.burn_btf(EvmSide::Base, amount, &recipient, memo)
-            .await?;
-
-        self.track_operation(memo, EvmSide::Wrapped).await
-=======
         self.wrap(amount, recipient, EvmSide::Base).await
->>>>>>> b6bf935d
     }
 
     async fn withdraw(&self, amount: u128, recipient: Option<H160>) -> anyhow::Result<()> {
@@ -311,11 +292,7 @@
         let chain_id = self.chain_id(side).await?;
         let sender_id = Id256::from_evm_address(&self.wallet.address().into(), chain_id as u32);
 
-<<<<<<< HEAD
-        self.burn_btf(EvmSide::Wrapped, amount, &recipient, memo)
-=======
         self.approve_fee(side.other(), sender_id, FEE_APPROVE_AMOUNT)
->>>>>>> b6bf935d
             .await?;
 
         self.burn_bft(side, amount, &recipient, memo).await?;
