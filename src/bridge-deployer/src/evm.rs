//! EVM related utilities for link params.

use std::process::Command;

use bridge_did::evm_link::EvmLink;
use candid::Principal;

use crate::contracts::EvmNetwork;

const MAINNET_PRINCIPAL: &str = "i3jjb-wqaaa-aaaaa-qadrq-cai";
const TESTNET_PRINCIPAL: &str = "4fe7g-7iaaa-aaaak-aegcq-cai";

/// Returns the IC host based on the EVM network.
pub fn ic_host(evm_network: EvmNetwork) -> String {
    match evm_network {
        EvmNetwork::Localhost => format!("http://127.0.0.1:{}", dfx_replica_port()),
        EvmNetwork::Mainnet => format!("https://{MAINNET_PRINCIPAL}.ic0.app"),
        EvmNetwork::Testnet => format!("https://{TESTNET_PRINCIPAL}.ic0.app"),
    }
}

/// Returns the EVM link based on the EVM network.
pub fn evm_link(evm_network: EvmNetwork, evm_principal: Option<Principal>) -> EvmLink {
<<<<<<< HEAD
    match evm_network {
        EvmNetwork::Localhost => EvmLink::Http(local_evm_http_address(evm_principal)),
        EvmNetwork::Mainnet => EvmLink::Ic(evm_principal.unwrap_or_else(|| {
            Principal::from_text(MAINNET_PRINCIPAL).expect("Invalid principal")
        })),
        EvmNetwork::Testnet => EvmLink::Ic(evm_principal.unwrap_or_else(|| {
            Principal::from_text(TESTNET_PRINCIPAL).expect("Invalid principal")
        })),
=======
    let principal = evm_principal_or_default(evm_network, evm_principal);

    EvmLink::Ic(principal)
}

/// Get the EVM principal or default based on the EVM network.
pub fn evm_principal_or_default(
    evm_network: EvmNetwork,
    evm_principal: Option<Principal>,
) -> Principal {
    match evm_principal {
        Some(principal) => principal,
        None => match evm_network {
            EvmNetwork::Localhost => local_evm_principal(),
            EvmNetwork::Mainnet => {
                Principal::from_text(MAINNET_PRINCIPAL).expect("Invalid principal")
            }
            EvmNetwork::Testnet => {
                Principal::from_text(TESTNET_PRINCIPAL).expect("Invalid principal")
            }
        },
>>>>>>> 054dd555
    }
}

/// Returns the local evm http address
pub fn local_evm_http_address(evm_principal: Option<Principal>) -> String {
    format!(
        "http://127.0.0.1:{}/?canisterId={}",
        dfx_webserver_port(),
        evm_principal
            .map(|principal| principal.to_text())
            .unwrap_or_else(local_evm_principal)
    )
}

/// Returns local dfx replica port
fn dfx_replica_port() -> u16 {
    dfx_info_port("replica-port")
}

/// Returns local dfx replica port
pub fn dfx_webserver_port() -> u16 {
    dfx_info_port("webserver-port")
}

/// Returns the port of the dfx service
fn dfx_info_port(service: &str) -> u16 {
    Command::new("dfx")
        .args(["info", service])
        .output()
        .expect("Failed to get dfx port")
        .stdout
        .iter()
        .map(|&b| b as char)
        .collect::<String>()
        .trim()
        .parse::<u16>()
        .expect("Failed to parse dfx port")
}

/// Returns the local EVM principal
pub fn local_evm_principal() -> Principal {
    let principal = Command::new("dfx")
        .args(["canister", "id", "evm_testnet"])
        .output()
        .expect("Failed to get evm_testnet canister id")
        .stdout
        .iter()
        .map(|&b| b as char)
        .collect::<String>()
        .trim()
        .to_string();

    if principal.is_empty() {
        panic!("Local evm-testnet canister is not found.")
    }

    // Verify the principal
    Principal::from_text(&principal).expect("Invalid principal")
}<|MERGE_RESOLUTION|>--- conflicted
+++ resolved
@@ -21,16 +21,6 @@
 
 /// Returns the EVM link based on the EVM network.
 pub fn evm_link(evm_network: EvmNetwork, evm_principal: Option<Principal>) -> EvmLink {
-<<<<<<< HEAD
-    match evm_network {
-        EvmNetwork::Localhost => EvmLink::Http(local_evm_http_address(evm_principal)),
-        EvmNetwork::Mainnet => EvmLink::Ic(evm_principal.unwrap_or_else(|| {
-            Principal::from_text(MAINNET_PRINCIPAL).expect("Invalid principal")
-        })),
-        EvmNetwork::Testnet => EvmLink::Ic(evm_principal.unwrap_or_else(|| {
-            Principal::from_text(TESTNET_PRINCIPAL).expect("Invalid principal")
-        })),
-=======
     let principal = evm_principal_or_default(evm_network, evm_principal);
 
     EvmLink::Ic(principal)
@@ -52,19 +42,7 @@
                 Principal::from_text(TESTNET_PRINCIPAL).expect("Invalid principal")
             }
         },
->>>>>>> 054dd555
     }
-}
-
-/// Returns the local evm http address
-pub fn local_evm_http_address(evm_principal: Option<Principal>) -> String {
-    format!(
-        "http://127.0.0.1:{}/?canisterId={}",
-        dfx_webserver_port(),
-        evm_principal
-            .map(|principal| principal.to_text())
-            .unwrap_or_else(local_evm_principal)
-    )
 }
 
 /// Returns local dfx replica port
