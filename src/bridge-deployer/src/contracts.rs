--- conflicted
+++ resolved
@@ -67,13 +67,8 @@
     Localhost,
 }
 
-<<<<<<< HEAD
 pub struct SolidityContractDeployer {
-    evm: Principal,
-=======
-pub struct SolidityContractDeployer<'a> {
     evm: EvmLink,
->>>>>>> 7ad5b2c7
     network: NetworkConfig,
     wallet: LocalWallet,
 }
@@ -89,13 +84,8 @@
     /// # Returns
     ///
     /// A new `ContractDeployer` instance.
-<<<<<<< HEAD
-    pub fn new(network: NetworkConfig, pk: B256, evm: Principal) -> Self {
+    pub fn new(network: NetworkConfig, pk: B256, evm: EvmLink) -> Self {
         let wallet = LocalWallet::from_bytes(&pk).expect("invalid wallet PK value");
-=======
-    pub fn new(network: NetworkConfig, pk: H256, evm: EvmLink) -> Self {
-        let wallet = Wallet::from_bytes(pk.as_bytes()).expect("invalid wallet PK value");
->>>>>>> 7ad5b2c7
         Self {
             evm,
             network,
