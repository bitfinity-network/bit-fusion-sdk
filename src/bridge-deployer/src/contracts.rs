use std::path::PathBuf;
use std::process::{Command, Stdio};
use std::str::FromStr;

use anyhow::{Context, Result};
use bridge_did::id256::Id256;
use candid::Principal;
use clap::{Args, ValueEnum};
use eth_signer::{Signer, Wallet};
use ethereum_json_rpc_client::reqwest::ReqwestClient;
use ethereum_json_rpc_client::EthJsonRpcClient;
use ethereum_types::H256;
use ethers_core::k256::ecdsa::SigningKey;
use ethers_core::types::{BlockNumber, H160};
use ethers_core::utils::hex::ToHexExt;
use tracing::{debug, error, info};

use crate::evm::dfx_webserver_port;

const PRIVATE_KEY_ENV_VAR: &str = "PRIVATE_KEY";

pub(crate) const TESTNET_URL: &str = "https://testnet.bitfinity.network";
const MAINNET_URL: &str = "https://mainnet.bitfinity.network";

#[derive(Debug, Clone, Args)]
#[group(required = true, multiple = false)]
pub struct NetworkConfig {
    /// EVM network to deploy the contract to (e.g. "mainnet", "testnet", "local")
    #[clap(value_enum, long)]
    pub evm_network: EvmNetwork,
    /// Custom network URL
    #[clap(long)]
    pub custom_network: Option<String>,
}

impl std::fmt::Display for NetworkConfig {
    fn fmt(&self, f: &mut std::fmt::Formatter<'_>) -> std::fmt::Result {
        if self.custom_network.is_some() {
            return write!(f, "custom");
        }

        let network = match self.evm_network {
            EvmNetwork::Localhost => "localhost",
            EvmNetwork::Testnet => "testnet",
            EvmNetwork::Mainnet => "mainnet",
        };

        write!(f, "{network}")
    }
}

impl From<EvmNetwork> for NetworkConfig {
    fn from(value: EvmNetwork) -> Self {
        Self {
            evm_network: value,
            custom_network: None,
        }
    }
}

impl NetworkConfig {
    pub fn evm_url(&self) -> &str {
        if let Some(custom_network) = &self.custom_network {
            custom_network
        } else {
            match self.evm_network {
                EvmNetwork::Localhost => LOCALHOST_URL,
                EvmNetwork::Testnet => TESTNET_URL,
                EvmNetwork::Mainnet => MAINNET_URL,
            }
        }
    }
}

#[derive(Debug, Clone, Copy, strum::Display, ValueEnum, PartialEq, Eq)]
#[strum(serialize_all = "snake_case")]
pub enum EvmNetwork {
    Localhost,
    Testnet,
    Mainnet,
}

pub struct SolidityContractDeployer<'a> {
    evm: Principal,
    network: NetworkConfig,
    wallet: Wallet<'a, SigningKey>,
}

impl SolidityContractDeployer<'_> {
    /// Creates a new `ContractDeployer` instance with the given network and private key.
    ///
    /// # Arguments
    ///
    /// * `network` - The network to use for contract deployment.
    /// * `pk` - The private key to use for signing transactions.
    ///
    /// # Returns
    ///
    /// A new `ContractDeployer` instance.
    pub fn new(network: NetworkConfig, pk: H256, evm: Principal) -> Self {
        let wallet = Wallet::from_bytes(pk.as_bytes()).expect("invalid wallet PK value");
        Self {
            evm,
            network,
            wallet,
        }
    }

    /// Returns the network URL based on the selected network.
<<<<<<< HEAD
    pub fn get_network_url(&self) -> &str {
        self.network.evm_url()
=======
    pub fn get_network_url(&self) -> String {
        if let Some(custom_network) = &self.network.custom_network {
            custom_network.to_string()
        } else {
            match self.network.evm_network {
                EvmNetwork::Localhost => format!(
                    "http://127.0.0.1:{dfx_port}/?canisterId={evm}",
                    dfx_port = dfx_webserver_port(),
                    evm = self.evm,
                ),
                EvmNetwork::Testnet => TESTNET_URL.to_string(),
                EvmNetwork::Mainnet => MAINNET_URL.to_string(),
            }
        }
>>>>>>> 471ae89f
    }

    /// Returns the path to the solidity directory.
    pub fn solidity_dir(&self) -> PathBuf {
        std::env::current_dir()
            .context("Failed to get current directory")
            .expect("Failed to get current directory")
            .join("solidity")
    }

    /// Returns the private key of the deployer.
    pub fn pk(&self) -> String {
        self.wallet.signer().to_bytes().encode_hex_with_prefix()
    }

    /// Returns the address of the deployer.
    pub fn sender(&self) -> String {
        self.wallet.address().encode_hex_with_prefix()
    }

    /// Executes a forge script with the given environment variables.
    ///
    /// This is a helper function that executes a forge script with the given environment variables.
    fn execute_forge_script(
        &self,
        script_name: &str,
        env_vars: Vec<(&str, String)>,
    ) -> Result<String> {
        let solidity_dir = self.solidity_dir();
        let script_dir = solidity_dir.join("script").join(script_name);

        let args = [
            "forge",
            "script",
            "--broadcast",
            "-v",
            script_dir.to_str().expect("Invalid solidity dir"),
            "--rpc-url",
            &self.get_network_url(),
            "--private-key",
            &self.pk(),
            "--sender",
            &self.sender(),
            "--slow",
        ];

        debug!(
            "Executing command: sh -c cd {} && {}",
            solidity_dir.display(),
            args.join(" ")
        );
        debug!("Environment variables: {env_vars:?}");

        let mut command = Command::new("sh");
        command
            .arg("-c")
            .arg(format!(
                "cd {} && {} 2>&1",
                solidity_dir.display(),
                args.join(" ")
            ))
            .env(PRIVATE_KEY_ENV_VAR, self.pk())
            .stdout(Stdio::piped())
            .stderr(Stdio::piped());

        for (key, value) in env_vars {
            command.env(key, value);
        }

        let output = command
            .output()
            .context(format!("Failed to execute {} command", script_name))?;

        if !output.status.success() {
            let stderr = String::from_utf8_lossy(&output.stderr);
            let stdout = String::from_utf8_lossy(&output.stdout);
            error!(
                "{} command failed. Stdout:\n{}\nStderr:\n{}",
                script_name, stdout, stderr
            );
            return Err(anyhow::anyhow!("{} command failed", script_name));
        } else {
            let stdout = String::from_utf8_lossy(&output.stdout);
            debug!("{} command output: {}", script_name, stdout);
        }

        Ok(String::from_utf8_lossy(&output.stdout).to_string())
    }

    /// Extracts the address from the output.
    ///
    /// This is a helper function that extracts the address from the output.
    fn extract_address_from_output(output: &str, prefix: &str) -> Result<H160> {
        let address = output
            .lines()
            .find(|line| line.contains(prefix))
            .and_then(|line| line.split(':').nth(1))
            .map(str::trim)
            .context(format!("Failed to extract {} address", prefix))?;

        H160::from_str(address).context(format!("Invalid {} address", prefix))
    }

    /// Deploys the BFT contract.
    pub fn deploy_bft(
        &self,
        minter_address: &H160,
        fee_charge_address: &H160,
        wrapped_token_deployer_address: &H160,
        is_wrapped_side: bool,
        owner: Option<H160>,
        controllers: &Option<Vec<H160>>,
    ) -> Result<H160> {
        info!("Deploying BFT contract");

        let env_vars = vec![
            ("MINTER_ADDRESS", minter_address.encode_hex_with_prefix()),
            (
                "FEE_CHARGE_ADDRESS",
                fee_charge_address.encode_hex_with_prefix(),
            ),
            (
                "WRAPPED_TOKEN_DEPLOYER",
                wrapped_token_deployer_address.encode_hex_with_prefix(),
            ),
            ("IS_WRAPPED_SIDE", is_wrapped_side.to_string()),
        ];

        let env_vars = if let Some(owner) = owner {
            env_vars
                .into_iter()
                .chain(vec![("OWNER", owner.encode_hex_with_prefix())])
                .collect()
        } else {
            env_vars
        };

        let env_vars = if let Some(controllers) = controllers {
            let controllers_str = controllers
                .iter()
                .map(H160::encode_hex_upper_with_prefix)
                .collect::<Vec<String>>()
                .join(",");
            env_vars
                .into_iter()
                .chain(vec![("CONTROLLERS", controllers_str)])
                .collect()
        } else {
            env_vars
        };

        let output = self.execute_forge_script("DeployBFT.s.sol", env_vars)?;
        Self::extract_address_from_output(&output, "Proxy address:")
    }

    /// Deploys the WrappedTokenDeployer contract.
    pub fn deploy_wrapped_token_deployer(&self) -> Result<H160> {
        info!("Deploying WrappedTokenDeployer contract");
        let output = self.execute_forge_script("DeployWrappedTokenDeployer.s.sol", vec![])?;
        Self::extract_address_from_output(&output, "WrappedTokenDeployer address:")
    }

    /// Deploys the FeeCharge contract.
    pub fn deploy_fee_charge(
        &self,
        bridges: &[H160],
        expected_address: Option<H160>,
    ) -> Result<H160> {
        info!("Deploying Fee Charge contract");

        let bridges = bridges
            .iter()
            .map(H160::encode_hex_upper_with_prefix)
            .collect::<Vec<String>>()
            .join(",");

        let mut env_vars = vec![("BRIDGES", bridges)];

        if let Some(addr) = expected_address {
            env_vars.push(("EXPECTED_ADDRESS", addr.encode_hex_upper_with_prefix()));
        }

        let output = self.execute_forge_script("DeployFeeCharge.s.sol", env_vars)?;
        Self::extract_address_from_output(&output, "Fee charge address:")
    }

    /// Deploys the WrappedToken contract.
    pub fn deploy_wrapped_token(
        &self,
        bft_bridge: &H160,
        name: &str,
        symbol: &str,
        decimals: u8,
        base_token_id: Id256,
    ) -> Result<H160> {
        info!("Deploying Wrapped ERC20 contract");

        let env_vars = vec![
            ("BFT_BRIDGE", bft_bridge.encode_hex_with_prefix()),
            ("NAME", name.to_string()),
            ("SYMBOL", symbol.to_string()),
            ("DECIMALS", decimals.to_string()),
            ("BASE_TOKEN_ID", base_token_id.0.encode_hex_with_prefix()),
        ];

        let output = self.execute_forge_script("DeployWrappedToken.s.sol", env_vars)?;

        Self::extract_address_from_output(&output, "ERC20 deployed at:")
    }

    /// Computes the address of the fee charge contract based on the deployer's address and the given nonce.
    ///
    /// # Arguments
    ///
    /// * `nonce` - The nonce to use for computing the contract address.
    ///
    /// # Returns
    ///
    /// The computed fee charge contract address.
    pub fn compute_fee_charge_address(&self, nonce: u64) -> Result<H160> {
        let deployer = self.wallet.address();
        let contract_address = ethers_core::utils::get_contract_address(deployer, nonce);
        Ok(contract_address)
    }

    /// Returns the nonce of the deployer.
    pub async fn get_nonce(&self) -> Result<u64> {
        let url = self.get_network_url();

        debug!("Requesting nonce with EVM url: {url}");

        let reqwest_client = reqwest::ClientBuilder::new()
            .danger_accept_invalid_certs(true)
            .build()?;
        let client = EthJsonRpcClient::new(ReqwestClient::new_with_client(
            url.to_string(),
            reqwest_client,
        ));
        let address = self.wallet.address();
        let nonce = client
            .get_transaction_count(address, BlockNumber::Latest)
            .await?;

        info!("Got nonce value: {nonce}");

        Ok(nonce)
    }
}<|MERGE_RESOLUTION|>--- conflicted
+++ resolved
@@ -58,20 +58,6 @@
     }
 }
 
-impl NetworkConfig {
-    pub fn evm_url(&self) -> &str {
-        if let Some(custom_network) = &self.custom_network {
-            custom_network
-        } else {
-            match self.evm_network {
-                EvmNetwork::Localhost => LOCALHOST_URL,
-                EvmNetwork::Testnet => TESTNET_URL,
-                EvmNetwork::Mainnet => MAINNET_URL,
-            }
-        }
-    }
-}
-
 #[derive(Debug, Clone, Copy, strum::Display, ValueEnum, PartialEq, Eq)]
 #[strum(serialize_all = "snake_case")]
 pub enum EvmNetwork {
@@ -107,10 +93,6 @@
     }
 
     /// Returns the network URL based on the selected network.
-<<<<<<< HEAD
-    pub fn get_network_url(&self) -> &str {
-        self.network.evm_url()
-=======
     pub fn get_network_url(&self) -> String {
         if let Some(custom_network) = &self.network.custom_network {
             custom_network.to_string()
@@ -125,7 +107,6 @@
                 EvmNetwork::Mainnet => MAINNET_URL.to_string(),
             }
         }
->>>>>>> 471ae89f
     }
 
     /// Returns the path to the solidity directory.
