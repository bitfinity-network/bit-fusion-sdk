use std::time::Duration;

use candid::Principal;
use clap::{Parser, ValueEnum};
use ic_exports::ic_cdk::api::management_canister::bitcoin;
use icrc2_bridge::SigningStrategy;
use serde::{Deserialize, Serialize};

use super::{LogCanisterSettings, SigningKeyId};

#[derive(Parser, Debug, Serialize, Deserialize, Clone)]
pub struct RuneBridgeConfig {
    /// The network to use for the Bitcoin blockchain
    #[arg(long)]
    pub bitcoin_network: BitcoinNetwork,
    /// The principal of the EVM canister that is being deployed
    #[arg(long)]
    pub evm_principal: Principal,
    /// The signing key ID to use for signing messages
    #[arg(long, default_value_t = SigningKeyId::Test)]
    pub signing_key_id: SigningKeyId,
    /// Admin of the bridge canister
    #[arg(long)]
    pub admin: Principal,
    /// The minimum number of confirmations required for a Bitcoin transaction
    /// to be considered final
    #[arg(long)]
    pub min_confirmations: u32,
    /// The number of indexers to use for the Bitcoin blockchain
    #[arg(long)]
    pub no_of_indexers: u8,
    /// The consensus threshold for the indexers
    #[arg(long)]
    pub indexer_consensus_threshold: u8,
    /// The URLs of the indexers to use for the Bitcoin blockchain
    ///
    /// Note: The number of URLs must match the number of indexers specified above
    #[arg(long, value_delimiter = ',')]
    pub indexer_urls: Vec<String>,
    /// The fee to charge for deposits
    #[arg(long)]
    pub deposit_fee: u64,
    /// The timeout for the mempool to confirm a transaction
    #[arg(long)]
    pub mempool_timeout: u64,
    /// Log settings for the canister
    #[command(flatten, next_help_heading = "Log Settings for the canister")]
    pub log_settings: Option<LogCanisterSettings>,
}

#[derive(ValueEnum, Serialize, Deserialize, Debug, Clone)]
pub enum BitcoinNetwork {
    Mainnet,
    Testnet,
    Regtest,
}

impl From<BitcoinNetwork> for bitcoin::BitcoinNetwork {
    fn from(value: BitcoinNetwork) -> Self {
        match value {
            BitcoinNetwork::Mainnet => Self::Mainnet,
            BitcoinNetwork::Testnet => Self::Testnet,
            BitcoinNetwork::Regtest => Self::Regtest,
        }
    }
}

impl From<RuneBridgeConfig> for rune_bridge::state::RuneBridgeConfig {
    fn from(value: RuneBridgeConfig) -> Self {
        Self {
            network: value.bitcoin_network.into(),
            evm_principal: value.evm_principal,
            signing_strategy: SigningStrategy::ManagementCanister {
                key_id: value.signing_key_id.into(),
            },
            admin: value.admin,
            log_settings: value
                .log_settings
                .map(|v| ic_log::did::LogCanisterSettings {
                    enable_console: v.enable_console,
                    in_memory_records: v.in_memory_records,
                    max_record_length: v.max_record_length,
                    log_filter: v.log_filter,
                    acl: v.acl.map(|v| {
                        v.iter()
                            .map(|(principal, perm)| {
                                (*principal, ic_log::did::LoggerPermission::from(*perm))
                            })
                            .collect()
                    }),
                })
                .unwrap_or_default(),
            min_confirmations: value.min_confirmations,
            no_of_indexers: value.no_of_indexers,
            indexer_urls: value.indexer_urls.into_iter().collect(),
            deposit_fee: value.deposit_fee,
            mempool_timeout: Duration::from_secs(value.mempool_timeout),
<<<<<<< HEAD
            indexer_consensus_threshold: value.indexer_consensus_threshold,
=======
            indexer_consensus_threshold: value.no_of_indexers,
>>>>>>> e01a535f
        }
    }
}<|MERGE_RESOLUTION|>--- conflicted
+++ resolved
@@ -29,9 +29,6 @@
     /// The number of indexers to use for the Bitcoin blockchain
     #[arg(long)]
     pub no_of_indexers: u8,
-    /// The consensus threshold for the indexers
-    #[arg(long)]
-    pub indexer_consensus_threshold: u8,
     /// The URLs of the indexers to use for the Bitcoin blockchain
     ///
     /// Note: The number of URLs must match the number of indexers specified above
@@ -95,11 +92,7 @@
             indexer_urls: value.indexer_urls.into_iter().collect(),
             deposit_fee: value.deposit_fee,
             mempool_timeout: Duration::from_secs(value.mempool_timeout),
-<<<<<<< HEAD
-            indexer_consensus_threshold: value.indexer_consensus_threshold,
-=======
             indexer_consensus_threshold: value.no_of_indexers,
->>>>>>> e01a535f
         }
     }
 }