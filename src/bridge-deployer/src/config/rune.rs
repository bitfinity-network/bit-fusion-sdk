--- conflicted
+++ resolved
@@ -95,10 +95,7 @@
             indexer_urls: value.indexer_urls.into_iter().collect(),
             deposit_fee: value.deposit_fee,
             mempool_timeout: Duration::from_secs(value.mempool_timeout),
-<<<<<<< HEAD
-=======
             indexer_consensus_threshold: value.indexer_consensus_threshold,
->>>>>>> b18462f7
         }
     }
 }