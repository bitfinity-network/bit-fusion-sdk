use std::path::PathBuf;

use clap::{ArgAction, Parser};
use ethereum_types::H256;
use tracing::level_filters::LevelFilter;
use tracing::{debug, trace, Level};
use tracing_subscriber::fmt::format::FmtSpan;
use tracing_subscriber::layer::SubscriberExt as _;
use tracing_subscriber::{filter, Layer as _};

use crate::commands::Commands;
use crate::contracts::EvmNetwork;

/// The main CLI struct for the Bitfinity Deployer.
#[derive(Parser, Debug)]
#[command(author, version, about = "Bitfinity Deployer", long_about = None)]
pub struct Cli {
    /// The command to run
    #[command(subcommand)]
    command: Commands,
    /// The identity that will be used to perform the DFX operations
    #[arg(long, value_name = "IDENTITY_PATH")]
    identity: PathBuf,

    /// Private Key of the wallet to use for the transaction
    ///
    /// This must be provided in all the commands except for the `upgrade` command.
    #[arg(short('p'), long, value_name = "PRIVATE_KEY", env)]
    private_key: H256,

<<<<<<< HEAD
    /// Deploy the BFT bridge.
    ///
    /// Default: true
    #[arg(long, default_value = "false", help_heading = "Bridge Contract Args")]
    deploy_bft: bool,
=======
    /// Ths is the host of the IC.
    #[arg(
        short,
        long,
        value_name = "IC_HOST",
        default_value = "http://localhost:4943",
        help_heading = "IC Host"
    )]
    ic_host: String,
>>>>>>> 39c5031d

    /// EVM network to deploy the contract to (e.g. "mainnet", "testnet", "local")
    #[arg(
        long,
        value_name = "EVM_NETWORK",
        default_value = "localhost",
        help_heading = "Bridge Contract Args"
    )]
    evm_network: EvmNetwork,

    /// Set the minimum log level.
    ///
    /// -v      Errors
    /// -vv     Warnings
    /// -vvv    Info
    /// -vvvv   Debug
    /// -vvvvv  Debug with other libraries
    /// -vvvvvv  Traces (warning: very verbose!)
    #[arg(short, long, action = ArgAction::Count, global = true, default_value_t = 3, verbatim_doc_comment, help_heading = "Display")]
    verbosity: u8,

    #[arg(
        long,
        alias = "silent",
        short = 'q',
        global = true,
        help_heading = "Display"
    )]
    quiet: bool,
}

impl Cli {
    /// Runs the Bitfinity Deployer application.
    pub async fn run() -> anyhow::Result<()> {
        let cli = Cli::parse();

        // Initialize tracing with the appropriate log level based on the verbosity setting.
        cli.init_tracing();

        let Cli {
            identity,
            private_key,
<<<<<<< HEAD
            deploy_bft,
=======
            ic_host,
>>>>>>> 39c5031d
            evm_network,
            command,
            ..
        } = cli;

        // derive arguments
        let ic_host = crate::evm::ic_host(evm_network);

        println!("Starting Bitfinity Deployer v{}", env!("CARGO_PKG_VERSION"));
        debug!("IC host: {}", ic_host);

        trace!("Executing command: {:?}", command);
        command
            .run(identity.to_path_buf(), &ic_host, evm_network, private_key)
            .await?;

        Ok(())
    }
    /// Get the corresponding [LevelFilter] for the given verbosity, or none if the verbosity
    /// corresponds to silent.
    pub fn level(&self) -> LevelFilter {
        if self.quiet {
            LevelFilter::OFF
        } else {
            let level = match self.verbosity - 1 {
                0 => Level::ERROR,
                1 => Level::WARN,
                2 => Level::INFO,
                3 | 4 => Level::DEBUG,
                _ => Level::TRACE,
            };

            level.into()
        }
    }

    /// Initializes tracing with the appropriate log level based on the verbosity setting.
    pub fn init_tracing(&self) {
        let stdout_logger = tracing_subscriber::fmt::layer()
            .compact()
            .with_ansi(true)
            .with_span_events(FmtSpan::CLOSE)
            .with_writer(std::io::stdout);

        let registry = tracing_subscriber::registry().with(
            stdout_logger
                .with_filter(self.level())
                .with_filter(filter::filter_fn(self.source_filter())),
        );

        tracing::subscriber::set_global_default(registry).expect("failed to set global default");
    }

    /// Returns a filter function that filters out log messages based on the verbosity level.
    fn source_filter(&self) -> impl Fn(&tracing::Metadata<'_>) -> bool {
        if self.verbosity - 1 > 3 {
            Self::filter_none
        } else {
            Self::filter_deployer_only
        }
    }

    #[inline]
    /// Filters out log messages that are not from the deployer.
    fn filter_deployer_only(metadata: &tracing::Metadata) -> bool {
        metadata.target().starts_with("bridge_deployer")
    }

    #[inline]
    /// Filters out no log messages.
    fn filter_none(_metadata: &tracing::Metadata) -> bool {
        true
    }
}<|MERGE_RESOLUTION|>--- conflicted
+++ resolved
@@ -27,24 +27,6 @@
     /// This must be provided in all the commands except for the `upgrade` command.
     #[arg(short('p'), long, value_name = "PRIVATE_KEY", env)]
     private_key: H256,
-
-<<<<<<< HEAD
-    /// Deploy the BFT bridge.
-    ///
-    /// Default: true
-    #[arg(long, default_value = "false", help_heading = "Bridge Contract Args")]
-    deploy_bft: bool,
-=======
-    /// Ths is the host of the IC.
-    #[arg(
-        short,
-        long,
-        value_name = "IC_HOST",
-        default_value = "http://localhost:4943",
-        help_heading = "IC Host"
-    )]
-    ic_host: String,
->>>>>>> 39c5031d
 
     /// EVM network to deploy the contract to (e.g. "mainnet", "testnet", "local")
     #[arg(
@@ -87,11 +69,6 @@
         let Cli {
             identity,
             private_key,
-<<<<<<< HEAD
-            deploy_bft,
-=======
-            ic_host,
->>>>>>> 39c5031d
             evm_network,
             command,
             ..
