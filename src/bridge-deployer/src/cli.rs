--- conflicted
+++ resolved
@@ -100,18 +100,13 @@
 
         trace!("Executing command: {:?}", command);
         command
-<<<<<<< HEAD
             .run(
                 identity.to_path_buf(),
                 &ic_host,
                 evm_network,
                 private_key,
-                deploy_bft,
                 canister_ids_path,
             )
-=======
-            .run(identity.to_path_buf(), &ic_host, evm_network, private_key)
->>>>>>> 452264f7
             .await?;
 
         Ok(())
