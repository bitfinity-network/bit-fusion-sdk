--- conflicted
+++ resolved
@@ -81,14 +81,10 @@
             ..
         } = cli;
 
-<<<<<<< HEAD
         // derive arguments
         let ic_host = crate::evm::ic_host(evm_network);
 
-        info!("Starting Bitfinity Deployer v{}", env!("CARGO_PKG_VERSION"));
-=======
         println!("Starting Bitfinity Deployer v{}", env!("CARGO_PKG_VERSION"));
->>>>>>> c9f80e17
         debug!("IC host: {}", ic_host);
 
         trace!("Executing command: {:?}", command);
