use std::path::PathBuf;

use anyhow::anyhow;
use bridge_client::{BridgeCanisterClient, GenericBridgeClient};
use candid::Principal;
use ethereum_types::H160;
use ic_agent::Agent;
use ic_canister_client::IcAgentClient;
use ic_utils::interfaces::management_canister::builders::InstallMode;
use ic_utils::interfaces::{ManagementCanister, WalletCanister};
use tracing::{debug, info};

use crate::commands::Bridge;
use crate::contracts::EvmNetwork;

pub struct BridgeDeployer {
    client: GenericBridgeClient<IcAgentClient>,
    agent: Agent,
}

impl BridgeDeployer {
    pub async fn create(agent: Agent, wallet: Principal, cycles: u128) -> anyhow::Result<Self> {
        info!("Using wallet canister ID: {wallet}");
        let wallet = WalletCanister::create(&agent, wallet).await?;
        let caller = agent.get_principal().map_err(|err| anyhow!(err))?;

        let canister_id = wallet
            .wallet_create_canister(cycles, Some(vec![caller]), None, None, None)
            .await?
            .canister_id;

        let client =
            GenericBridgeClient::new(IcAgentClient::with_agent(canister_id, agent.clone()));
        Ok(Self { client, agent })
    }

    pub fn new(agent: Agent, bridge_principal: Principal) -> Self {
        let client =
            GenericBridgeClient::new(IcAgentClient::with_agent(bridge_principal, agent.clone()));
        Self { client, agent }
    }

    pub async fn install_wasm(
        &self,
        wasm_path: &PathBuf,
        config: &Bridge,
        mode: InstallMode,
        network: EvmNetwork,
        evm: Principal,
    ) -> anyhow::Result<Principal> {
        let canister_wasm = std::fs::read(wasm_path)?;
        debug!(
            "WASM file read successfully. File size: {}",
            canister_wasm.len()
        );

        let canister_id = self.client.client().canister_id;
        let management_canister = ManagementCanister::create(&self.agent);
<<<<<<< HEAD
        let arg = config.init_raw_arg(network, evm)?;
=======
        let arg = config.init_raw_arg(
            self.agent.get_principal().expect("invalid agent identity"),
            network,
        )?;
>>>>>>> 10bf4eb5

        management_canister
            .install(&canister_id, &canister_wasm)
            .with_mode(mode)
            .with_raw_arg(arg)
            .call_and_wait()
            .await?;

        info!(
            "Canister code installed successfully with ID: {}",
            canister_id
        );

        Ok(canister_id)
    }

    pub async fn configure_minter(&self, bft_address: H160) -> anyhow::Result<()> {
        info!("Configuring bridge canister");

        self.client
            .set_bft_bridge_contract(&bft_address.into())
            .await?;

        info!("Bridge canister is configured");
        Ok(())
    }

    pub fn bridge_principal(&self) -> Principal {
        self.client.client().canister_id
    }
}<|MERGE_RESOLUTION|>--- conflicted
+++ resolved
@@ -56,14 +56,11 @@
 
         let canister_id = self.client.client().canister_id;
         let management_canister = ManagementCanister::create(&self.agent);
-<<<<<<< HEAD
-        let arg = config.init_raw_arg(network, evm)?;
-=======
         let arg = config.init_raw_arg(
             self.agent.get_principal().expect("invalid agent identity"),
             network,
+            evm,
         )?;
->>>>>>> 10bf4eb5
 
         management_canister
             .install(&canister_id, &canister_wasm)
