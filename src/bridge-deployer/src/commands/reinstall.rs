use std::path::PathBuf;

use candid::Principal;
use clap::Parser;
use ethereum_types::H256;
use ic_agent::{Agent, Identity};
use ic_canister_client::agent::identity::GenericIdentity;
use ic_utils::interfaces::management_canister::builders::InstallMode;
use tracing::{debug, info};

use super::{BFTArgs, Bridge};
<<<<<<< HEAD
use crate::commands::BftDeployedContracts;
=======
use crate::bridge_deployer::BridgeDeployer;
use crate::canister_ids::{CanisterIds, CanisterIdsPath};
>>>>>>> a4f774c5
use crate::contracts::EvmNetwork;

/// The reinstall command.
///
/// This command is used to reinstall a bridge canister to the IC network.
#[derive(Debug, Parser)]
pub struct ReinstallCommands {
    /// The type of Bridge to reinstall
    /// This can be one of the following:
    /// - `rune`: The Rune bridge.
    /// - `icrc`: The ICRC bridge.
    /// - `erc20`: The ERC20 bridge.
    /// - `btc`: The BTC bridge.
    #[command(subcommand)]
    bridge_type: Bridge,

    /// The canister ID of the bridge to reinstall.
    ///
    /// If not provided, it will be fetched from the `canister_ids.json` file
    #[arg(long, value_name = "CANISTER_ID")]
    canister_id: Option<Principal>,

    /// The path to the wasm file to deploy
    #[arg(long, value_name = "WASM_PATH")]
    wasm: PathBuf,

    /// These are extra arguments for the BFT bridge.
    #[command(flatten, next_help_heading = "Bridge Contract Args")]
    bft_args: BFTArgs,
}

impl ReinstallCommands {
    pub async fn reinstall_canister(
        &self,
        identity: PathBuf,
        ic_host: &str,
        network: EvmNetwork,
        pk: H256,
        canister_ids_path: CanisterIdsPath,
    ) -> anyhow::Result<()> {
        info!("Starting canister reinstall");

        let canister_ids = CanisterIds::read_or_default(canister_ids_path);

        // get canister id
        let canister = (&self.bridge_type).into();
        let canister_id = match self.canister_id.or_else(|| canister_ids.get(canister)) {
            Some(id) => id,
            None => {
                anyhow::bail!("Could not resolve canister id for {canister}");
            }
        };

        let identity = GenericIdentity::try_from(identity.as_ref())?;
        let caller = identity.sender().expect("No sender found");
        debug!("Deploying with Principal: {caller}",);

        let agent = Agent::builder()
            .with_url(ic_host)
            .with_identity(identity)
            .build()?;

        super::fetch_root_key(ic_host, &agent).await?;

        let deployer = BridgeDeployer::new(agent.clone(), canister_id);
        deployer
            .install_wasm(
                &self.wasm,
                &self.bridge_type,
                InstallMode::Reinstall,
                network,
            )
            .await?;

        info!("Canister installed successfully");

<<<<<<< HEAD
        if deploy_bft {
            info!("Deploying BFT bridge");
            let BftDeployedContracts {
                bft_bridge,
                wrapped_token_deployer,
            } = self
                .bft_args
                .deploy_bft(network, self.canister_id, &self.bridge_type, pk, &agent)
                .await?;

            info!("BFT bridge deployed successfully with address: {bft_bridge}; Wrapped token deployer deployed successfully with address: {wrapped_token_deployer}");
            println!("BFT bridge deployed with address: {bft_bridge}; Wrapped token deployer deployed with address: {wrapped_token_deployer}");
        }
=======
        let bft_address = self
            .bft_args
            .deploy_bft(
                network,
                deployer.bridge_principal(),
                &self.bridge_type,
                pk,
                &agent,
            )
            .await?;

        info!("BFT bridge deployed successfully with address: {bft_address}");
        println!("BFT bridge deployed with address: {bft_address}");
>>>>>>> a4f774c5

        deployer.configure_minter(bft_address).await?;

        info!("Canister reinstalled successfully with ID: {}", canister_id);

        println!(
            "Canister {canister_type} reinstalled with ID {canister_id}",
            canister_type = self.bridge_type.kind(),
        );

        Ok(())
    }
}<|MERGE_RESOLUTION|>--- conflicted
+++ resolved
@@ -9,12 +9,9 @@
 use tracing::{debug, info};
 
 use super::{BFTArgs, Bridge};
-<<<<<<< HEAD
-use crate::commands::BftDeployedContracts;
-=======
 use crate::bridge_deployer::BridgeDeployer;
 use crate::canister_ids::{CanisterIds, CanisterIdsPath};
->>>>>>> a4f774c5
+use crate::commands::BftDeployedContracts;
 use crate::contracts::EvmNetwork;
 
 /// The reinstall command.
@@ -91,22 +88,7 @@
 
         info!("Canister installed successfully");
 
-<<<<<<< HEAD
-        if deploy_bft {
-            info!("Deploying BFT bridge");
-            let BftDeployedContracts {
-                bft_bridge,
-                wrapped_token_deployer,
-            } = self
-                .bft_args
-                .deploy_bft(network, self.canister_id, &self.bridge_type, pk, &agent)
-                .await?;
-
-            info!("BFT bridge deployed successfully with address: {bft_bridge}; Wrapped token deployer deployed successfully with address: {wrapped_token_deployer}");
-            println!("BFT bridge deployed with address: {bft_bridge}; Wrapped token deployer deployed with address: {wrapped_token_deployer}");
-        }
-=======
-        let bft_address = self
+        let BftDeployedContracts { bft_bridge, .. } = self
             .bft_args
             .deploy_bft(
                 network,
@@ -117,11 +99,10 @@
             )
             .await?;
 
-        info!("BFT bridge deployed successfully with address: {bft_address}");
-        println!("BFT bridge deployed with address: {bft_address}");
->>>>>>> a4f774c5
+        info!("BFT bridge deployed successfully with address: {bft_bridge}");
+        println!("BFT bridge deployed with address: {bft_bridge}");
 
-        deployer.configure_minter(bft_address).await?;
+        deployer.configure_minter(bft_bridge).await?;
 
         info!("Canister reinstalled successfully with ID: {}", canister_id);
 
