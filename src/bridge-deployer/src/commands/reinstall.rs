--- conflicted
+++ resolved
@@ -9,11 +9,8 @@
 use tracing::{debug, info};
 
 use super::{BFTArgs, Bridge};
-<<<<<<< HEAD
+use crate::bridge_deployer::BridgeDeployer;
 use crate::canister_ids::{CanisterIds, CanisterIdsPath};
-=======
-use crate::bridge_deployer::BridgeDeployer;
->>>>>>> 452264f7
 use crate::contracts::EvmNetwork;
 
 /// The reinstall command.
@@ -52,8 +49,6 @@
         ic_host: &str,
         network: EvmNetwork,
         pk: H256,
-<<<<<<< HEAD
-        deploy_bft: bool,
         canister_ids_path: CanisterIdsPath,
     ) -> anyhow::Result<()> {
         info!("Starting canister reinstall");
@@ -69,15 +64,9 @@
             }
         };
 
-        let canister_wasm = std::fs::read(&self.wasm)?;
-        debug!("WASM file read successfully");
-
-=======
-    ) -> anyhow::Result<()> {
->>>>>>> 452264f7
         let identity = GenericIdentity::try_from(identity.as_ref())?;
         let caller = identity.sender().expect("No sender found");
-        debug!("Deploying with Principal : {caller}",);
+        debug!("Deploying with Principal: {caller}",);
 
         let agent = Agent::builder()
             .with_url(ic_host)
@@ -86,19 +75,7 @@
 
         super::fetch_root_key(ic_host, &agent).await?;
 
-<<<<<<< HEAD
-        let management_canister = ManagementCanister::create(&agent);
-
-        let arg = self.bridge_type.init_raw_arg()?;
-        trace!("Bridge configuration prepared");
-
-        management_canister
-            .install(&canister_id, &canister_wasm)
-            .with_raw_arg(arg)
-            .with_mode(InstallMode::Reinstall)
-            .call_and_wait()
-=======
-        let deployer = BridgeDeployer::new(agent.clone(), self.canister_id);
+        let deployer = BridgeDeployer::new(agent.clone(), canister_id);
         deployer
             .install_wasm(
                 &self.wasm,
@@ -106,19 +83,10 @@
                 InstallMode::Reinstall,
                 network,
             )
->>>>>>> 452264f7
             .await?;
 
         info!("Canister installed successfully");
 
-<<<<<<< HEAD
-        if deploy_bft {
-            info!("Deploying BFT bridge");
-            let bft_bridge_addr = self
-                .bft_args
-                .deploy_bft(network, canister_id, &self.bridge_type, pk, &agent)
-                .await?;
-=======
         let bft_address = self
             .bft_args
             .deploy_bft(
@@ -132,7 +100,6 @@
 
         info!("BFT bridge deployed successfully with address: {bft_address}");
         println!("BFT bridge deployed with address: {bft_address}");
->>>>>>> 452264f7
 
         deployer.configure_minter(bft_address).await?;
 
