--- conflicted
+++ resolved
@@ -97,29 +97,20 @@
 
         if deploy_bft {
             info!("Deploying BFT bridge");
-<<<<<<< HEAD
-            self.bft_args
-                .deploy_bft(network, canister_id, &self.bridge_type, pk, &agent)
-=======
             let bft_bridge_addr = self
                 .bft_args
-                .deploy_bft(network, self.canister_id, &self.bridge_type, pk, &agent)
->>>>>>> c9f80e17
+                .deploy_bft(network, canister_id, &self.bridge_type, pk, &agent)
                 .await?;
 
             info!("BFT bridge deployed successfully with address: {bft_bridge_addr}");
             println!("BFT bridge deployed with address: {bft_bridge_addr}");
         }
 
-        info!(
-            "Canister reinstalled successfully with ID: {}",
-            self.canister_id
-        );
+        info!("Canister reinstalled successfully with ID: {}", canister_id);
 
         println!(
             "Canister {canister_type} reinstalled with ID {canister_id}",
             canister_type = self.bridge_type.kind(),
-            canister_id = self.canister_id
         );
         Ok(())
     }
