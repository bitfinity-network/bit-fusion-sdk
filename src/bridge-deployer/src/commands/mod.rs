use std::path::PathBuf;
use std::time::Duration;

use anyhow::Context;
use bridge_did::error::BftResult;
<<<<<<< HEAD
use bridge_did::evm_link::EvmLink;
=======
use bridge_did::init::BtcBridgeConfig;
>>>>>>> 39c5031d
use candid::{Encode, Principal};
use clap::{Args, Subcommand};
use deploy::DeployCommands;
use eth_signer::sign_strategy::SigningStrategy;
use ethereum_types::{H160, H256};
use ic_agent::Agent;
use ic_canister_client::{CanisterClient, IcAgentClient};
use reinstall::ReinstallCommands;
use serde::{Deserialize, Serialize};
use tracing::{debug, info, trace};
use upgrade::UpgradeCommands;

use crate::config;
use crate::contracts::{EvmNetwork, SolidityContractDeployer};
mod deploy;
mod reinstall;
mod upgrade;

/// The commands that can be run by the bridge deployer.
#[derive(Debug, Subcommand)]
pub enum Commands {
    #[command(
        name = "deploy",
        about = "Deploy a Bridge",
        next_help_heading = "Deploy Bridge"
    )]
    Deploy(DeployCommands),

    #[command(
        name = "reinstall",
        about = "Reinstall a Bridge",
        next_help_heading = "Reinstall Bridge"
    )]
    Reinstall(ReinstallCommands),

    #[command(
        name = "upgrade",
        about = "Upgrade a Bridge",
        next_help_heading = "Upgrade Bridge"
    )]
    Upgrade(UpgradeCommands),
}

#[derive(Subcommand, Clone, Serialize, Deserialize, Debug)]
pub enum Bridge {
    Brc20 {
        /// The configuration to use
        #[command(flatten)]
        config: config::InitBridgeConfig,
        /// Extra configuration for the BRC20 bridge
        #[command(name = "brc20", flatten)]
        brc20: config::Brc20BridgeConfig,
    },
    Btc {
        /// The configuration to use
        #[command(flatten)]
        config: config::InitBridgeConfig,
        #[command(flatten, next_help_heading = "CkBTC connection")]
        connection: config::BtcBridgeConnection,
    },
    Erc20 {
        /// The configuration to use
        #[command(flatten)]
        init: config::InitBridgeConfig,
        /// Extra configuration for the ERC20 bridge
        #[command(name = "erc", flatten)]
        erc: config::BaseEvmSettingsConfig,
    },
    Icrc {
        /// The configuration to use
        #[command(flatten)]
        config: config::InitBridgeConfig,
    },
    Rune {
        /// Bridge configuration
        #[command(flatten)]
        init: config::InitBridgeConfig,
        /// Rune bridge configuration
        #[command(flatten, name = "rune")]
        rune: config::RuneBridgeConfig,
    },
}

impl Bridge {
    /// Returns the kind of bridge
    pub fn kind(&self) -> &'static str {
        match self {
            Bridge::Brc20 { .. } => "brc20-bridge",
            Bridge::Btc { .. } => "btc-bridge",
            Bridge::Erc20 { .. } => "erc20-bridge",
            Bridge::Icrc { .. } => "icrc2-bridge",
            Bridge::Rune { .. } => "rune-bridge",
        }
    }

    /// Initialize the raw argument for the bridge
    pub fn init_raw_arg(&self, evm_network: EvmNetwork) -> anyhow::Result<Vec<u8>> {
        let arg = match &self {
            Bridge::Brc20 {
                config: init,
                brc20,
            } => {
                trace!("Preparing BRC20 bridge configuration");
                let init_data = init.clone().into_bridge_init_data(evm_network);
                debug!("BRC20 Bridge Config : {:?}", init_data);
                let brc20_config = bridge_did::init::brc20::Brc20BridgeConfig::from(brc20.clone());
                Encode!(&init_data, &brc20_config)?
            }
            Bridge::Rune { init, rune } => {
                trace!("Preparing Rune bridge configuration");
                let init_data = init.clone().into_bridge_init_data(evm_network);
                debug!("Init Bridge Config : {:?}", init_data);
                let rune_config = bridge_did::init::RuneBridgeConfig::from(rune.clone());
                debug!("Rune Bridge Config : {:?}", rune_config);
                Encode!(&init_data, &rune_config)?
            }
            Bridge::Icrc { config } => {
                trace!("Preparing ICRC bridge configuration");
                let config = config.clone().into_bridge_init_data(evm_network);
                debug!("ICRC Bridge Config : {:?}", config);
                Encode!(&config)?
            }
            Bridge::Erc20 { init, erc } => {
                trace!("Preparing ERC20 bridge configuration");
                let init = init.clone().into_bridge_init_data(evm_network);

                // Workaround for not depending on the `erc-20` crate
                #[derive(candid::CandidType)]
                struct EvmSettings {
                    pub evm_link: EvmLink,
                    pub signing_strategy: SigningStrategy,
                }

                let erc = EvmSettings {
                    evm_link: crate::evm::evm_link(evm_network, erc.evm),
                    signing_strategy: SigningStrategy::ManagementCanister {
                        key_id: erc.singing_key_id.clone().into(),
                    },
                };

                Encode!(&init, &erc)?
            }
            Bridge::Btc { config, connection } => {
                trace!("Preparing BTC bridge configuration");
<<<<<<< HEAD
                let config = config.clone().into_bridge_init_data(evm_network);
=======
                let connection = bridge_did::init::BitcoinConnection::from(connection.clone());
                let init_data = bridge_did::init::BridgeInitData::from(config.clone());
                let config = BtcBridgeConfig {
                    network: connection,
                    init_data,
                };
>>>>>>> 39c5031d
                Encode!(&config)?
            }
        };

        Ok(arg)
    }

    /// Returns if the bridge is wrapped side or not
    pub fn is_wrapped_side(&self) -> bool {
        match self {
            Bridge::Brc20 { .. } => true,
            Bridge::Rune { .. } => true,
            Bridge::Icrc { .. } => true,
            Bridge::Erc20 { .. } => false,
            Bridge::Btc { .. } => true,
        }
    }
}

impl Commands {
    /// Runs the specified command for the bridge deployer.
    ///
    /// This function handles the deployment, reinstallation, and upgrade of the bridge canister.
    /// It takes in various parameters such as the identity file path, the IC host, the Ethereum network,
    /// the private key, whether to deploy the BFT contract, and the BFT contract arguments.
    /// The function returns a result indicating whether the operation was successful or not.

    pub async fn run(
        &self,
        identity: PathBuf,
        ic_host: &str,
        network: EvmNetwork,
        pk: H256,
    ) -> anyhow::Result<()> {
        match self {
            Commands::Deploy(deploy) => {
                deploy
                    .deploy_canister(identity, ic_host, network, pk)
                    .await?
            }
            Commands::Reinstall(reinstall) => {
                reinstall
                    .reinstall_canister(identity, ic_host, network, pk)
                    .await?
            }
            Commands::Upgrade(upgrade) => upgrade.upgrade_canister(identity, ic_host).await?,
        };

        Ok(())
    }
}

#[derive(Debug, Args)]
pub struct BFTArgs {
    /// Deploy and configure new BFT bridge contract (together with FeeCharge contract)
    ///
    /// This argument cannot be used together with `--use-bft`.
    #[arg(
        long,
        conflicts_with = "existing",
        required_unless_present = "existing"
    )]
    deploy_bft: bool,

    /// The address of the owner of the contract. Must be used with `--deploy-bft`.
    #[arg(long, value_name = "OWNER", requires = "deploy_bft")]
    owner: Option<H160>,

    /// The list of controllers for the contract. Must be used with `--deploy-bft`.
    #[arg(long, value_name = "CONTROLLERS", requires = "deploy_bft")]
    controllers: Option<Vec<H160>>,

    /// Configure existing BFT bridge contract to work with the deployed bridge.
    ///
    /// This argument cannot be used together with `--deploy-bft`.
    #[arg(
        long = "use-bft",
        required_unless_present = "deploy_bft",
        value_name = "ADDRESS"
    )]
    existing: Option<H160>,
}

impl BFTArgs {
    /// Deploy the BFT contract
    pub async fn deploy_bft(
        &self,
        network: EvmNetwork,
        canister_id: Principal,
        bridge: &Bridge,
        pk: H256,
        agent: &Agent,
    ) -> anyhow::Result<H160> {
        if let Some(address) = self.existing {
            return Ok(address);
        }

        info!("Deploying BFT bridge");

        let contract_deployer = SolidityContractDeployer::new(network, pk);

        let expected_nonce = contract_deployer.get_nonce().await? + 3;
        let expected_fee_charge_address =
            contract_deployer.compute_fee_charge_address(expected_nonce)?;

        let canister_client = IcAgentClient::with_agent(canister_id, agent.clone());

        // Sleep for 1 second to allow the canister to be created
        tokio::time::sleep(Duration::from_secs(5)).await;

        let wrapped_token_deployer = contract_deployer.deploy_wrapped_token_deployer()?;

        let minter_address = canister_client
            .update::<_, BftResult<did::H160>>("get_bridge_canister_evm_address", ())
            .await?
            .context("failed to get the bridge canister address")?;

        info!("Minter address: {:x}", minter_address);

        let is_wrapped_side = bridge.is_wrapped_side();

        let bft_address = contract_deployer.deploy_bft(
            &minter_address.into(),
            &expected_fee_charge_address,
            &wrapped_token_deployer,
            is_wrapped_side,
            self.owner,
            &self.controllers,
        )?;

        contract_deployer.deploy_fee_charge(&[bft_address], Some(expected_fee_charge_address))?;

        info!("BFT bridge deployed successfully. Contract address: {bft_address}");

        Ok(bft_address)
    }
}

/// By default, the agent is configured to talk to the main
/// Internet Computer, and verifies responses using a hard-coded public key.
/// So we need to fetch the root key if the host is localhost.
pub(crate) async fn fetch_root_key(ic_host: &str, agent: &Agent) -> anyhow::Result<()> {
    if ic_host.contains("localhost") || ic_host.contains("127.0.0.1") {
        agent.fetch_root_key().await?;
    }

    Ok(())
}<|MERGE_RESOLUTION|>--- conflicted
+++ resolved
@@ -3,11 +3,8 @@
 
 use anyhow::Context;
 use bridge_did::error::BftResult;
-<<<<<<< HEAD
 use bridge_did::evm_link::EvmLink;
-=======
 use bridge_did::init::BtcBridgeConfig;
->>>>>>> 39c5031d
 use candid::{Encode, Principal};
 use clap::{Args, Subcommand};
 use deploy::DeployCommands;
@@ -152,16 +149,12 @@
             }
             Bridge::Btc { config, connection } => {
                 trace!("Preparing BTC bridge configuration");
-<<<<<<< HEAD
-                let config = config.clone().into_bridge_init_data(evm_network);
-=======
                 let connection = bridge_did::init::BitcoinConnection::from(connection.clone());
-                let init_data = bridge_did::init::BridgeInitData::from(config.clone());
+                let init_data = config.clone().into_bridge_init_data(evm_network);
                 let config = BtcBridgeConfig {
                     network: connection,
                     init_data,
                 };
->>>>>>> 39c5031d
                 Encode!(&config)?
             }
         };
