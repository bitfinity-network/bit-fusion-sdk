--- conflicted
+++ resolved
@@ -263,19 +263,11 @@
 
 #[derive(Debug, Args)]
 pub struct BFTArgs {
-<<<<<<< HEAD
-    /// The address of the owner of the contract.
-    #[arg(long, value_name = "OWNER")]
-    owner: Option<H160>,
-
-    /// The list of controllers for the contract.
-=======
     /// The address of the owner of the contract. Must be used with `--deploy-bft`.
     #[arg(long, value_name = "OWNER")]
     owner: Option<H160>,
 
     /// The list of controllers for the contract. Must be used with `--deploy-bft`.
->>>>>>> 33e44c20
     #[arg(long, value_name = "CONTROLLERS")]
     controllers: Option<Vec<H160>>,
 }
