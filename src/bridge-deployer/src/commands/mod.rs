use std::path::PathBuf;
use std::time::Duration;

use anyhow::Context;
use bridge_client::Erc20BridgeClient;
use bridge_did::error::BftResult;
use bridge_did::evm_link::EvmLink;
use bridge_did::init::BtcBridgeConfig;
use candid::{Encode, Principal};
use clap::{Args, Subcommand};
use deploy::DeployCommands;
use eth_signer::sign_strategy::SigningStrategy;
use ethereum_types::{H160, H256};
use ic_agent::Agent;
use ic_canister_client::{CanisterClient, IcAgentClient};
use reinstall::ReinstallCommands;
use serde::{Deserialize, Serialize};
use tracing::{debug, info, trace};
use upgrade::UpgradeCommands;

use crate::canister_ids::{CanisterIdsPath, CanisterType};
use crate::config;
use crate::contracts::{EvmNetwork, NetworkConfig, SolidityContractDeployer};
mod deploy;
mod reinstall;
mod upgrade;

/// The commands that can be run by the bridge deployer.
#[derive(Debug, Subcommand)]
pub enum Commands {
    #[command(
        name = "deploy",
        about = "Deploy a Bridge",
        next_help_heading = "Deploy Bridge"
    )]
    Deploy(DeployCommands),

    #[command(
        name = "reinstall",
        about = "Reinstall a Bridge",
        next_help_heading = "Reinstall Bridge"
    )]
    Reinstall(ReinstallCommands),

    #[command(
        name = "upgrade",
        about = "Upgrade a Bridge",
        next_help_heading = "Upgrade Bridge"
    )]
    Upgrade(UpgradeCommands),
}

#[derive(Subcommand, Clone, Serialize, Deserialize, Debug)]
pub enum Bridge {
    Brc20 {
        /// The configuration to use
        #[command(flatten)]
        config: config::InitBridgeConfig,
        /// Extra configuration for the BRC20 bridge
        #[command(name = "brc20", flatten)]
        brc20: config::Brc20BridgeConfig,
    },
    Btc {
        /// The configuration to use
        #[command(flatten)]
        config: config::InitBridgeConfig,
        #[command(flatten, next_help_heading = "CkBTC connection")]
        connection: config::BtcBridgeConnection,
    },
    Erc20 {
        /// The configuration to use
        #[command(flatten)]
        init: config::InitBridgeConfig,
        /// Extra configuration for the ERC20 bridge
        #[command(name = "erc", flatten, next_help_heading = "Base EVM")]
        erc: config::BaseEvmSettingsConfig,
    },
    Icrc {
        /// The configuration to use
        #[command(flatten)]
        config: config::InitBridgeConfig,
    },
    Rune {
        /// Bridge configuration
        #[command(flatten)]
        init: config::InitBridgeConfig,
        /// Rune bridge configuration
        #[command(flatten, name = "rune")]
        rune: config::RuneBridgeConfig,
    },
}

impl Bridge {
    /// Returns the kind of bridge
    pub fn kind(&self) -> &'static str {
        match self {
            Bridge::Brc20 { .. } => "brc20-bridge",
            Bridge::Btc { .. } => "btc-bridge",
            Bridge::Erc20 { .. } => "erc20-bridge",
            Bridge::Icrc { .. } => "icrc2-bridge",
            Bridge::Rune { .. } => "rune-bridge",
        }
    }

    /// Initialize the raw argument for the bridge
    pub fn init_raw_arg(&self, evm_network: EvmNetwork) -> anyhow::Result<Vec<u8>> {
        let arg = match &self {
            Bridge::Brc20 {
                config: init,
                brc20,
            } => {
                trace!("Preparing BRC20 bridge configuration");
                let init_data = init.clone().into_bridge_init_data(evm_network);
                debug!("BRC20 Bridge Config : {:?}", init_data);
                let brc20_config = bridge_did::init::brc20::Brc20BridgeConfig::from(brc20.clone());
                Encode!(&init_data, &brc20_config)?
            }
            Bridge::Rune { init, rune } => {
                trace!("Preparing Rune bridge configuration");
                let init_data = init.clone().into_bridge_init_data(evm_network);
                debug!("Init Bridge Config : {:?}", init_data);
                let rune_config = bridge_did::init::RuneBridgeConfig::from(rune.clone());
                debug!("Rune Bridge Config : {:?}", rune_config);
                Encode!(&init_data, &rune_config)?
            }
            Bridge::Icrc { config } => {
                trace!("Preparing ICRC bridge configuration");
                let config = config.clone().into_bridge_init_data(evm_network);
                debug!("ICRC Bridge Config : {:?}", config);
                Encode!(&config)?
            }
            Bridge::Erc20 { init, erc } => {
                trace!("Preparing ERC20 bridge configuration");
                let signing_strategy = init.signing_key_id.into();
                let init = init.clone().into_bridge_init_data(evm_network);

                // Workaround for not depending on the `erc-20` crate
                #[derive(candid::CandidType)]
                struct EvmSettings {
                    pub evm_link: EvmLink,
                    pub signing_strategy: SigningStrategy,
                }

                let erc = EvmSettings {
                    evm_link: erc.clone().into(),
                    signing_strategy,
                };

                Encode!(&init, &erc)?
            }
            Bridge::Btc { config, connection } => {
                trace!("Preparing BTC bridge configuration");
                let connection = bridge_did::init::btc::BitcoinConnection::from(connection.clone());
                let init_data = config.clone().into_bridge_init_data(evm_network);
                let config = BtcBridgeConfig {
                    network: connection,
                    init_data,
                };
                Encode!(&config)?
            }
        };

        Ok(arg)
    }

    pub async fn finalize(
        &self,
        bft_args: &BFTArgs,
        wrapped_network: EvmNetwork,
        bridge_principal: Principal,
        pk: H256,
        agent: &Agent,
    ) -> anyhow::Result<()> {
        match self {
            Self::Erc20 { erc, .. } => {
                let network = if let Some(url) = &erc.base_evm_url {
                    NetworkConfig {
                        custom_network: Some(url.clone()),
                        evm_network: EvmNetwork::Localhost,
                    }
                } else {
                    wrapped_network.into()
                };

                let bft_address = bft_args
                    .deploy_bft(network, bridge_principal, pk, &agent, false)
                    .await?;

                println!("Base BFT bridge deployed with address {bft_address}");

                let client = Erc20BridgeClient::new(IcAgentClient::with_agent(
                    bridge_principal,
                    agent.clone(),
                ));
                client
                    .set_base_bft_bridge_contract(&bft_address.into())
                    .await?;

                println!("Bridge canister configured with base BFT bridge contract address");

                Ok(())
            }
            _ => Ok(()),
        }
    }
}

impl From<&Bridge> for CanisterType {
    fn from(value: &Bridge) -> Self {
        match value {
            Bridge::Brc20 { .. } => CanisterType::Brc20,
            Bridge::Rune { .. } => CanisterType::Rune,
            Bridge::Icrc { .. } => CanisterType::Icrc2,
            Bridge::Erc20 { .. } => CanisterType::Erc20,
            Bridge::Btc { .. } => CanisterType::Btc,
        }
    }
}

impl Commands {
    /// Runs the specified command for the bridge deployer.
    ///
    /// This function handles the deployment, reinstallation, and upgrade of the bridge canister.
    /// It takes in various parameters such as the identity file path, the IC host, the Ethereum network,
    /// the private key, whether to deploy the BFT contract, and the BFT contract arguments.
    /// The function returns a result indicating whether the operation was successful or not.

    pub async fn run(
        &self,
        identity: PathBuf,
        ic_host: &str,
        network: EvmNetwork,
        pk: H256,
        canister_ids_path: CanisterIdsPath,
    ) -> anyhow::Result<()> {
        match self {
            Commands::Deploy(deploy) => {
                deploy
                    .deploy_canister(identity, ic_host, network, pk, canister_ids_path)
                    .await?
            }
            Commands::Reinstall(reinstall) => {
                reinstall
                    .reinstall_canister(identity, ic_host, network, pk, canister_ids_path)
                    .await?
            }
            Commands::Upgrade(upgrade) => upgrade.upgrade_canister(identity, ic_host).await?,
        };

        Ok(())
    }
}

#[derive(Debug, Args)]
pub struct BFTArgs {
    /// Deploy and configure new BFT bridge contract (together with FeeCharge contract)
    ///
    /// This argument cannot be used together with `--use-bft`.
    #[arg(
        long,
        conflicts_with = "existing",
        required_unless_present = "existing"
    )]
    deploy_bft: bool,

    /// The address of the owner of the contract. Must be used with `--deploy-bft`.
    #[arg(long, value_name = "OWNER", requires = "deploy_bft")]
    owner: Option<H160>,

    /// The list of controllers for the contract. Must be used with `--deploy-bft`.
    #[arg(long, value_name = "CONTROLLERS", requires = "deploy_bft")]
    controllers: Option<Vec<H160>>,

    /// Configure existing BFT bridge contract to work with the deployed bridge.
    ///
    /// This argument cannot be used together with `--deploy-bft`.
    #[arg(
        long = "use-bft",
        required_unless_present = "deploy_bft",
        value_name = "ADDRESS"
    )]
    existing_bft_bridge: Option<H160>,

    /// Configure existing Wrapped token deployer bridge contract to work with the deployed bridge.
    ///
    /// This argument cannot be used together with `--deploy-bft`.
    #[arg(
        long = "use-token-deployer",
        required_unless_present = "deploy_bft",
        value_name = "ADDRESS"
    )]
    existing_wrapped_token_deployer: Option<H160>,
}

pub struct BftDeployedContracts {
    pub bft_bridge: H160,
    pub wrapped_token_deployer: H160,
}

impl BFTArgs {
    /// Deploy the BFT contract
    pub async fn deploy_bft(
        &self,
        network: NetworkConfig,
        canister_id: Principal,
        pk: H256,
        agent: &Agent,
<<<<<<< HEAD
        is_wrapped_side: bool,
    ) -> anyhow::Result<H160> {
        if let Some(address) = self.existing {
            return Ok(address);
=======
    ) -> anyhow::Result<BftDeployedContracts> {
        if let (Some(bft_bridge), Some(wrapped_token_deployer)) = (
            self.existing_bft_bridge,
            self.existing_wrapped_token_deployer,
        ) {
            return Ok(BftDeployedContracts {
                bft_bridge,
                wrapped_token_deployer,
            });
>>>>>>> 8d383dad
        }

        info!("Deploying BFT bridge");

        let contract_deployer = SolidityContractDeployer::new(network, pk);

        let expected_nonce = contract_deployer.get_nonce().await? + 2;
        println!("Expected nonce: {expected_nonce}");
        let expected_fee_charge_address =
            contract_deployer.compute_fee_charge_address(expected_nonce)?;
        println!("Expected address: {expected_fee_charge_address}");

        let canister_client = IcAgentClient::with_agent(canister_id, agent.clone());

        // Sleep for 1 second to allow the canister to be created
        tokio::time::sleep(Duration::from_secs(5)).await;

        let wrapped_token_deployer = contract_deployer.deploy_wrapped_token_deployer()?;

        let minter_address = canister_client
            .update::<_, BftResult<did::H160>>("get_bridge_canister_evm_address", ())
            .await?
            .context("failed to get the bridge canister address")?;

        info!("Minter address: {:x}", minter_address);

        let bft_address = contract_deployer.deploy_bft(
            &minter_address.into(),
            &expected_fee_charge_address,
            &wrapped_token_deployer,
            is_wrapped_side,
            self.owner,
            &self.controllers,
        )?;

        contract_deployer.deploy_fee_charge(&[bft_address], Some(expected_fee_charge_address))?;

        info!("BFT bridge deployed successfully. Contract address: {bft_address}");

        Ok(BftDeployedContracts {
            bft_bridge: bft_address,
            wrapped_token_deployer,
        })
    }
}

/// By default, the agent is configured to talk to the main
/// Internet Computer, and verifies responses using a hard-coded public key.
/// So we need to fetch the root key if the host is localhost.
pub(crate) async fn fetch_root_key(ic_host: &str, agent: &Agent) -> anyhow::Result<()> {
    if ic_host.contains("localhost") || ic_host.contains("127.0.0.1") {
        agent.fetch_root_key().await?;
    }

    Ok(())
}<|MERGE_RESOLUTION|>--- conflicted
+++ resolved
@@ -305,12 +305,7 @@
         canister_id: Principal,
         pk: H256,
         agent: &Agent,
-<<<<<<< HEAD
         is_wrapped_side: bool,
-    ) -> anyhow::Result<H160> {
-        if let Some(address) = self.existing {
-            return Ok(address);
-=======
     ) -> anyhow::Result<BftDeployedContracts> {
         if let (Some(bft_bridge), Some(wrapped_token_deployer)) = (
             self.existing_bft_bridge,
@@ -320,7 +315,6 @@
                 bft_bridge,
                 wrapped_token_deployer,
             });
->>>>>>> 8d383dad
         }
 
         info!("Deploying BFT bridge");
