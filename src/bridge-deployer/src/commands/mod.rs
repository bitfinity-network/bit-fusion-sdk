--- conflicted
+++ resolved
@@ -47,7 +47,6 @@
 
 #[derive(Subcommand, Clone, Serialize, Deserialize, Debug)]
 pub enum Bridge {
-<<<<<<< HEAD
     Brc20 {
         /// The configuration to use
         #[command(flatten)]
@@ -56,8 +55,6 @@
         #[command(name = "brc20", flatten)]
         brc20: config::Brc20BridgeConfig,
     },
-=======
->>>>>>> 7580170d
     Btc {
         /// The configuration to use
         #[command(flatten)]
@@ -77,18 +74,12 @@
         config: config::InitBridgeConfig,
     },
     Rune {
-<<<<<<< HEAD
-        /// The configuration to use
-        #[command(flatten)]
-        config: config::RuneBridgeConfig,
-=======
         /// Bridge configuration
         #[command(flatten)]
         init: config::InitBridgeConfig,
         /// Rune bridge configuration
         #[command(flatten, name = "rune")]
         rune: config::RuneBridgeConfig,
->>>>>>> 7580170d
     },
 }
 
@@ -96,7 +87,6 @@
     /// Initialize the raw argument for the bridge
     pub fn init_raw_arg(&self) -> anyhow::Result<Vec<u8>> {
         let arg = match &self {
-<<<<<<< HEAD
             Bridge::Brc20 {
                 config: init,
                 brc20,
@@ -107,10 +97,7 @@
                 let brc20_config = brc20_bridge::state::Brc20BridgeConfig::from(brc20.clone());
                 Encode!(&init_data, &brc20_config)?
             }
-            Bridge::Rune { config } => {
-=======
             Bridge::Rune { init, rune } => {
->>>>>>> 7580170d
                 trace!("Preparing Rune bridge configuration");
                 let init_data = bridge_did::init::BridgeInitData::from(init.clone());
                 debug!("Init Bridge Config : {:?}", init_data);
