use std::path::PathBuf;

use bridge_did::init::btc::WrappedTokenConfig;
use candid::{Encode, Principal};
use clap::Parser;
use ethereum_types::{H160, H256};
use ic_agent::{Agent, Identity};
use ic_canister_client::agent::identity::GenericIdentity;
use ic_utils::interfaces::management_canister::builders::InstallMode;
use tracing::{debug, info};

use super::{BFTArgs, Bridge};
use crate::bridge_deployer::BridgeDeployer;
use crate::canister_ids::{CanisterIds, CanisterIdsPath};
use crate::commands::BftDeployedContracts;
use crate::contracts::{EvmNetwork, SolidityContractDeployer};

/// The default number of cycles to deposit to the canister
const DEFAULT_CYCLES: u128 = 2_000_000_000_000;

const BTC_ERC20_NAME: [u8; 32] = [
    b'B', b'i', b't', b'c', b'o', b'i', b'n', 0, 0, 0, 0, 0, 0, 0, 0, 0, 0, 0, 0, 0, 0, 0, 0, 0, 0,
    0, 0, 0, 0, 0, 0, 0,
];
const BTC_ERC20_SYMBOL: [u8; 16] = [b'B', b'T', b'C', 0, 0, 0, 0, 0, 0, 0, 0, 0, 0, 0, 0, 0];
const BTC_ERC20_DECIMALS: u8 = 10;

/// The deploy command.
///
/// This command is used to deploy a bridge canister to the IC network.
/// It will also deploy the BFT bridge if the `deploy_bft` flag is set to true.
#[derive(Debug, Parser)]
pub struct DeployCommands {
    /// The type of Bridge to deploy
    ///
    /// The bridge type to deploy. This can be one of the following:
    /// - `rune`: The Rune bridge.
    /// - `icrc`: The ICRC bridge.
    /// - `erc20`: The ERC20 bridge.
    /// - `btc`: The BTC bridge.
    #[command(subcommand)]
    bridge_type: Bridge,

    /// The path to the wasm file to deploy
    #[arg(long, value_name = "WASM_PATH")]
    wasm: PathBuf,

    /// The number of cycles to deposit to the canister
    ///
    /// If not specified, the default value is 2_000_000_000_000 (2T) cycles.
    #[arg(long, default_value_t = DEFAULT_CYCLES)]
    cycles: u128,

    /// Wallet canister ID that is used in the creation of
    /// canisters
    #[arg(long, value_name = "WALLET_CANISTER", env)]
    wallet_canister: Principal,

    /// These are extra arguments for the BFT bridge.
    #[command(flatten, next_help_heading = "BFT Bridge deployment")]
    bft_args: BFTArgs,
}

impl DeployCommands {
    /// Deploys a canister with the specified configuration.
    pub async fn deploy_canister(
        &self,
        identity: PathBuf,
        ic_host: &str,
        network: EvmNetwork,
        pk: H256,
        canister_ids_path: CanisterIdsPath,
    ) -> anyhow::Result<()> {
        info!("Starting canister deployment");
        let mut canister_ids = CanisterIds::read_or_default(canister_ids_path);

        let identity = GenericIdentity::try_from(identity.as_ref())?;
        let caller = identity.sender().expect("No sender found");
        debug!("Deploying with Principal : {caller}",);

        let agent = Agent::builder()
            .with_url(ic_host)
            .with_identity(identity)
            .build()?;

        super::fetch_root_key(ic_host, &agent).await?;

        let deployer =
            BridgeDeployer::create(agent.clone(), self.wallet_canister, self.cycles).await?;
        let canister_id = deployer
            .install_wasm(&self.wasm, &self.bridge_type, InstallMode::Install, network)
            .await?;

        println!("Canister deployed with ID {canister_id}",);

        info!("Deploying BFT bridge");
        let BftDeployedContracts {
            bft_bridge,
            wrapped_token_deployer,
        } = self
            .bft_args
<<<<<<< HEAD
            .deploy_bft(
                network.into(),
                deployer.bridge_principal(),
                pk,
                &agent,
                true,
            )
=======
            .deploy_bft(network, canister_id, &self.bridge_type, pk, &agent)
>>>>>>> 8d383dad
            .await?;

        info!("BFT bridge deployed successfully with {bft_bridge}; wrapped_token_deployer: {wrapped_token_deployer}");
        println!("BFT bridge deployed with address {bft_bridge}; wrapped_token_deployer: {wrapped_token_deployer}");

        // If the bridge type is BTC, we also deploy the Token contract for wrapped BTC
        if matches!(&self.bridge_type, Bridge::Btc { .. }) {
            info!("Deploying wrapped BTC contract");
            let wrapped_btc_addr = self.deploy_wrapped_btc(network, pk, &wrapped_token_deployer)?;

            info!("Wrapped BTC contract deployed successfully with {wrapped_btc_addr}");
            println!("Wrapped BTC contract deployed with address {wrapped_btc_addr}");

            info!("Configuring BTC wrapped token on the BTC bridge");
            self.configure_btc_wrapped_token(&agent, &canister_id, wrapped_btc_addr)
                .await?;
        }

        // set principal in canister ids
        canister_ids.set((&self.bridge_type).into(), canister_id);

        // configure minter
        deployer.configure_minter(bft_bridge).await?;

        self.bridge_type
            .finalize(
                &self.bft_args,
                network,
                deployer.bridge_principal(),
                pk,
                &agent,
            )
            .await?;

        // write canister ids file
        canister_ids.write()?;

        info!("Canister deployed successfully");

        println!(
            "Canister {canister_type} deployed with ID {canister_id}",
            canister_type = self.bridge_type.kind(),
            canister_id = deployer.bridge_principal(),
        );

        Ok(())
    }

    /// Deploys the wrapped BTC contract.
    fn deploy_wrapped_btc(
        &self,
        network: EvmNetwork,
        pk: H256,
        wrapped_token_deployer: &H160,
    ) -> anyhow::Result<H160> {
        let contract_deployer = SolidityContractDeployer::new(network, pk);

        contract_deployer.deploy_wrapped_token(
            wrapped_token_deployer,
            String::from_utf8_lossy(&BTC_ERC20_NAME).as_ref(),
            String::from_utf8_lossy(&BTC_ERC20_SYMBOL).as_ref(),
            BTC_ERC20_DECIMALS,
        )
    }

    /// Configure BTC wrapped token on the BTC bridge
    async fn configure_btc_wrapped_token(
        &self,
        agent: &ic_agent::Agent,
        principal: &Principal,
        wrapped_token: H160,
    ) -> anyhow::Result<()> {
        let config = WrappedTokenConfig {
            token_address: wrapped_token.into(),
            token_name: BTC_ERC20_NAME,
            token_symbol: BTC_ERC20_SYMBOL,
            decimals: BTC_ERC20_DECIMALS,
        };

        let args = Encode!(&config)?;

        agent
            .update(principal, "admin_configure_wrapped_token")
            .with_arg(args)
            .call_and_wait()
            .await?;

        Ok(())
    }
}<|MERGE_RESOLUTION|>--- conflicted
+++ resolved
@@ -99,17 +99,7 @@
             wrapped_token_deployer,
         } = self
             .bft_args
-<<<<<<< HEAD
-            .deploy_bft(
-                network.into(),
-                deployer.bridge_principal(),
-                pk,
-                &agent,
-                true,
-            )
-=======
-            .deploy_bft(network, canister_id, &self.bridge_type, pk, &agent)
->>>>>>> 8d383dad
+            .deploy_bft(network.into(), canister_id, &self.bridge_type, pk, &agent, true)
             .await?;
 
         info!("BFT bridge deployed successfully with {bft_bridge}; wrapped_token_deployer: {wrapped_token_deployer}");
