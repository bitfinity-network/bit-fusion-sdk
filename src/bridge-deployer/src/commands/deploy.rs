use std::path::PathBuf;

use candid::Principal;
use clap::Parser;
use ethereum_types::H256;
use ic_agent::{Agent, Identity};
use ic_canister_client::agent::identity::GenericIdentity;
use ic_utils::interfaces::management_canister::builders::InstallMode;
use tracing::{debug, info};

use super::{BFTArgs, Bridge};
<<<<<<< HEAD
use crate::canister_ids::{CanisterIds, CanisterIdsPath};
=======
use crate::bridge_deployer::BridgeDeployer;
>>>>>>> 452264f7
use crate::contracts::EvmNetwork;

/// The default number of cycles to deposit to the canister
const DEFAULT_CYCLES: u128 = 2_000_000_000_000;

/// The deploy command.
///
/// This command is used to deploy a bridge canister to the IC network.
/// It will also deploy the BFT bridge if the `deploy_bft` flag is set to true.
#[derive(Debug, Parser)]
pub struct DeployCommands {
    /// The type of Bridge to deploy
    ///
    /// The bridge type to deploy. This can be one of the following:
    /// - `rune`: The Rune bridge.
    /// - `icrc`: The ICRC bridge.
    /// - `erc20`: The ERC20 bridge.
    /// - `btc`: The BTC bridge.
    #[command(subcommand)]
    bridge_type: Bridge,

    /// The path to the wasm file to deploy
    #[arg(long, value_name = "WASM_PATH")]
    wasm: PathBuf,

    /// The number of cycles to deposit to the canister
    ///
    /// If not specified, the default value is 2_000_000_000_000 (2T) cycles.
    #[arg(long, default_value_t = DEFAULT_CYCLES)]
    cycles: u128,

    /// Wallet canister ID that is used in the creation of
    /// canisters
    #[arg(long, value_name = "WALLET_CANISTER", env)]
    wallet_canister: Principal,

    /// These are extra arguments for the BFT bridge.
    #[command(flatten, next_help_heading = "BFT Bridge deployment")]
    bft_args: BFTArgs,
}

impl DeployCommands {
    /// Deploys a canister with the specified configuration.
    pub async fn deploy_canister(
        &self,
        identity: PathBuf,
        ic_host: &str,
        network: EvmNetwork,
        pk: H256,
<<<<<<< HEAD
        deploy_bft: bool,
        canister_ids_path: CanisterIdsPath,
    ) -> anyhow::Result<()> {
        info!("Starting canister deployment");
        let mut canister_ids = CanisterIds::read_or_default(canister_ids_path);
        let canister_wasm = std::fs::read(&self.wasm)?;
        debug!("WASM file read successfully");

=======
    ) -> anyhow::Result<()> {
>>>>>>> 452264f7
        let identity = GenericIdentity::try_from(identity.as_ref())?;
        let caller = identity.sender().expect("No sender found");
        debug!("Deploying with Principal : {caller}",);

        let agent = Agent::builder()
            .with_url(ic_host)
            .with_identity(identity)
            .build()?;

        super::fetch_root_key(ic_host, &agent).await?;

<<<<<<< HEAD
        info!("Using  wallet canister ID: {}", self.wallet_canister);
        let wallet = WalletCanister::create(&agent, self.wallet_canister).await?;

        let canister_id = wallet
            .wallet_create_canister(self.cycles, None, None, None, None)
            .await?
            .canister_id;

        // save to canister ids
        canister_ids.set((&self.bridge_type).into(), canister_id);

        let management_canister = ManagementCanister::create(&agent);

        let arg = self.bridge_type.init_raw_arg()?;
        trace!("Bridge configuration prepared");

        management_canister
            .install(&canister_id, &canister_wasm)
            .with_mode(InstallMode::Install)
            .with_raw_arg(arg)
            .call_and_wait()
=======
        let deployer =
            BridgeDeployer::create(agent.clone(), self.wallet_canister, self.cycles).await?;
        deployer
            .install_wasm(&self.wasm, &self.bridge_type, InstallMode::Install, network)
            .await?;
        let bft_address = self
            .bft_args
            .deploy_bft(
                network,
                deployer.bridge_principal(),
                &self.bridge_type,
                pk,
                &agent,
            )
>>>>>>> 452264f7
            .await?;

        info!("BFT bridge deployed successfully with {bft_address}");
        println!("BFT bridge deployed with address {bft_address}");

        deployer.configure_minter(bft_address).await?;

        // write canister ids file
        canister_ids.write()?;

        info!("Canister deployed successfully");

        println!(
            "Canister {canister_type} deployed with ID {canister_id}",
            canister_type = self.bridge_type.kind(),
            canister_id = deployer.bridge_principal(),
        );

        Ok(())
    }
}<|MERGE_RESOLUTION|>--- conflicted
+++ resolved
@@ -9,11 +9,8 @@
 use tracing::{debug, info};
 
 use super::{BFTArgs, Bridge};
-<<<<<<< HEAD
+use crate::bridge_deployer::BridgeDeployer;
 use crate::canister_ids::{CanisterIds, CanisterIdsPath};
-=======
-use crate::bridge_deployer::BridgeDeployer;
->>>>>>> 452264f7
 use crate::contracts::EvmNetwork;
 
 /// The default number of cycles to deposit to the canister
@@ -63,18 +60,11 @@
         ic_host: &str,
         network: EvmNetwork,
         pk: H256,
-<<<<<<< HEAD
-        deploy_bft: bool,
         canister_ids_path: CanisterIdsPath,
     ) -> anyhow::Result<()> {
         info!("Starting canister deployment");
         let mut canister_ids = CanisterIds::read_or_default(canister_ids_path);
-        let canister_wasm = std::fs::read(&self.wasm)?;
-        debug!("WASM file read successfully");
 
-=======
-    ) -> anyhow::Result<()> {
->>>>>>> 452264f7
         let identity = GenericIdentity::try_from(identity.as_ref())?;
         let caller = identity.sender().expect("No sender found");
         debug!("Deploying with Principal : {caller}",);
@@ -86,34 +76,16 @@
 
         super::fetch_root_key(ic_host, &agent).await?;
 
-<<<<<<< HEAD
-        info!("Using  wallet canister ID: {}", self.wallet_canister);
-        let wallet = WalletCanister::create(&agent, self.wallet_canister).await?;
+        let deployer =
+            BridgeDeployer::create(agent.clone(), self.wallet_canister, self.cycles).await?;
+        let canister_id = deployer
+            .install_wasm(&self.wasm, &self.bridge_type, InstallMode::Install, network)
+            .await?;
 
-        let canister_id = wallet
-            .wallet_create_canister(self.cycles, None, None, None, None)
-            .await?
-            .canister_id;
+        println!("Canister deployed with ID {canister_id}",);
 
-        // save to canister ids
         canister_ids.set((&self.bridge_type).into(), canister_id);
 
-        let management_canister = ManagementCanister::create(&agent);
-
-        let arg = self.bridge_type.init_raw_arg()?;
-        trace!("Bridge configuration prepared");
-
-        management_canister
-            .install(&canister_id, &canister_wasm)
-            .with_mode(InstallMode::Install)
-            .with_raw_arg(arg)
-            .call_and_wait()
-=======
-        let deployer =
-            BridgeDeployer::create(agent.clone(), self.wallet_canister, self.cycles).await?;
-        deployer
-            .install_wasm(&self.wasm, &self.bridge_type, InstallMode::Install, network)
-            .await?;
         let bft_address = self
             .bft_args
             .deploy_bft(
@@ -123,7 +95,6 @@
                 pk,
                 &agent,
             )
->>>>>>> 452264f7
             .await?;
 
         info!("BFT bridge deployed successfully with {bft_address}");
