--- conflicted
+++ resolved
@@ -79,13 +79,8 @@
     pub async fn deploy_canister(
         &self,
         identity: GenericIdentity,
-<<<<<<< HEAD
-        network: EvmNetwork,
+        network: IcNetwork,
         pk: B256,
-=======
-        network: IcNetwork,
-        pk: H256,
->>>>>>> 7ad5b2c7
         canister_ids_path: CanisterIdsPath,
         evm_link: EvmLink,
     ) -> anyhow::Result<()> {
@@ -215,23 +210,13 @@
     /// Deploys the wrapped BTC contract.
     fn deploy_wrapped_btc(
         &self,
-<<<<<<< HEAD
-        network: EvmNetwork,
+        network: IcNetwork,
         pk: B256,
         btf_bridge: &Address,
         btc_connection: BtcBridgeConnection,
-        evm: Principal,
+        evm_link: EvmLink,
     ) -> anyhow::Result<Address> {
-        let contract_deployer = SolidityContractDeployer::new(network.into(), pk, evm);
-=======
-        network: IcNetwork,
-        pk: H256,
-        btf_bridge: &H160,
-        btc_connection: BtcBridgeConnection,
-        evm_link: EvmLink,
-    ) -> anyhow::Result<H160> {
         let contract_deployer = SolidityContractDeployer::new(network.into(), pk, evm_link);
->>>>>>> 7ad5b2c7
         let base_token_id = Id256::from(btc_connection.ledger_principal());
 
         contract_deployer.deploy_wrapped_token(
