use std::cell::RefCell;
use std::rc::Rc;
use std::time::Duration;

use bridge_canister::bridge::OperationContext;
use bridge_canister::memory::{memory_by_id, StableMemory};
use bridge_canister::runtime::state::config::ConfigStorage;
use bridge_canister::runtime::state::SharedConfig;
use bridge_did::error::{BTFResult, Error};
use bridge_did::evm_link::EvmLink;
use bridge_did::init::erc20::{BaseEvmSettings, QueryDelays};
use bridge_utils::evm_bridge::EvmParams;
use candid::Principal;
use eth_signer::sign_strategy::TxSigner;
use ic_stable_structures::{CellStructure, StableCell};

use crate::memory::{BASE_EVM_CONFIG_MEMORY_ID, DELAYS_MEMORY_ID};

pub const BASE_EVM_DATA_REFRESH_TIMEOUT: Duration = Duration::from_secs(60);

/// Parameters of the Base EVM.
pub struct BaseEvmState {
    pub config: SharedConfig,
    pub delays: StableCell<QueryDelays, StableMemory>,
}

impl Default for BaseEvmState {
    fn default() -> Self {
        let config = ConfigStorage::default(memory_by_id(BASE_EVM_CONFIG_MEMORY_ID));
        Self {
            config: Rc::new(RefCell::new(config)),
            delays: StableCell::new(memory_by_id(DELAYS_MEMORY_ID), QueryDelays::default())
                .expect("failed to initialize delays cell"),
        }
    }
}

impl BaseEvmState {
    /// Reset the state using the given settings.
    pub fn reset(&mut self, settings: BaseEvmSettings) {
        self.config.borrow_mut().update(|config| {
            config.owner = Principal::anonymous();
            config.evm_link = settings.evm_link;
            config.signing_strategy = settings.signing_strategy;
            config.evm_params = None;
            config.btf_bridge_contract_address = None;
        });
<<<<<<< HEAD
=======
        self.delays
            .set(settings.delays)
            .expect("failed to set delays");
>>>>>>> 8477a7a5
    }
}

/// Newtype for base EVM state
#[derive(Default, Clone)]
pub struct SharedBaseEvmState(pub Rc<RefCell<BaseEvmState>>);

impl SharedBaseEvmState {
    pub fn query_delays(&self) -> QueryDelays {
        *self.0.borrow().delays.get()
    }
}

impl OperationContext for SharedBaseEvmState {
    fn get_evm_link(&self) -> EvmLink {
        self.0.borrow().config.borrow().get_evm_link()
    }

    fn get_bridge_contract_address(&self) -> BTFResult<did::H160> {
        self.0
            .borrow()
            .config
            .borrow()
            .get_btf_bridge_contract()
            .ok_or_else(|| Error::Initialization("base btf bridge contract not initialized".into()))
    }

    fn get_evm_params(&self) -> BTFResult<EvmParams> {
        self.0.borrow().config.borrow().get_evm_params()
    }

    fn get_signer(&self) -> BTFResult<TxSigner> {
        self.0.borrow().config.borrow().get_signer()
    }
}

#[cfg(test)]
mod test {

    use eth_signer::ic_sign::SigningKeyId;
    use eth_signer::sign_strategy::SigningStrategy;

    use super::*;

    #[test]
    fn test_should_reset_evm_state() {
        let mut state = BaseEvmState::default();
        let settings = BaseEvmSettings {
            evm_link: EvmLink::Ic(Principal::management_canister()),
            signing_strategy: SigningStrategy::ManagementCanister {
                key_id: SigningKeyId::Dfx,
            },
            delays: QueryDelays {
                logs_query: Duration::from_secs(10),
                evm_params_query: Duration::from_secs(20),
            },
        };
        state.reset(settings.clone());

        assert_eq!(state.config.borrow().get_evm_link(), settings.evm_link);
        assert_eq!(
            state.delays.get().evm_params_query,
            settings.delays.evm_params_query
        );
        assert_eq!(state.delays.get().logs_query, settings.delays.logs_query);
    }
}<|MERGE_RESOLUTION|>--- conflicted
+++ resolved
@@ -45,12 +45,9 @@
             config.evm_params = None;
             config.btf_bridge_contract_address = None;
         });
-<<<<<<< HEAD
-=======
         self.delays
             .set(settings.delays)
             .expect("failed to set delays");
->>>>>>> 8477a7a5
     }
 }
 
