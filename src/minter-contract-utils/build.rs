use std::collections::HashMap;
use std::io::ErrorKind;

use solidity_helper::error::SolidityHelperError;
use solidity_helper::{BuiltSolidityContracts, SolidityBuilder, SolidityContract};

fn main() -> anyhow::Result<()> {
<<<<<<< HEAD
    // let contracts = match compile_solidity_contracts(None, None) {
    //     Ok(c) => c,
    //     Err(SolidityHelperError::IoError(err)) if err.kind() == ErrorKind::NotFound => {
    //         return Err(anyhow::anyhow!(
    //             "`forge` executable not found. Try installing forge with foundry: https://book.getfoundry.sh/getting-started/installation or check if it is present in the PATH"
    //         ))
    //     }
    //     Err(err) => {
    //         return Err(anyhow::anyhow!("Failed to compile solidity contracts: {err:?}"))
    //     }
    // };
=======
    let solidity_builder = SolidityBuilder::new().expect("failed to setup solidity builder");

    let BuiltSolidityContracts { contracts, .. } = match solidity_builder.build_updated_contracts() {
            Ok(c) => c,
            Err(SolidityHelperError::IoError(err)) if err.kind() == ErrorKind::NotFound => {
                return Err(anyhow::anyhow!(
                    "`forge` executable not found. Try installing forge with foundry: https://book.getfoundry.sh/getting-started/installation or check if it is present in the PATH"
                ))
            }
            Err(err) => {
                return Err(anyhow::anyhow!("Failed to compile solidity contracts: {err:?}"))
            }
    };
>>>>>>> 94e34d67

    // set_contract_code(
    //     &contracts,
    //     "WrappedToken",
    //     "BUILD_SMART_CONTRACT_WRAPPED_TOKEN_HEX_CODE",
    // );
    // set_contract_code(
    //     &contracts,
    //     "BFTBridge",
    //     "BUILD_SMART_CONTRACT_BFT_BRIDGE_HEX_CODE",
    // );
    // set_contract_code(
    //     &contracts,
    //     "FeeCharge",
    //     "BUILD_SMART_CONTRACT_FEE_CHARGE_HEX_CODE",
    // );
    // set_deployed_contract_code(
    //     &contracts,
    //     "BFTBridge",
    //     "BUILD_SMART_CONTRACT_BFT_BRIDGE_DEPLOYED_HEX_CODE",
    // );
    // set_contract_code(
    //     &contracts,
    //     "WatermelonToken",
    //     "BUILD_SMART_CONTRACT_TEST_WTM_HEX_CODE",
    // );

    // set_contract_code(
    //     &contracts,
    //     "UUPSProxy",
    //     "BUILD_SMART_CONTRACT_UUPS_PROXY_HEX_CODE",
    // );

    Ok(())
}

/// Loads the contract with the specified name
fn set_contract_code(
    contracts: &HashMap<String, SolidityContract>,
    contract_name: &str,
    env_var: &str,
) {
    let contract_hex = &get_solidity_contract(contracts, contract_name).bytecode_hex;

    set_var(env_var, contract_hex);
}

/// Loads the deployed contract bytecode with the specified name
fn set_deployed_contract_code(
    contracts: &HashMap<String, SolidityContract>,
    contract_name: &str,
    env_var: &str,
) {
    let deployed_contract_hex =
        &get_solidity_contract(contracts, contract_name).deployed_bytecode_hex;

    set_var(env_var, deployed_contract_hex);
}

fn get_solidity_contract<'a>(
    contracts: &'a HashMap<String, SolidityContract>,
    contract_name: &str,
) -> &'a SolidityContract {
    contracts
        .get(contract_name)
        .unwrap_or_else(|| panic!("Cannot find the {contract_name} contract"))
}

// this sets a compile time variable
fn set_var(key: &str, value: &str) {
    println!("cargo:rustc-env={key}={value}");
}<|MERGE_RESOLUTION|>--- conflicted
+++ resolved
@@ -5,19 +5,6 @@
 use solidity_helper::{BuiltSolidityContracts, SolidityBuilder, SolidityContract};
 
 fn main() -> anyhow::Result<()> {
-<<<<<<< HEAD
-    // let contracts = match compile_solidity_contracts(None, None) {
-    //     Ok(c) => c,
-    //     Err(SolidityHelperError::IoError(err)) if err.kind() == ErrorKind::NotFound => {
-    //         return Err(anyhow::anyhow!(
-    //             "`forge` executable not found. Try installing forge with foundry: https://book.getfoundry.sh/getting-started/installation or check if it is present in the PATH"
-    //         ))
-    //     }
-    //     Err(err) => {
-    //         return Err(anyhow::anyhow!("Failed to compile solidity contracts: {err:?}"))
-    //     }
-    // };
-=======
     let solidity_builder = SolidityBuilder::new().expect("failed to setup solidity builder");
 
     let BuiltSolidityContracts { contracts, .. } = match solidity_builder.build_updated_contracts() {
@@ -31,39 +18,38 @@
                 return Err(anyhow::anyhow!("Failed to compile solidity contracts: {err:?}"))
             }
     };
->>>>>>> 94e34d67
 
-    // set_contract_code(
-    //     &contracts,
-    //     "WrappedToken",
-    //     "BUILD_SMART_CONTRACT_WRAPPED_TOKEN_HEX_CODE",
-    // );
-    // set_contract_code(
-    //     &contracts,
-    //     "BFTBridge",
-    //     "BUILD_SMART_CONTRACT_BFT_BRIDGE_HEX_CODE",
-    // );
-    // set_contract_code(
-    //     &contracts,
-    //     "FeeCharge",
-    //     "BUILD_SMART_CONTRACT_FEE_CHARGE_HEX_CODE",
-    // );
-    // set_deployed_contract_code(
-    //     &contracts,
-    //     "BFTBridge",
-    //     "BUILD_SMART_CONTRACT_BFT_BRIDGE_DEPLOYED_HEX_CODE",
-    // );
-    // set_contract_code(
-    //     &contracts,
-    //     "WatermelonToken",
-    //     "BUILD_SMART_CONTRACT_TEST_WTM_HEX_CODE",
-    // );
+    set_contract_code(
+        &contracts,
+        "WrappedToken",
+        "BUILD_SMART_CONTRACT_WRAPPED_TOKEN_HEX_CODE",
+    );
+    set_contract_code(
+        &contracts,
+        "BFTBridge",
+        "BUILD_SMART_CONTRACT_BFT_BRIDGE_HEX_CODE",
+    );
+    set_contract_code(
+        &contracts,
+        "FeeCharge",
+        "BUILD_SMART_CONTRACT_FEE_CHARGE_HEX_CODE",
+    );
+    set_deployed_contract_code(
+        &contracts,
+        "BFTBridge",
+        "BUILD_SMART_CONTRACT_BFT_BRIDGE_DEPLOYED_HEX_CODE",
+    );
+    set_contract_code(
+        &contracts,
+        "WatermelonToken",
+        "BUILD_SMART_CONTRACT_TEST_WTM_HEX_CODE",
+    );
 
-    // set_contract_code(
-    //     &contracts,
-    //     "UUPSProxy",
-    //     "BUILD_SMART_CONTRACT_UUPS_PROXY_HEX_CODE",
-    // );
+    set_contract_code(
+        &contracts,
+        "UUPSProxy",
+        "BUILD_SMART_CONTRACT_UUPS_PROXY_HEX_CODE",
+    );
 
     Ok(())
 }
