use candid::CandidType;
use ethereum_json_rpc_client::{Client, EthGetLogsParams, EthJsonRpcClient};
use ethers_core::abi::{
    Constructor, Event, EventParam, Function, Param, ParamType, RawLog, StateMutability, Token,
};
use ethers_core::types::{BlockNumber as EthBlockNumber, Log, Transaction, H160, U256};
use once_cell::sync::Lazy;
use serde::{Deserialize, Serialize};

pub static CONSTRUCTOR: Lazy<Constructor> = Lazy::new(|| Constructor { inputs: vec![] });

#[allow(deprecated)] // need to initialize `constant` field
pub static MINTER_CANISTER_ADDRESS: Lazy<Function> = Lazy::new(|| Function {
    name: "minterCanisterAddress".into(),
    inputs: vec![],
    outputs: vec![Param {
        name: "".into(),
        kind: ParamType::Address,
        internal_type: None,
    }],
    constant: None,
    state_mutability: StateMutability::View,
});

#[allow(deprecated)] // need to initialize `constant` field
pub static NOTIFY_MINTER: Lazy<Function> = Lazy::new(|| Function {
    name: "notifyMinter".into(),
    inputs: vec![
        Param {
            name: "notificationType".into(),
            kind: ParamType::Uint(32),
            internal_type: None,
        },
        Param {
            name: "userData".into(),
            kind: ParamType::Bytes,
            internal_type: None,
        },
    ],
    outputs: vec![],
    constant: None,
    state_mutability: StateMutability::NonPayable,
});

#[allow(deprecated)] // need to initialize `constant` field
pub static REGISTER_BASE: Lazy<Function> = Lazy::new(|| Function {
    name: "registerBase".into(),
    inputs: vec![
        Param {
            name: "base".into(),
            kind: ParamType::Address,
            internal_type: None,
        },
        Param {
            name: "remoteWrapped".into(),
            kind: ParamType::FixedBytes(32),
            internal_type: None,
        },
    ],
    outputs: vec![],
    constant: None,
    state_mutability: StateMutability::NonPayable,
});

#[allow(deprecated)] // need to initialize `constant` field
pub static BURN: Lazy<Function> = Lazy::new(|| Function {
    name: "burn".into(),
    inputs: vec![
        Param {
            name: "amount".into(),
            kind: ParamType::Uint(256),
            internal_type: None,
        },
        Param {
            name: "fromERC20".into(),
            kind: ParamType::Address,
            internal_type: None,
        },
        Param {
            name: "recipientID".into(),
            kind: ParamType::Bytes,
            internal_type: None,
        },
    ],
    outputs: vec![Param {
        name: "".into(),
        kind: ParamType::Uint(32),
        internal_type: None,
    }],
    constant: None,
    state_mutability: StateMutability::NonPayable,
});

pub fn decode_burn_operation_id(raw_data: &[u8]) -> anyhow::Result<u32> {
    let id = BURN
        .decode_output(raw_data)?
        .first()
        .cloned()
        .ok_or_else(|| anyhow::Error::msg("no tokens in burn operation output"))?
        .into_uint()
        .ok_or_else(|| anyhow::Error::msg("wrong token in burn operation output"))?
        .as_u32();
    Ok(id)
}

#[allow(deprecated)] // need to initialize `constant` field
pub static GET_PENDING_BURN_INFO: Lazy<Function> = Lazy::new(|| Function {
    name: "getPendingBurnInfo".into(),
    inputs: vec![
        Param {
            name: "user".into(),
            kind: ParamType::Address,
            internal_type: None,
        },
        Param {
            name: "operationID".into(),
            kind: ParamType::Uint(32),
            internal_type: None,
        },
    ],
    outputs: vec![
        Param {
            name: "sender".into(),
            kind: ParamType::Address,
            internal_type: None,
        },
        Param {
            name: "amount".into(),
            kind: ParamType::Uint(256),
            internal_type: None,
        },
        Param {
            name: "fromERC20".into(),
            kind: ParamType::Address,
            internal_type: None,
        },
        Param {
            name: "recipientID".into(),
            kind: ParamType::FixedBytes(32),
            internal_type: None,
        },
        Param {
            name: "toToken".into(),
            kind: ParamType::FixedBytes(32),
            internal_type: None,
        },
        Param {
            name: "name".into(),
            kind: ParamType::FixedBytes(32),
            internal_type: None,
        },
        Param {
            name: "symbol".into(),
            kind: ParamType::FixedBytes(16),
            internal_type: None,
        },
        Param {
            name: "decimals".into(),
            kind: ParamType::Uint(8),
            internal_type: None,
        },
    ],
    constant: None,
    state_mutability: StateMutability::View,
});

#[allow(deprecated)] // need to initialize `constant` field
pub static MINT: Lazy<Function> = Lazy::new(|| Function {
    name: "mint".into(),
    inputs: vec![Param {
        name: "encodedOrder".into(),
        kind: ParamType::Bytes,
        internal_type: None,
    }],
    outputs: vec![],
    constant: None,
    state_mutability: StateMutability::NonPayable,
});

#[allow(deprecated)] // need to initialize `constant` field
pub static DEPLOY_WRAPPED_TOKEN: Lazy<Function> = Lazy::new(|| Function {
    name: "deployERC20".into(),
    inputs: vec![
        Param {
            name: "name".into(),
            kind: ParamType::String,
            internal_type: None,
        },
        Param {
            name: "symbol".into(),
            kind: ParamType::String,
            internal_type: None,
        },
        Param {
            name: "baseTokenID".into(),
            kind: ParamType::FixedBytes(32),
            internal_type: None,
        },
    ],
    outputs: vec![Param {
        name: "".into(),
        kind: ParamType::Address,
        internal_type: None,
    }],
    constant: None,
    state_mutability: StateMutability::NonPayable,
});

pub static BURNT_EVENT: Lazy<Event> = Lazy::new(|| Event {
    name: "BurnTokenEvent".into(),
    inputs: vec![
        EventParam {
            name: "sender".into(),
            kind: ParamType::Address,
            indexed: false,
        },
        EventParam {
            name: "amount".into(),
            kind: ParamType::Uint(256),
            indexed: false,
        },
        EventParam {
            name: "fromERC20".into(),
            kind: ParamType::Address,
            indexed: false,
        },
        EventParam {
            name: "recipientID".into(),
            kind: ParamType::Bytes,
            indexed: false,
        },
        EventParam {
            name: "toToken".into(),
            kind: ParamType::FixedBytes(32),
            indexed: false,
        },
        EventParam {
            name: "operationID".into(),
            kind: ParamType::Uint(32),
            indexed: false,
        },
        EventParam {
            name: "name".into(),
            kind: ParamType::FixedBytes(32),
            indexed: false,
        },
        EventParam {
            name: "symbol".into(),
            kind: ParamType::FixedBytes(16),
            indexed: false,
        },
        EventParam {
            name: "decimals".into(),
            kind: ParamType::Uint(8),
            indexed: false,
        },
    ],
    anonymous: false,
});

/// Emitted when token is burnt or minted by BFTBridge.
#[derive(Debug, Clone, CandidType, Serialize, Deserialize)]
pub enum BridgeEvent {
    Burnt(BurntEventData),
    Minted(MintedEventData),
    Notify(NotifyMinterEventData),
    WrappedTokenDeployed(WrappedTokenDeployedEventData),
}

impl BridgeEvent {
    pub async fn collect_logs(
        evm_client: &EthJsonRpcClient<impl Client>,
        from_block: EthBlockNumber,
        to_block: EthBlockNumber,
        bridge_contract: H160,
    ) -> Result<Vec<Log>, anyhow::Error> {
        let params = EthGetLogsParams {
            address: Some(vec![bridge_contract]),
            from_block,
            to_block,
            topics: Some(vec![vec![
                BURNT_EVENT.signature(),
                MINTED_EVENT.signature(),
                NOTIFY_EVENT.signature(),
                WRAPPED_TOKEN_DEPLOYED_EVENT.signature(),
            ]]),
        };

        evm_client.get_logs(params).await
    }

    pub fn from_log(log: Log) -> Result<Self, ethers_core::abi::Error> {
        let raw_log = RawLog {
            topics: log.topics,
            data: log.data.to_vec(),
        };

        Self::try_from(raw_log)
    }
}

impl TryFrom<RawLog> for BridgeEvent {
    type Error = ethers_core::abi::Error;

    fn try_from(log: RawLog) -> Result<Self, Self::Error> {
        BurntEventData::try_from(log.clone())
            .map(Self::Burnt)
            .or_else(|_| MintedEventData::try_from(log.clone()).map(Self::Minted))
            .or_else(|_| NotifyMinterEventData::try_from(log.clone()).map(Self::Notify))
            .or_else(|_| {
                WrappedTokenDeployedEventData::try_from(log).map(Self::WrappedTokenDeployed)
            })
    }
}

/// Emitted when token is burnt by BFTBridge.
#[derive(Debug, Default, Clone, CandidType, Serialize, Deserialize)]
pub struct BurntEventData {
    pub sender: did::H160,
    pub amount: did::U256,
    pub from_erc20: did::H160,
    pub recipient_id: Vec<u8>,
    pub to_token: Vec<u8>,
    pub operation_id: u32,
    pub name: Vec<u8>,
    pub symbol: Vec<u8>,
    pub decimals: u8,
}

fn not_found(field: &str) -> impl FnOnce() -> ethers_core::abi::Error {
    let msg = format!("missing event field `{}`", field);
    move || ethers_core::abi::Error::Other(msg.into())
}

/// Builds `BurntEventData` from tokens.
#[derive(Debug, Default)]
struct BurntEventDataBuilder {
    pub sender: Option<H160>,
    pub amount: Option<U256>,
    pub from_erc20: Option<H160>,
    pub recipient_id: Option<Vec<u8>>,
    pub to_token: Option<Vec<u8>>,
    pub operation_id: Option<u32>,
    pub name: Option<Vec<u8>>,
    pub symbol: Option<Vec<u8>>,
    pub decimals: Option<u8>,
}

impl BurntEventDataBuilder {
    /// Builds `BurntEventData` from tokens.
    /// All fields are required.
    fn build(self) -> Result<BurntEventData, ethers_core::abi::Error> {
        Ok(BurntEventData {
            sender: self.sender.ok_or_else(not_found("sender"))?.into(),
            amount: self.amount.ok_or_else(not_found("amount"))?.into(),
            from_erc20: self.from_erc20.ok_or_else(not_found("fromERC20"))?.into(),
            recipient_id: self.recipient_id.ok_or_else(not_found("recipientID"))?,
            to_token: self.to_token.ok_or_else(not_found("toToken"))?,
            operation_id: self.operation_id.ok_or_else(not_found("operationID"))?,
            name: self.name.ok_or_else(not_found("name"))?,
            symbol: self.symbol.ok_or_else(not_found("symbol"))?,
            decimals: self.decimals.ok_or_else(not_found("decimals"))?,
        })
    }

    fn with_field_from_token(mut self, name: &str, value: Token) -> Self {
        match name {
            "sender" => self.sender = value.into_address(),
            "amount" => self.amount = value.into_uint(),
            "fromERC20" => self.from_erc20 = value.into_address(),
            "recipientID" => self.recipient_id = value.into_bytes(),
            "toToken" => self.to_token = value.into_fixed_bytes(),
            "operationID" => self.operation_id = value.into_uint().map(|v| v.as_u32()),
            "name" => self.name = value.into_fixed_bytes(),
            "symbol" => self.symbol = value.into_fixed_bytes(),
            "decimals" => self.decimals = value.into_uint().map(|v| v.as_u32() as _),
            _ => {}
        };
        self
    }
}

impl TryFrom<RawLog> for BurntEventData {
    type Error = ethers_core::abi::Error;

    fn try_from(log: RawLog) -> Result<Self, Self::Error> {
        let parsed = BURNT_EVENT.parse_log(log)?;

        let mut data_builder = BurntEventDataBuilder::default();

        for param in parsed.params {
            data_builder = data_builder.with_field_from_token(&param.name, param.value);
        }

        data_builder.build()
    }
}

pub static MINTED_EVENT: Lazy<Event> = Lazy::new(|| Event {
    name: "MintTokenEvent".into(),
    inputs: vec![
        EventParam {
            name: "amount".into(),
            kind: ParamType::Uint(256),
            indexed: false,
        },
        EventParam {
            name: "fromToken".into(),
            kind: ParamType::FixedBytes(32),
            indexed: false,
        },
        EventParam {
            name: "senderID".into(),
            kind: ParamType::FixedBytes(32),
            indexed: false,
        },
        EventParam {
            name: "toERC20".into(),
            kind: ParamType::Address,
            indexed: false,
        },
        EventParam {
            name: "recipient".into(),
            kind: ParamType::Address,
            indexed: false,
        },
        EventParam {
            name: "nonce".into(),
            kind: ParamType::Uint(32),
            indexed: false,
        },
    ],
    anonymous: false,
});

pub static NOTIFY_EVENT: Lazy<Event> = Lazy::new(|| Event {
    name: "NotifyMinterEvent".into(),
    inputs: vec![
        EventParam {
            name: "notificationType".into(),
            kind: ParamType::Uint(32),
            indexed: false,
        },
        EventParam {
            name: "userData".into(),
            kind: ParamType::Bytes,
            indexed: false,
        },
    ],
    anonymous: false,
});

pub static WRAPPED_TOKEN_DEPLOYED_EVENT: Lazy<Event> = Lazy::new(|| Event {
    name: "WrappedTokenDeployedEvent".into(),
    inputs: vec![
        EventParam {
            name: "name".into(),
            kind: ParamType::String,
            indexed: false,
        },
        EventParam {
            name: "symbol".into(),
            kind: ParamType::String,
            indexed: false,
        },
        EventParam {
            name: "baseTokenID".into(),
            kind: ParamType::FixedBytes(32),
            indexed: false,
        },
        EventParam {
            name: "wrappedERC20".into(),
            kind: ParamType::Address,
            indexed: false,
        },
    ],
    anonymous: false,
});

/// Event emitted when token is minted by BFTBridge.
#[derive(Debug, Default, Clone, CandidType, Serialize, Deserialize)]
pub struct MintedEventData {
    pub amount: did::U256,
    pub from_token: Vec<u8>,
    pub sender_id: Vec<u8>,
    pub to_erc20: did::H160,
    pub recipient: did::H160,
    pub nonce: u32,
}

/// Builds `MintedEventData` from tokens.
#[derive(Debug, Default)]
struct MintedEventDataBuilder {
    pub amount: Option<U256>,
    pub from_token: Option<Vec<u8>>,
    pub sender_id: Option<Vec<u8>>,
    pub to_erc20: Option<H160>,
    pub recipient: Option<H160>,
    pub nonce: Option<u32>,
}

impl MintedEventDataBuilder {
    /// Builds `MintedEventData` from tokens.
    /// All fields are required.
    fn build(self) -> Result<MintedEventData, ethers_core::abi::Error> {
        Ok(MintedEventData {
            amount: self.amount.ok_or_else(not_found("amount"))?.into(),
            from_token: self.from_token.ok_or_else(not_found("fromToken"))?,
            sender_id: self.sender_id.ok_or_else(not_found("senderID"))?,
            to_erc20: self.to_erc20.ok_or_else(not_found("toERC20"))?.into(),
            recipient: self.recipient.ok_or_else(not_found("recipient"))?.into(),
            nonce: self.nonce.ok_or_else(not_found("nonce"))?,
        })
    }

    fn with_field_from_token(mut self, name: &str, value: Token) -> Self {
        match name {
            "amount" => self.amount = value.into_uint().map(Into::into),
            "fromToken" => self.from_token = value.into_fixed_bytes(),
            "senderID" => self.sender_id = value.into_fixed_bytes(),
            "toERC20" => self.to_erc20 = value.into_address().map(Into::into),
            "recipient" => self.recipient = value.into_address().map(Into::into),
            "nonce" => self.nonce = value.into_uint().map(|v| v.as_u32()),
            _ => {}
        };
        self
    }
}

impl TryFrom<RawLog> for MintedEventData {
    type Error = ethers_core::abi::Error;

    fn try_from(log: RawLog) -> Result<Self, Self::Error> {
        let parsed = MINTED_EVENT.parse_log(log)?;

        let mut data_builder = MintedEventDataBuilder::default();

        for param in parsed.params {
            data_builder = data_builder.with_field_from_token(&param.name, param.value);
        }

        data_builder.build()
    }
}

#[derive(Debug, PartialEq, Eq, Clone, CandidType, Serialize, Deserialize)]
pub struct NotifyMinterEventData {
    pub notification_type: u32,
    pub user_data: Vec<u8>,
}

#[derive(Debug, Default, Clone)]
struct NotifyMinterEventDataBuilder {
    notification_type: Option<u32>,
    user_data: Option<Vec<u8>>,
}

impl NotifyMinterEventDataBuilder {
    fn build(self) -> Result<NotifyMinterEventData, ethers_core::abi::Error> {
        Ok(NotifyMinterEventData {
            notification_type: self
                .notification_type
                .ok_or_else(not_found("notificationType"))?,
            user_data: self.user_data.ok_or_else(not_found("userData"))?,
        })
    }

    fn with_field_from_token(mut self, name: &str, value: Token) -> Self {
        match name {
            "notificationType" => self.notification_type = value.into_uint().map(|v| v.as_u32()),
            "userData" => self.user_data = value.into_bytes().map(Into::into),
            _ => {}
        };
        self
    }
}

impl TryFrom<RawLog> for NotifyMinterEventData {
    type Error = ethers_core::abi::Error;

    fn try_from(log: RawLog) -> Result<Self, Self::Error> {
        let parsed = NOTIFY_EVENT.parse_log(log)?;

        let mut data_builder = NotifyMinterEventDataBuilder::default();

        for param in parsed.params {
            data_builder = data_builder.with_field_from_token(&param.name, param.value);
        }

        data_builder.build()
    }
}

#[derive(Debug, PartialEq, Eq, Clone, CandidType, Serialize, Deserialize)]
pub struct WrappedTokenDeployedEventData {
    pub name: String,
    pub symbol: String,
    pub base_token_id: Vec<u8>,
    pub wrapped_erc20: did::H160,
}

// string name, string symbol, bytes32 baseTokenID, address wrappedERC20
#[derive(Debug, Default, Clone)]
struct WrappedTokenDeployedEventDataBuilder {
    name: Option<String>,
    symbol: Option<String>,
    base_token_id: Option<Vec<u8>>,
    wrapped_erc20: Option<did::H160>,
}

impl WrappedTokenDeployedEventDataBuilder {
    fn build(self) -> Result<WrappedTokenDeployedEventData, ethers_core::abi::Error> {
        Ok(WrappedTokenDeployedEventData {
            name: self.name.ok_or_else(not_found("name"))?,
            symbol: self.symbol.ok_or_else(not_found("symbol"))?,
            base_token_id: self.base_token_id.ok_or_else(not_found("baseTokenID"))?,
            wrapped_erc20: self.wrapped_erc20.ok_or_else(not_found("wrappedERC20"))?,
        })
    }

    fn with_field_from_token(mut self, name: &str, value: Token) -> Self {
        match name {
            "name" => self.name = value.into_string().map(Into::into),
            "symbol" => self.symbol = value.into_string().map(Into::into),
            "baseTokenID" => self.base_token_id = value.into_fixed_bytes(),
            "wrappedERC20" => self.wrapped_erc20 = value.into_address().map(Into::into),
            _ => {}
        };
        self
    }
}

impl TryFrom<RawLog> for WrappedTokenDeployedEventData {
    type Error = ethers_core::abi::Error;

    fn try_from(log: RawLog) -> Result<Self, Self::Error> {
        let parsed = WRAPPED_TOKEN_DEPLOYED_EVENT.parse_log(log)?;

        let mut data_builder = WrappedTokenDeployedEventDataBuilder::default();

        for param in parsed.params {
            data_builder = data_builder.with_field_from_token(&param.name, param.value);
        }

        data_builder.build()
    }
}

#[allow(deprecated)] // need to initialize `constant` field
pub static GET_WRAPPED_TOKEN: Lazy<Function> = Lazy::new(|| Function {
    name: "getWrappedToken".into(),
    inputs: vec![Param {
        name: "baseTokenID".into(),
        kind: ParamType::FixedBytes(32),
        internal_type: None,
    }],
    outputs: vec![Param {
        name: "".into(),
        kind: ParamType::Address,
        internal_type: None,
    }],
    constant: None,
    state_mutability: StateMutability::View,
});

#[allow(deprecated)] // need to initialize `constant` field
pub static LIST_TOKEN_PAIRS: Lazy<Function> = Lazy::new(|| Function {
    name: "listTokenPairs".into(),
    inputs: vec![],
    outputs: vec![
        Param {
            name: "wrapped".into(),
            kind: ParamType::Array(Box::new(ParamType::Address)),
            internal_type: None,
        },
        Param {
            name: "base".into(),
            kind: ParamType::Array(Box::new(ParamType::FixedBytes(32))),
            internal_type: None,
        },
    ],
    constant: None,
    state_mutability: StateMutability::View,
});

pub fn mint_transaction(
    sender: H160,
    bridge: H160,
    nonce: U256,
    gas_price: U256,
    mint_order_data: &[u8],
    chain_id: u32,
) -> Transaction {
    let data = MINT
        .encode_input(&[Token::Bytes(mint_order_data.to_vec())])
        .expect("mint order encoding should pass");

    pub const DEFAULT_TX_GAS_LIMIT: u64 = 3_000_000;
    ethers_core::types::Transaction {
        from: sender,
        to: bridge.into(),
        nonce,
        value: U256::zero(),
        gas: DEFAULT_TX_GAS_LIMIT.into(),
        gas_price: Some(gas_price),
        input: data.into(),
        chain_id: Some(chain_id.into()),
        ..Default::default()
    }
}

<<<<<<< HEAD
pub fn register_base_transaction(
    base: H160,
    remote: Vec<u8>,
    sender: H160,
    bridge: H160,
    nonce: U256,
    gas_price: U256,
    chain_id: u32,
) -> Transaction {
    let data = REGISTER_BASE
        .encode_input(&[Token::Address(base), Token::FixedBytes(remote)])
        .expect("register base encoding should pass");

    pub const DEFAULT_TX_GAS_LIMIT: u64 = 2_000_000;

    ethers_core::types::Transaction {
        from: sender,
        to: bridge.into(),
        nonce,
        value: U256::zero(),
        gas: DEFAULT_TX_GAS_LIMIT.into(),
        gas_price: Some(gas_price),
        input: data.into(),
        chain_id: Some(chain_id.into()),
        ..Default::default()
    }
=======
/// Proxy contract
pub mod proxy {
    use super::*;
    pub static CONSTRUCTOR: Lazy<Constructor> = Lazy::new(|| Constructor {
        inputs: vec![
            Param {
                name: "_implementation".into(),
                kind: ParamType::Address,
                internal_type: None,
            },
            Param {
                name: "_data".into(),
                kind: ParamType::Bytes,
                internal_type: None,
            },
        ],
    });

    #[allow(deprecated)]
    pub static INITIALISER: Lazy<Function> = Lazy::new(|| Function {
        name: "initialize".into(),
        inputs: vec![
            Param {
                name: "minterAddress".into(),
                kind: ParamType::Address,
                internal_type: None,
            },
            Param {
                name: "feeChargeAddress".into(),
                kind: ParamType::Address,
                internal_type: None,
            },
            Param {
                name: "_isWrappedSide".into(),
                kind: ParamType::Bool,
                internal_type: None,
            },
        ],
        outputs: vec![],
        constant: None,
        state_mutability: StateMutability::NonPayable,
    });
>>>>>>> 03834ca0
}

#[cfg(test)]
mod tests {
    use did::{H160, H256};
    use ethers_core::abi::{Bytes, RawLog, Token};
    use ethers_core::utils::hex::traits::FromHex;

    use super::{BurntEventData, MintedEventData};
    use crate::bft_bridge_api::{BurntEventDataBuilder, MintedEventDataBuilder};

    #[test]
    fn minted_event_data_builder_test() {
        let amount = 42.into();
        let from_token = vec![1; 32];
        let sender_id = vec![2; 32];
        let to_erc20 = H160::from_slice(&[3; 20]);
        let recipient = H160::from_slice(&[4; 20]);
        let nonce = 42u64.into();

        let event = MintedEventDataBuilder::default()
            .with_field_from_token("amount", Token::Uint(amount))
            .with_field_from_token("fromToken", Token::FixedBytes(from_token.clone()))
            .with_field_from_token("senderID", Token::FixedBytes(sender_id.clone()))
            .with_field_from_token("toERC20", Token::Address(to_erc20.0))
            .with_field_from_token("recipient", Token::Address(recipient.0))
            .with_field_from_token("nonce", Token::Uint(nonce))
            .build()
            .unwrap();

        assert_eq!(event.amount.0, amount);
        assert_eq!(event.from_token, from_token);
        assert_eq!(event.sender_id, sender_id);
        assert_eq!(event.to_erc20, to_erc20);
        assert_eq!(event.recipient, recipient);
        assert_eq!(event.nonce, nonce.as_u32());
    }

    #[test]
    fn burnt_event_data_builder_test() {
        let sender = H160::from_slice(&[3; 20]);
        let amount = 42.into();
        let from_erc20 = H160::from_slice(&[3; 20]);
        let recipient_id = vec![2; 32];
        let to_token = vec![3; 32];
        let operation_id = 24.into();
        let name = vec![4; 32];
        let symbol = vec![5; 32];
        let decimals = 6u8.into();

        let event = BurntEventDataBuilder::default()
            .with_field_from_token("sender", Token::Address(sender.0))
            .with_field_from_token("amount", Token::Uint(amount))
            .with_field_from_token("fromERC20", Token::Address(from_erc20.0))
            .with_field_from_token("recipientID", Token::Bytes(recipient_id.clone()))
            .with_field_from_token("toToken", Token::FixedBytes(to_token.clone()))
            .with_field_from_token("operationID", Token::Uint(operation_id))
            .with_field_from_token("name", Token::FixedBytes(name.clone()))
            .with_field_from_token("symbol", Token::FixedBytes(symbol.clone()))
            .with_field_from_token("decimals", Token::Uint(decimals))
            .build()
            .unwrap();

        assert_eq!(event.sender, sender);
        assert_eq!(event.amount.0, amount);
        assert_eq!(event.from_erc20, from_erc20);
        assert_eq!(event.recipient_id, recipient_id);
        assert_eq!(event.to_token, to_token);
        assert_eq!(event.operation_id, operation_id.as_u32());
        assert_eq!(event.name, name);
        assert_eq!(event.symbol, symbol);
        assert_eq!(event.decimals, decimals.as_u32() as u8);
    }

    #[test]
    fn convert_raw_log_into_minted_event() {
        let raw = RawLog {
            topics: vec![H256::from_hex_str("0x4e37fc8684e0f7ad6a6c1178855450294a16b418314493bd7883699e6b3a0140").unwrap().0],
            data: Bytes::from_hex("0x00000000000000000000000000000000000000000000000000000000000003e80100056b29e76e9f3b04252ff67c2e623a34dd275f46e5b79f000000000000000100056b29a2d1f5f7d0d6e524a73194b76469eba08460ba4400000000000000000000000000000000000000119544f158a75a60beb83d3a44dd16100ad6d1e50000000000000000000000001e368dfb3f4a2d4e326d2111e6415ce54e7403250000000000000000000000000000000000000000000000000000000000000000").unwrap(),
        };

        let _event = MintedEventData::try_from(raw).unwrap();
    }

    #[test]
    fn convert_raw_log_into_burnt_event() {
        let raw = RawLog {
            topics: vec![H256::from_hex_str("0xfa3804fd5313cc219c6d3a833f7dbc2b1b48ac5edbae532006f1aa876a23eb79").unwrap().0],
            data: Bytes::from_hex("0x000000000000000000000000e41b09c6e9eaa79356b10f4181564b4bdb169d3500000000000000000000000000000000000000000000000000000000000003e80000000000000000000000002ea5d83d5a08d8556f726d3004a50aa8aa81c5c200000000000000000000000000000000000000000000000000000000000001200000000000000000000000000000000000000000000000000000000000000000000000000000000000000000000000000000000000000000000000000000000057617465726d656c6f6e0000000000000000000000000000000000000000000057544d0000000000000000000000000000000000000000000000000000000000000000000000000000000000000000000000000000000000000000000000000000000000000000000000000000000000000000000000000000000000000000200100056b29dc8b8e5954eebac85b3145745362adfa50d8ad9e00000000000000").unwrap(),
        };

        let _event = BurntEventData::try_from(raw).unwrap();
    }
}<|MERGE_RESOLUTION|>--- conflicted
+++ resolved
@@ -709,7 +709,6 @@
     }
 }
 
-<<<<<<< HEAD
 pub fn register_base_transaction(
     base: H160,
     remote: Vec<u8>,
@@ -736,7 +735,7 @@
         chain_id: Some(chain_id.into()),
         ..Default::default()
     }
-=======
+}
 /// Proxy contract
 pub mod proxy {
     use super::*;
@@ -779,7 +778,6 @@
         constant: None,
         state_mutability: StateMutability::NonPayable,
     });
->>>>>>> 03834ca0
 }
 
 #[cfg(test)]
