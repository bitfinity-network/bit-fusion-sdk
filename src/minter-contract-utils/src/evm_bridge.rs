--- conflicted
+++ resolved
@@ -136,11 +136,9 @@
         chain_id: u32,
         signer: impl TransactionSigner,
         minter_address: H160,
-<<<<<<< HEAD
-        is_wrapped_side: bool,
-=======
         fee_charge_address: H160,
->>>>>>> 95bd2856
+                is_wrapped_side: bool,
+
     ) -> anyhow::Result<H256> {
         match self {
             BftBridgeContractStatus::None => {}
@@ -171,12 +169,8 @@
             chain_id,
             BFT_BRIDGE_SMART_CONTRACT_CODE.clone(),
             minter_address.into(),
-<<<<<<< HEAD
-            is_wrapped_side,
-=======
             fee_charge_address.into(),
->>>>>>> 95bd2856
-        );
+            is_wrapped_side        );
         let signature = signer.sign_transaction(&(&transaction).into()).await?;
 
         transaction.r = signature.r.0;
