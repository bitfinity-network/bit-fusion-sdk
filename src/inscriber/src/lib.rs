--- conflicted
+++ resolved
@@ -2,13 +2,10 @@
 #[allow(unused)]
 mod build_data;
 pub mod canister;
-<<<<<<< HEAD
-pub mod state;
-=======
 mod constant;
 pub mod http;
 pub mod ops;
->>>>>>> d394f4cc
+pub mod state;
 pub mod wallet;
 
 use ic_metrics::Metrics;
