// SPDX-License-Identifier: MIT
pragma solidity ^0.8.7;

import "forge-std/Test.sol";
import "forge-std/console.sol";
import "@openzeppelin/contracts/utils/cryptography/ECDSA.sol";
import "src/BftBridge.sol";
import "src/test_contracts/UUPSProxy.sol";
import "src/WrappedToken.sol";
import "src/libraries/StringUtils.sol";
import "@openzeppelin/contracts/proxy/transparent/TransparentUpgradeableProxy.sol";
import {Upgrades} from "@openzeppelin-foundry-upgrades/Upgrades.sol";
import {Options} from "@openzeppelin-foundry-upgrades/Options.sol";

contract BftBridgeTest is Test {
    using StringUtils for string;

    struct MintOrder {
        uint256 amount;
        bytes32 senderID;
        bytes32 fromTokenID;
        address recipient;
        address toERC20;
        uint32 nonce;
        uint32 senderChainID;
        uint32 recipientChainID;
        bytes32 name;
        bytes16 symbol;
        uint8 decimals;
        address approveSpender;
        uint256 approveAmount;
        address feePayer;
    }

    uint256 constant _OWNER_KEY = 1;
    uint256 constant _ALICE_KEY = 2;
    uint256 constant _BOB_KEY = 3;

    uint32 constant _CHAIN_ID = 31555;

    address _owner = vm.addr(_OWNER_KEY);
    address _alice = vm.addr(_ALICE_KEY);
    address _bob = vm.addr(_BOB_KEY);

    BFTBridge _wrappedBridge;
    BFTBridge _baseBridge;

    address newImplementation = address(8);

    address wrappedProxy;
    address baseProxy;

    function setUp() public {
        vm.chainId(_CHAIN_ID);
        vm.startPrank(_owner);

        // Encode the initialization call
        bytes memory initializeData = abi.encodeWithSelector(
            BFTBridge.initialize.selector,
            _owner,
            address(0),
            true
        );
        Options memory opts;
        // Skips all upgrade safety checks
        opts.unsafeSkipAllChecks = true;

        wrappedProxy = Upgrades.deployUUPSProxy(
            "BftBridge.sol:BFTBridge",
            initializeData,
            opts
        );

        // Cast the proxy to BFTBridge
        _wrappedBridge = BFTBridge(address(wrappedProxy));

        // Encode the initialization call
        bytes memory baseInitializeData = abi.encodeWithSelector(
            BFTBridge.initialize.selector,
            _owner,
            address(0),
            false
        );
        Options memory baseOpts;
        // Skips all upgrade safety checks
        baseOpts.unsafeSkipAllChecks = true;

        baseProxy = Upgrades.deployUUPSProxy(
            "BftBridge.sol:BFTBridge",
            baseInitializeData,
            baseOpts
        );

        // Cast the proxy to BFTBridge
        _baseBridge = BFTBridge(address(baseProxy));

        vm.stopPrank();
    }

    function testMinterCanisterAddress() public view {
        assertEq(_wrappedBridge.minterCanisterAddress(), _owner);
    }

    function testMintERC20FromICRC2Success() public {
        MintOrder memory order = _createDefaultMintOrder();
        bytes memory encodedOrder = _encodeMintOrder(order, _OWNER_KEY);

        _wrappedBridge.mint(encodedOrder);

        assertEq(
            WrappedToken(order.toERC20).balanceOf(order.recipient),
            order.amount
        );
    }

    function testMintERC20FromICRC2InvalidChainID() public {
        MintOrder memory order = _createDefaultMintOrder();
        order.recipientChainID = 31000;

        bytes memory encodedOrder = _encodeMintOrder(order, _OWNER_KEY);

        vm.expectRevert(bytes("Invalid chain ID"));
        _wrappedBridge.mint(encodedOrder);
    }

    function testMintERC20FromICRC2InvalidRecipient() public {
        MintOrder memory order = _createDefaultMintOrder();
        order.recipient = address(0);

        bytes memory encodedOrder = _encodeMintOrder(order, _OWNER_KEY);
        vm.expectRevert(bytes("Invalid destination address"));
        _wrappedBridge.mint(encodedOrder);
    }

    function testMintERC20FromICRC2InvalidAmount() public {
        MintOrder memory order = _createDefaultMintOrder();
        order.amount = 0;

        bytes memory encodedOrder = _encodeMintOrder(order, _OWNER_KEY);

        vm.expectRevert(bytes("Invalid order amount"));
        _wrappedBridge.mint(encodedOrder);
    }

    function testMintERC20FromICRC2UsedNonce() public {
        MintOrder memory order = _createDefaultMintOrder();
        bytes memory encodedOrder = _encodeMintOrder(order, _OWNER_KEY);

        _wrappedBridge.mint(encodedOrder);

        order.amount = 200;
        order.recipient = _bob;
        encodedOrder = _encodeMintOrder(order, _OWNER_KEY);

        vm.expectRevert(bytes("Invalid nonce"));
        _wrappedBridge.mint(encodedOrder);
    }

    function testMintERC20FromICRC2InvalidPair() public {
        MintOrder memory order = _createDefaultMintOrder();
        order.fromTokenID = _createIdFromPrincipal(abi.encodePacked(uint8(1)));

        bytes memory encodedOrder = _encodeMintOrder(order, _OWNER_KEY);

        vm.expectRevert(bytes("SRC token and DST token must be a valid pair"));
        _wrappedBridge.mint(encodedOrder);
    }

    function testMintERC20FromICRC2InvalidSignature() public {
        MintOrder memory order = _createDefaultMintOrder();

        bytes memory encodedOrder = _encodeMintOrder(order, _OWNER_KEY);
        // make signature corrupted
        encodedOrder[0] = bytes1(uint8(42));

        vm.expectRevert(bytes("Invalid signature"));
        _wrappedBridge.mint(encodedOrder);
    }

    function testMintERC20FromICRC2InvalidOrderLength() public {
        bytes memory encodedOrder = abi.encodePacked(
            uint8(1),
            uint8(2),
            uint8(3),
            uint8(4)
        );

        vm.expectRevert();
        _wrappedBridge.mint(encodedOrder);
    }

    function testGetWrappedToken() public {
        bytes32 base_token_id = _createIdFromPrincipal(
            abi.encodePacked(uint8(1))
        );
        address wrapped_address = _wrappedBridge.deployERC20(
            "Token",
            "TKN",
            base_token_id
        );
        assertEq(wrapped_address, _wrappedBridge.getWrappedToken(base_token_id));
    }

    function testGetBaseToken() public {
        bytes32 base_token_id = _createIdFromPrincipal(
            abi.encodePacked(uint8(1))
        );
        address wrapped_address = _wrappedBridge.deployERC20(
            "Token",
            "TKN",
            base_token_id
        );
        assertEq(base_token_id, _wrappedBridge.getBaseToken(wrapped_address));
    }

    function testListTokenPairs() public {
        bytes32[3] memory base_token_ids = [
            _createIdFromPrincipal(abi.encodePacked(uint8(1))),
            _createIdFromPrincipal(abi.encodePacked(uint8(2))),
            _createIdFromPrincipal(abi.encodePacked(uint8(3)))
        ];

        address[3] memory wrapped_tokens;
        for (uint256 i = 0; i < 3; i++) {
            address wrapped_address = _wrappedBridge.deployERC20(
                "Token",
                "TKN",
                base_token_ids[i]
            );
            wrapped_tokens[i] = wrapped_address;
        }

        (address[] memory wrapped, bytes32[] memory base) = _wrappedBridge
            .listTokenPairs();

        for (uint256 i = 0; i < 3; i++) {
            assertEq(wrapped[i], wrapped_tokens[i]);
            assertEq(base[i], base_token_ids[i]);
        }
    }

    function testBurnWrappedSideWithDeployedErc20() public {
        bytes memory principal = abi.encodePacked(uint8(1), uint8(2), uint8(3));

        // deploy erc20 so it can be used
        MintOrder memory order = _createSelfMintOrder();
        bytes memory encodedOrder = _encodeMintOrder(order, _OWNER_KEY);

        vm.prank(address(_owner));
        IERC20(order.toERC20).approve(address(_wrappedBridge), 1000);
        _wrappedBridge.mint(encodedOrder);

        assertEq(
            WrappedToken(order.toERC20).balanceOf(address(_owner)),
            order.amount
        );

        vm.prank(address(_owner));
        _wrappedBridge.burn(1, order.toERC20, order.fromTokenID, principal);
    }

    function testBurnWrappedSideWithUnregisteredToken() public {
        bytes memory principal = abi.encodePacked(uint8(1), uint8(2), uint8(3));

        address erc20 = address(new WrappedToken("omar", "OMAR", _owner));

        bytes32 toTokenId = _createIdFromPrincipal(abi.encodePacked(uint8(1)));
        vm.expectRevert(
            bytes("Invalid from address; not registered in the bridge")
        );
        _wrappedBridge.burn(100, erc20, toTokenId, principal);
    }

    function testBurnBaseSideWithUnregisteredToken() public {
        bytes memory principal = abi.encodePacked(uint8(1), uint8(2), uint8(3));

        WrappedToken erc20 = new WrappedToken("omar", "OMAR", _owner);
        address erc20Address = address(erc20);

        vm.prank(address(_owner));
        erc20.transfer(address(_owner), 100);
        vm.prank(address(_owner));
        erc20.approve(address(_baseBridge), 100);

        bytes32 toTokenId = _createIdFromPrincipal(abi.encodePacked(uint8(1)));
        vm.prank(address(_owner));
        _baseBridge.burn(100, erc20Address, toTokenId, principal);
    }

    function testMintBaseSideWithUnregisteredToken() public {
        WrappedToken erc20 = new WrappedToken("omar", "OMAR", _owner);
        address erc20Address = address(erc20);

        vm.prank(address(_owner));
        erc20.transfer(address(_baseBridge), 1000);

        MintOrder memory order = _createMintOrder(_alice, erc20Address);
        bytes memory encodedOrder = _encodeMintOrder(order, _OWNER_KEY);

        _baseBridge.mint(encodedOrder);

        assertEq(
            erc20.balanceOf(order.recipient),
            order.amount
        );
    }

    function testMintWrappedSideWithUnregisteredToken() public {
        WrappedToken erc20 = new WrappedToken("omar", "OMAR", _owner);
        address erc20Address = address(erc20);

        vm.prank(address(_owner));
        erc20.transfer(address(_wrappedBridge), 1000);

        MintOrder memory order = _createMintOrder(_alice, erc20Address);
        bytes memory encodedOrder = _encodeMintOrder(order, _OWNER_KEY);

        vm.expectRevert(bytes("Invalid token pair"));
        _wrappedBridge.mint(encodedOrder);
    }

    function testMintCallsAreRejectedWhenPaused() public {
        vm.prank(_owner);

        _wrappedBridge.pause();

        MintOrder memory mintOrder = _createDefaultMintOrder();
        vm.expectRevert(abi.encodeWithSignature("EnforcedPause()"));
        _wrappedBridge.mint(_encodeMintOrder(mintOrder, _OWNER_KEY));

        vm.prank(_owner);
        _wrappedBridge.unpause();

        // mint will be success
        _wrappedBridge.mint(_encodeMintOrder(mintOrder, _OWNER_KEY));
    }

    function testAddAllowedImplementation() public {
        vm.startPrank(_owner, _owner);

        BFTBridge _newImpl = new BFTBridge();

        newImplementation = address(_newImpl);

<<<<<<< HEAD
        _bridge.addAllowedImplementation(newImplementation.codehash);
=======
        _wrappedBridge.addAllowedImplementation(newImplementation);
>>>>>>> 94e34d67

        assertTrue(_wrappedBridge.allowedImplementations(newImplementation.codehash));

        vm.stopPrank();
    }

    function testAddAllowedImplementationOnlyOwner() public {
        vm.prank(address(10));

        vm.expectRevert();

<<<<<<< HEAD
        _bridge.addAllowedImplementation(newImplementation.codehash);
=======
        _wrappedBridge.addAllowedImplementation(newImplementation);
>>>>>>> 94e34d67
    }

    function testAddAllowedImplementationByAController() public {
        vm.startPrank(_owner);
        BFTBridge _newImpl = new BFTBridge();

        newImplementation = address(_newImpl);

        address controller = address(55);
        _bridge.addController(controller);

        vm.stopPrank();

        vm.prank(controller);

<<<<<<< HEAD
        _bridge.addAllowedImplementation(newImplementation.codehash);
=======
        _wrappedBridge.addAllowedImplementation(newImplementation);
>>>>>>> 94e34d67
    }

    /// Test that the bridge can be upgraded to a new implementation
    /// and the new implementation has been added to the list of allowed
    /// implementations
    function testUpgradeBridgeWithAllowedImplementation() public {
        vm.startPrank(_owner);

        BFTBridge _newImpl = new BFTBridge();

        newImplementation = address(_newImpl);

<<<<<<< HEAD
        _bridge.addAllowedImplementation(newImplementation.codehash);
        assertTrue(_bridge.allowedImplementations(newImplementation.codehash));
=======
        _wrappedBridge.addAllowedImplementation(newImplementation);
        assertTrue(_wrappedBridge.allowedImplementations(newImplementation.codehash));
>>>>>>> 94e34d67

        // Wrap in ABI for easier testing
        BFTBridge proxy = BFTBridge(wrappedProxy);

        // pass empty calldata to initialize
        bytes memory data = new bytes(0);

        proxy.upgradeToAndCall(address(_newImpl), data);

        vm.stopPrank();
    }

    function testUpgradeBridgeWithNotAllowedImplementation() public {
        vm.startPrank(_owner);
        BFTBridge _newImpl = new BFTBridge();
        newImplementation = address(_newImpl);
        // Wrap in ABI for easier testing

        BFTBridge proxy = BFTBridge(wrappedProxy);
        // pass empty calldata to initialize
        bytes memory data = new bytes(0);
        vm.expectRevert();
        proxy.upgradeToAndCall(address(_newImpl), data);

        vm.stopPrank();
    }

    struct ExpectedBurnEvent {
        address sender;
        uint256 amount;
        address fromERC20;
        bytes32 recipientID;
        bytes32 toToken;
        bytes32 name;
        bytes16 symbol;
        uint8 decimals;
    }

    function _expectBurnEvent(ExpectedBurnEvent memory expected) private {
        Vm.Log[] memory entries = vm.getRecordedLogs();

        bool eventFound = false;

        for (uint256 i = 0; i < entries.length; i += 1) {
            if (
                entries[i].topics[0] ==
                keccak256(
                    "BurnTokenEvent(address,uint256,address,bytes32,bytes32,bytes32,bytes16,uint8)"
                )
            ) {
                assertEq(eventFound, false);
                eventFound = true;

                assertEq(entries[i].emitter, address(_wrappedBridge));

                assertEq(entries[i].topics.length, 1);

                (
                    address sender,
                    uint256 amount,
                    address fromERC20,
                    bytes32 recipientID,
                    bytes32 toToken,
                    bytes32 name,
                    bytes16 symbol,
                    uint8 decimals
                ) = abi.decode(
                        entries[i].data,
                        (
                            address,
                            uint256,
                            address,
                            bytes32,
                            bytes32,
                            bytes32,
                            bytes16,
                            uint8
                        )
                    );
                assertEq(expected.sender, sender);
                assertEq(expected.amount, amount);
                assertEq(expected.fromERC20, fromERC20);
                assertEq(expected.recipientID, recipientID);
                assertEq(expected.toToken, toToken);
                assertEq(expected.name, name);
                assertEq(expected.symbol, symbol);
                assertEq(expected.decimals, decimals);
            }
        }

        assertEq(eventFound, true);
    }

    function _createDefaultMintOrder()
        private
        returns (MintOrder memory order)
    {
        order.amount = 1000;
        order.senderID = _createIdFromPrincipal(
            abi.encodePacked(uint8(1), uint8(2), uint8(3))
        );
        order.fromTokenID = _createIdFromPrincipal(
            abi.encodePacked(uint8(1), uint8(2), uint8(3), uint8(4))
        );
        order.recipient = _alice;
        order.toERC20 = _wrappedBridge.deployERC20("Token", "TKN", order.fromTokenID);
        order.nonce = 0;
        order.senderChainID = 0;
        order.recipientChainID = _CHAIN_ID;
        // order.name = _bridge.truncateUTF8("Token");
        order.name = StringUtils.truncateUTF8("Token");
        // order.symbol = bytes16(_bridge.truncateUTF8("Token"));
        order.symbol = bytes16(StringUtils.truncateUTF8("Token"));
        order.decimals = 18;
        order.approveSpender = address(0);
        order.approveAmount = 0;
        order.feePayer = address(0);
    }

    function _createSelfMintOrder() private returns (MintOrder memory order) {
        order.amount = 1000;
        order.senderID = _createIdFromPrincipal(
            abi.encodePacked(uint8(1), uint8(2), uint8(3))
        );
        order.fromTokenID = _createIdFromPrincipal(
            abi.encodePacked(uint8(1), uint8(2), uint8(3), uint8(4))
        );
        order.recipient = address(_owner);
        order.toERC20 = _wrappedBridge.deployERC20("Token", "TKN", order.fromTokenID);
        order.nonce = 0;
        order.senderChainID = 0;
        order.recipientChainID = _CHAIN_ID;
        // order.name = _bridge.truncateUTF8("Token");
        order.name = StringUtils.truncateUTF8("Token");
        // order.symbol = bytes16(_bridge.truncateUTF8("Token"));
        order.symbol = bytes16(StringUtils.truncateUTF8("Token"));
        order.decimals = 18;
        order.approveSpender = address(0);
        order.approveAmount = 0;
        order.feePayer = address(0);
    }

    function _createMintOrder(address recipient, address toERC20) pure private returns (MintOrder memory order) {
        order.amount = 1000;
        order.senderID = _createIdFromPrincipal(
            abi.encodePacked(uint8(1), uint8(2), uint8(3))
        );
        order.fromTokenID = _createIdFromPrincipal(
            abi.encodePacked(uint8(1), uint8(2), uint8(3), uint8(4))
        );
        order.recipient = recipient;
        order.toERC20 = toERC20;
        order.nonce = 0;
        order.senderChainID = 0;
        order.recipientChainID = _CHAIN_ID;
        // order.name = _bridge.truncateUTF8("Token");
        order.name = StringUtils.truncateUTF8("Token");
        // order.symbol = bytes16(_bridge.truncateUTF8("Token"));
        order.symbol = bytes16(StringUtils.truncateUTF8("Token"));
        order.decimals = 18;
        order.approveSpender = address(0);
        order.approveAmount = 0;
        order.feePayer = address(0);
    }

    function _encodeMintOrder(
        MintOrder memory order,
        uint256 privateKey
    ) private pure returns (bytes memory) {
        // Encoding splitted in two parts to avoid problems with stack overflow.
        bytes memory encodedOrder = abi.encodePacked(
            order.amount,
            order.senderID,
            order.fromTokenID,
            order.recipient,
            order.toERC20,
            order.nonce,
            order.senderChainID,
            order.recipientChainID,
            order.name,
            order.symbol,
            order.decimals,
            order.approveSpender,
            order.approveAmount,
            address(0)
        );
        bytes32 hash = keccak256(encodedOrder);
        (uint8 v, bytes32 r, bytes32 s) = vm.sign(privateKey, hash);

        return abi.encodePacked(encodedOrder, r, s, v);
    }

    function _createIdFromPrincipal(
        bytes memory principal
    ) private pure returns (bytes32) {
        return
            bytes32(
                abi.encodePacked(uint8(0), uint8(principal.length), principal)
            );
    }

    function _createIdFromAddress(
        address addr,
        uint32 chainID
    ) private pure returns (bytes32) {
        return bytes32(abi.encodePacked(uint8(1), chainID, addr));
    }
}<|MERGE_RESOLUTION|>--- conflicted
+++ resolved
@@ -342,11 +342,7 @@
 
         newImplementation = address(_newImpl);
 
-<<<<<<< HEAD
-        _bridge.addAllowedImplementation(newImplementation.codehash);
-=======
-        _wrappedBridge.addAllowedImplementation(newImplementation);
->>>>>>> 94e34d67
+        _wrappedBridge.addAllowedImplementation(newImplementation.codehash);
 
         assertTrue(_wrappedBridge.allowedImplementations(newImplementation.codehash));
 
@@ -358,11 +354,7 @@
 
         vm.expectRevert();
 
-<<<<<<< HEAD
-        _bridge.addAllowedImplementation(newImplementation.codehash);
-=======
-        _wrappedBridge.addAllowedImplementation(newImplementation);
->>>>>>> 94e34d67
+        _wrappedBridge.addAllowedImplementation(newImplementation.codehash);
     }
 
     function testAddAllowedImplementationByAController() public {
@@ -378,11 +370,7 @@
 
         vm.prank(controller);
 
-<<<<<<< HEAD
-        _bridge.addAllowedImplementation(newImplementation.codehash);
-=======
-        _wrappedBridge.addAllowedImplementation(newImplementation);
->>>>>>> 94e34d67
+        _wrappedBridge.addAllowedImplementation(newImplementation.codehash);
     }
 
     /// Test that the bridge can be upgraded to a new implementation
@@ -395,13 +383,8 @@
 
         newImplementation = address(_newImpl);
 
-<<<<<<< HEAD
-        _bridge.addAllowedImplementation(newImplementation.codehash);
-        assertTrue(_bridge.allowedImplementations(newImplementation.codehash));
-=======
-        _wrappedBridge.addAllowedImplementation(newImplementation);
+        _wrappedBridge.addAllowedImplementation(newImplementation.codehash);
         assertTrue(_wrappedBridge.allowedImplementations(newImplementation.codehash));
->>>>>>> 94e34d67
 
         // Wrap in ABI for easier testing
         BFTBridge proxy = BFTBridge(wrappedProxy);
