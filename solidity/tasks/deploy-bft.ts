--- conflicted
+++ resolved
@@ -15,11 +15,13 @@
 /// 4. Wait for the deployment to be confirmed.
 /// 5. Log the deployed proxy address and implementation address.
 
-<<<<<<< HEAD
 task('deploy-bft', 'Deploys the BFT contract')
   .addParam('minterAddress', 'The address of the minter')
   .addParam('feeChargeAddress', 'The address of the fee charge')
-  .addParam('wrappedTokenDeployer', 'The address of the wrapped token deployer')
+  .addParam(
+    'wrappedTokenDeployerAddress',
+    'The address of the wrapped token deployer',
+  )
   .addParam('isWrappedSide', 'Is the wrapped side', undefined, boolean)
   .addOptionalParam('owner', 'The owner of the contract')
   .addOptionalParam('controllers', 'The controllers of the contract')
@@ -28,23 +30,11 @@
       {
         minterAddress,
         feeChargeAddress,
-        wrappedTokenDeployer,
+        wrappedTokenDeployerAddress,
         isWrappedSide,
         owner,
         controllers,
       },
-=======
-task("deploy-bft", "Deploys the BFT contract")
-  .addParam("minterAddress", "The address of the minter")
-  .addParam("feeChargeAddress", "The address of the fee charge")
-  .addParam("wrappedTokenDeployerAddress", "The address of the wrapped token deployer")
-  .addParam("isWrappedSide", "Is the wrapped side", undefined, boolean)
-  .addOptionalParam("owner", "The owner of the contract")
-  .addOptionalParam("controllers", "The controllers of the contract")
-  .setAction(
-    async (
-      { minterAddress, feeChargeAddress, wrappedTokenDeployerAddress, isWrappedSide, owner, controllers },
->>>>>>> 39ba88ef
       hre: HardhatRuntimeEnvironment,
     ) => {
       console.log('Compiling contract');
@@ -55,29 +45,16 @@
       let ownerAddress = owner || hre.ethers.ZeroAddress;
 
       // Validate the arguments that it are addresses
-<<<<<<< HEAD
       const addressesToValidate = [
         minterAddress,
         feeChargeAddress,
-        wrappedTokenDeployer,
+        wrappedTokenDeployerAddress,
       ];
-=======
-      const addressesToValidate = [minterAddress, feeChargeAddress, wrappedTokenDeployerAddress];
->>>>>>> 39ba88ef
       if (owner) addressesToValidate.push(ownerAddress);
       if (controllers) addressesToValidate.push(...controllersArr);
 
       // Validate the arguments that it is address
-<<<<<<< HEAD
-      for (const address of [
-        minterAddress,
-        feeChargeAddress,
-        ownerAddress,
-        ...controllersArr,
-      ]) {
-=======
       for (const address of addressesToValidate) {
->>>>>>> 39ba88ef
         if (!hre.ethers.isAddress(address)) {
           throw new Error(`Invalid address: ${address}`);
         }
@@ -92,11 +69,6 @@
 
       const BFTBridge = await hre.ethers.getContractFactory('BFTBridge');
 
-<<<<<<< HEAD
-      console.log('Deploying BFT contract');
-=======
-
->>>>>>> 39ba88ef
       const bridge = await hre.upgrades.deployProxy(BFTBridge, [
         minterAddress,
         feeChargeAddress,
