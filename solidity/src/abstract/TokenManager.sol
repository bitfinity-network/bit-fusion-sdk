--- conflicted
+++ resolved
@@ -26,7 +26,12 @@
     address public minterCanisterAddress;
 
     /// Event for new wrapped token creation
-    event WrappedTokenDeployedEvent(string name, string symbol, bytes32 baseTokenID, address wrappedERC20);
+    event WrappedTokenDeployedEvent(
+        string name,
+        string symbol,
+        bytes32 baseTokenID,
+        address wrappedERC20
+    );
 
     /// Token metadata
     struct TokenMetadata {
@@ -35,78 +40,105 @@
         uint8 decimals;
     }
 
-    // Constructor or an initializer where you set this variable
-<<<<<<< HEAD
-    constructor(address minterAddress, bool isWrappedSide) {
+    /// Registers base address for the given remote wrapped token
+    function registerBase(address base, bytes32 remoteWrapped) public {
+        require(msg.sender == minterCanisterAddress, "Only minter can call");
+        require(!_isWrappedSide, "Only for base side");
+        require(
+            _wrappedToRemote[base] == bytes32(0),
+            "Base already registered"
+        );
+
+        _remoteToWrapped[remoteWrapped] = base;
+        _wrappedToRemote[base] = remoteWrapped;
+    }
+
+    function _initialize(
+        address minterAddress,
+        bool isWrappedSide
+    ) internal initializer {
         minterCanisterAddress = minterAddress;
         _isWrappedSide = isWrappedSide;
     }
 
-    /// Registers base address for the given remote wrapped token
-    function registerBase(address base, bytes32 remoteWrapped) public {
-        require(msg.sender == minterCanisterAddress, "Only minter can call");
-        require(!_isWrappedSide, "Only for base side");
-        require(_wrappedToRemote[base] == bytes32(0), "Base already registered");
-
-        _remoteToWrapped[remoteWrapped] = base;
-        _wrappedToRemote[base] = remoteWrapped;
-=======
-    // constructor(bool _isWrappedSide) {
-    //     isWrappedSide = _isWrappedSide;
-    // }
-
-    function _initialize(bool _isWrappedSide) internal initializer {
-        isWrappedSide = _isWrappedSide;
->>>>>>> 03834ca0
-    }
-
     /// Creates a new ERC20 compatible token contract as a wrapper for the given `externalToken`.
-    function deployERC20(string memory name, string memory symbol, bytes32 baseTokenID) public returns (address) {
+    function deployERC20(
+        string memory name,
+        string memory symbol,
+        bytes32 baseTokenID
+    ) public returns (address) {
         require(_isWrappedSide, "Only for wrapped side");
-        require(_remoteToWrapped[baseTokenID] == address(0), "Wrapper already exist");
+        require(
+            _remoteToWrapped[baseTokenID] == address(0),
+            "Wrapper already exist"
+        );
 
         // Create the new token
-        WrappedToken wrappedERC20 = new WrappedToken(name, symbol, address(this));
+        WrappedToken wrappedERC20 = new WrappedToken(
+            name,
+            symbol,
+            address(this)
+        );
 
         _remoteToWrapped[baseTokenID] = address(wrappedERC20);
         _wrappedToRemote[address(wrappedERC20)] = baseTokenID;
         _wrappedTokenList.push(address(wrappedERC20));
 
-        emit WrappedTokenDeployedEvent(name, symbol, baseTokenID, address(wrappedERC20));
+        emit WrappedTokenDeployedEvent(
+            name,
+            symbol,
+            baseTokenID,
+            address(wrappedERC20)
+        );
 
         return address(wrappedERC20);
     }
 
     /// Update token's metadata
-    function updateTokenMetadata(address token, bytes32 name, bytes16 symbol, uint8 decimals) internal {
+    function updateTokenMetadata(
+        address token,
+        bytes32 name,
+        bytes16 symbol,
+        uint8 decimals
+    ) internal {
         WrappedToken(token).setMetaData(name, symbol, decimals);
     }
 
     /// tries to query token metadata
-    function getTokenMetadata(address token) internal view returns (TokenMetadata memory meta) {
+    function getTokenMetadata(
+        address token
+    ) internal view returns (TokenMetadata memory meta) {
         try IERC20Metadata(token).name() returns (string memory _name) {
             meta.name = StringUtils.truncateUTF8(_name);
-        } catch { }
+        } catch {}
         try IERC20Metadata(token).symbol() returns (string memory _symbol) {
             meta.symbol = bytes16(StringUtils.truncateUTF8(_symbol));
-        } catch { }
+        } catch {}
         try IERC20Metadata(token).decimals() returns (uint8 _decimals) {
             meta.decimals = _decimals;
-        } catch { }
+        } catch {}
     }
 
     /// Returns wrapped token for the given base token
-    function getWrappedToken(bytes32 baseTokenID) external view returns (address) {
+    function getWrappedToken(
+        bytes32 baseTokenID
+    ) external view returns (address) {
         return _remoteToWrapped[baseTokenID];
     }
 
     /// Returns base token for the given wrapped token
-    function getBaseToken(address wrappedTokenAddress) external view returns (bytes32) {
+    function getBaseToken(
+        address wrappedTokenAddress
+    ) external view returns (bytes32) {
         return _wrappedToRemote[wrappedTokenAddress];
     }
 
     /// Returns list of token pairs.
-    function listTokenPairs() external view returns (address[] memory wrapped, bytes32[] memory base) {
+    function listTokenPairs()
+        external
+        view
+        returns (address[] memory wrapped, bytes32[] memory base)
+    {
         uint256 length = _wrappedTokenList.length;
         wrapped = new address[](length);
         base = new bytes32[](length);
