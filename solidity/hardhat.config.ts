--- conflicted
+++ resolved
@@ -43,10 +43,6 @@
       optimizer: {
         enabled: true,
         runs: 200
-<<<<<<< HEAD
-      }
-    },
-=======
       },
       outputSelection: {
         '*': {
@@ -54,7 +50,6 @@
         },
       },
     }
->>>>>>> 21845742
   }
 }
 
