[workspace]
members = [
    "src/bridge-canister",
    "src/bridge-did",
    "src/bridge-tool",
    "src/bridge-utils",
    "src/integration-tests",
    "src/icrc2-minter",
    "src/erc20-minter",
    "src/btc-bridge",
    "src/rune-bridge",
]
resolver = "2"

[workspace.package]
version = "0.2.0"
edition = "2021"

[workspace.dependencies]
alloy-sol-types = "0.7"
anyhow = "1.0"
async-recursion = "1.0.4"
async-trait = "0.1"
bitcoin = "0.31"
candid = { version = "0.10", features = ["value"] }
clap = { version = "4", features = ["derive"] }
did = { git = "https://github.com/bitfinity-network/bitfinity-evm-sdk", package = "did", tag = "v0.26.x" }
env_logger = { version = "0.11", default-features = false }
eth-signer = { git = "https://github.com/bitfinity-network/bitfinity-evm-sdk", package = "eth-signer", tag = "v0.26.x" }
ethereum-json-rpc-client = { git = "https://github.com/bitfinity-network/bitfinity-evm-sdk", package = "ethereum-json-rpc-client", tag = "v0.26.x" }
ethereum-types = "0.14"
ethers-core = "2.0"
evm-canister-client = { git = "https://github.com/bitfinity-network/bitfinity-evm-sdk", package = "evm-canister-client", tag = "v0.26.x" }
icrc-client = { git = "https://github.com/bitfinity-network/bitfinity-evm-sdk", package = "icrc-client", tag = "v0.26.x" }
foundry-compilers = { version = "0.9", features = ["svm-solc"] }
futures = { version = "0.3", default-features = false }
hex = "0.4"
ic-agent = "0.34"
ic-utils = "0.34"
ic-btc-interface = "0.2"
ic-canister = { git = "https://github.com/bitfinity-network/canister-sdk", package = "ic-canister", tag = "v0.17.x" }
ic-canister-client = { git = "https://github.com/bitfinity-network/canister-sdk", package = "ic-canister-client", tag = "v0.17.x" }
ic-exports = { git = "https://github.com/bitfinity-network/canister-sdk", package = "ic-exports", tag = "v0.17.x" }
ic-log = { git = "https://github.com/bitfinity-network/canister-sdk", package = "ic-log", tag = "v0.17.x" }
ic-metrics = { git = "https://github.com/bitfinity-network/canister-sdk", package = "ic-metrics", tag = "v0.17.x", features = [
    "export-api",
] }
ic-stable-structures = { git = "https://github.com/bitfinity-network/canister-sdk", package = "ic-stable-structures", tag = "v0.17.x" }
ic-storage = { git = "https://github.com/bitfinity-network/canister-sdk", package = "ic-storage", tag = "v0.17.x" }
ic-task-scheduler = { git = "https://github.com/bitfinity-network/canister-sdk", package = "ic-task-scheduler", tag = "v0.17.x" }
ic-test-utils = { git = "https://github.com/bitfinity-network/canister-sdk", package = "ic-test-utils", tag = "v0.17.x" }
jsonrpc-core = "18.0"
log = "0.4"
<<<<<<< HEAD
minter-client = { git = "https://github.com/bitfinity-network/bitfinity-evm-sdk", package = "minter-client", tag = "v0.25.x" }
=======
minter-client = { git = "https://github.com/bitfinity-network/bitfinity-evm-sdk", package = "minter-client", tag = "v0.26.x" }
minter-did = { git = "https://github.com/bitfinity-network/bitfinity-evm-sdk", package = "minter-did", tag = "v0.26.x" }
>>>>>>> ea59d92b
mockall = "0.12"
num-bigint = "0.4"
num-traits = "0.2"
once_cell = "1.16"
ord-rs = { git = "https://github.com/bitfinity-network/ord-rs", tag = "v0.1.2" }
ordinals = "0.0.7"
rand = { version = "0.8", features = ["std_rng", "small_rng"] }
reqwest = { version = "0.12", default-features = false }
serde = "1.0"
serde_bytes = "0.11"
serde_json = "1.0"
signature-verification-canister-client = { git = "https://github.com/bitfinity-network/bitfinity-evm-sdk", package = "signature-verification-canister-client", tag = "v0.26.x" }
tempfile = "3"
thiserror = "1.0"
tokio = { version = "1.36", features = ["macros", "rt"] }
vergen = { version = "8.3", default-features = false, features = [
    "build",
    "cargo",
    "git",
    "gitcl",
    "rustc",
] }


# state machine tests deps
ic-config = { git = "https://github.com/dfinity/ic.git", tag = "release-2024-04-17_23-01-base" }
ic-base-types = { git = "https://github.com/dfinity/ic.git", tag = "release-2024-04-17_23-01-base" }
ic-bitcoin-canister-mock = { git = "https://github.com/dfinity/ic.git", tag = "release-2024-04-17_23-01-base" }
ic-canisters-http-types = { git = "https://github.com/dfinity/ic.git", tag = "release-2024-04-17_23-01-base" }
ic-ckbtc-kyt = { git = "https://github.com/dfinity/ic.git", tag = "release-2024-04-17_23-01-base" }
ic-ckbtc-minter = { git = "https://github.com/dfinity/ic.git", tag = "release-2024-04-17_23-01-base" }
ic-icrc1-ledger = { git = "https://github.com/dfinity/ic.git", tag = "release-2024-04-17_23-01-base" }
ic-management-canister-types = { git = "https://github.com/dfinity/ic.git", tag = "release-2024-04-17_23-01-base" }
ic-state-machine-tests = { git = "https://github.com/dfinity/ic.git", tag = "release-2024-04-17_23-01-base" }

[profile.dev]
debug = false

# Set the settings for all dependencies (but not this crate itself or any workspace member).
# This includes build dependencies.
# Level range is from 0 (default for dev) to 3 (default for release)
[profile.dev.package."*"]
opt-level = 2

# Set the settings for build scripts and proc-macros.
[profile.dev.build-override]
opt-level = 2

[profile.release]
#opt-level = "z"
lto = true
codegen-units = 1<|MERGE_RESOLUTION|>--- conflicted
+++ resolved
@@ -51,12 +51,8 @@
 ic-test-utils = { git = "https://github.com/bitfinity-network/canister-sdk", package = "ic-test-utils", tag = "v0.17.x" }
 jsonrpc-core = "18.0"
 log = "0.4"
-<<<<<<< HEAD
-minter-client = { git = "https://github.com/bitfinity-network/bitfinity-evm-sdk", package = "minter-client", tag = "v0.25.x" }
-=======
 minter-client = { git = "https://github.com/bitfinity-network/bitfinity-evm-sdk", package = "minter-client", tag = "v0.26.x" }
 minter-did = { git = "https://github.com/bitfinity-network/bitfinity-evm-sdk", package = "minter-did", tag = "v0.26.x" }
->>>>>>> ea59d92b
 mockall = "0.12"
 num-bigint = "0.4"
 num-traits = "0.2"
