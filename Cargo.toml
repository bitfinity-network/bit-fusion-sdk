[workspace]
members = [
    "src/bridge-canister",
    "src/bridge-client",
    "src/bridge-did",
    "src/bridge-tool",
    "src/bridge-utils",
    "src/integration-tests",
    "src/icrc2-minter",
    "src/erc20-minter",
    "src/btc-bridge",
    "src/rune-bridge",
]
resolver = "2"

[workspace.package]
version = "0.2.0"
edition = "2021"

[workspace.dependencies]
alloy-sol-types = "0.7"
anyhow = "1.0"
async-recursion = "1.0.4"
async-trait = "0.1"
bip39 = "2"
bitcoin = "0.31"
bitcoincore-rpc = "0.18.0"
candid = { version = "0.10", features = ["value"] }
cfg-if = "1.0"
clap = { version = "4", features = ["derive"] }
did = { git = "https://github.com/bitfinity-network/bitfinity-evm-sdk", package = "did", tag = "v0.29.x" }
env_logger = { version = "0.11.4", default-features = false }
eth-signer = { git = "https://github.com/bitfinity-network/bitfinity-evm-sdk", package = "eth-signer", tag = "v0.29.x" }
ethereum-json-rpc-client = { git = "https://github.com/bitfinity-network/bitfinity-evm-sdk", package = "ethereum-json-rpc-client", tag = "v0.29.x" }
ethereum-types = "0.14"
ethers-core = "2.0"
evm-canister-client = { git = "https://github.com/bitfinity-network/bitfinity-evm-sdk", package = "evm-canister-client", tag = "v0.29.x" }
icrc-client = { git = "https://github.com/bitfinity-network/bitfinity-evm-sdk", package = "icrc-client", tag = "v0.29.x" }
foundry-compilers = { version = "0.9", features = ["svm-solc"] }
futures = { version = "0.3", default-features = false }
hex = "0.4"
ic-agent = "0.34"
ic-utils = "0.34"
ic-btc-interface = "0.2"
ic-canister = { git = "https://github.com/bitfinity-network/canister-sdk", package = "ic-canister", tag = "v0.19.x" }
ic-canister-client = { git = "https://github.com/bitfinity-network/canister-sdk", package = "ic-canister-client", tag = "v0.19.x" }
ic-exports = { git = "https://github.com/bitfinity-network/canister-sdk", package = "ic-exports", tag = "v0.19.x" }
ic-log = { git = "https://github.com/bitfinity-network/canister-sdk", package = "ic-log", tag = "v0.19.x" }
ic-metrics = { git = "https://github.com/bitfinity-network/canister-sdk", package = "ic-metrics", tag = "v0.19.x", features = [
    "export-api",
] }
ic-stable-structures = { git = "https://github.com/bitfinity-network/canister-sdk", package = "ic-stable-structures", tag = "v0.19.x" }
ic-storage = { git = "https://github.com/bitfinity-network/canister-sdk", package = "ic-storage", tag = "v0.19.x" }
ic-task-scheduler = { git = "https://github.com/bitfinity-network/canister-sdk", package = "ic-task-scheduler", tag = "v0.19.x" }
ic-test-utils = { git = "https://github.com/bitfinity-network/canister-sdk", package = "ic-test-utils", tag = "v0.19.x" }
jsonrpc-core = "18.0"
log = "0.4"
minter-client = { git = "https://github.com/bitfinity-network/bitfinity-evm-sdk", package = "minter-client", tag = "v0.29.x" }
mockall = "0.12"
num-bigint = "0.4"
num-traits = "0.2"
once_cell = "1.16"
<<<<<<< HEAD
ord-rs = { git = "https://github.com/bitfinity-network/ord-rs", branch = "EPROD-944-add-runestone-to-reveal" }
ordinals = "0.0.9"
=======
ord-rs = { git = "https://github.com/bitfinity-network/ord-rs", tag = "v0.1.5" }
ordinals = "0.0.8"
>>>>>>> 9000397b
rand = { version = "0.8", features = ["std_rng", "small_rng"] }
reqwest = { version = "0.12", default-features = false }
serde = "1.0"
serde_bytes = "0.11"
serde_json = "1.0"
<<<<<<< HEAD
serial_test = "3"
signature-verification-canister-client = { git = "https://github.com/bitfinity-network/bitfinity-evm-sdk", package = "signature-verification-canister-client", tag = "v0.27.x" }
=======
signature-verification-canister-client = { git = "https://github.com/bitfinity-network/bitfinity-evm-sdk", package = "signature-verification-canister-client", tag = "v0.29.x" }
>>>>>>> 9000397b
tempfile = "3"
thiserror = "1.0"
tokio = { version = "1.36", features = ["macros", "rt"] }
vergen = { version = "8.3", default-features = false, features = [
    "build",
    "cargo",
    "git",
    "gitcl",
    "rustc",
] }


# state machine tests deps
ic-config = { git = "https://github.com/dfinity/ic.git", tag = "release-2024-04-17_23-01-base" }
ic-base-types = { git = "https://github.com/dfinity/ic.git", tag = "release-2024-04-17_23-01-base" }
ic-bitcoin-canister-mock = { git = "https://github.com/dfinity/ic.git", tag = "release-2024-04-17_23-01-base" }
ic-canisters-http-types = { git = "https://github.com/dfinity/ic.git", tag = "release-2024-04-17_23-01-base" }
ic-ckbtc-kyt = { git = "https://github.com/dfinity/ic.git", tag = "release-2024-04-17_23-01-base" }
ic-ckbtc-minter = { git = "https://github.com/dfinity/ic.git", tag = "release-2024-04-17_23-01-base" }
ic-icrc1-ledger = { git = "https://github.com/dfinity/ic.git", tag = "release-2024-04-17_23-01-base" }
ic-management-canister-types = { git = "https://github.com/dfinity/ic.git", tag = "release-2024-04-17_23-01-base" }
ic-state-machine-tests = { git = "https://github.com/dfinity/ic.git", tag = "release-2024-04-17_23-01-base" }

[profile.dev]
debug = false

# Set the settings for all dependencies (but not this crate itself or any workspace member).
# This includes build dependencies.
# Level range is from 0 (default for dev) to 3 (default for release)
[profile.dev.package."*"]
opt-level = 2

# Set the settings for build scripts and proc-macros.
[profile.dev.build-override]
opt-level = 2

[profile.release]
#opt-level = "z"
lto = true
codegen-units = 1<|MERGE_RESOLUTION|>--- conflicted
+++ resolved
@@ -60,24 +60,15 @@
 num-bigint = "0.4"
 num-traits = "0.2"
 once_cell = "1.16"
-<<<<<<< HEAD
-ord-rs = { git = "https://github.com/bitfinity-network/ord-rs", branch = "EPROD-944-add-runestone-to-reveal" }
+ord-rs = { git = "https://github.com/bitfinity-network/ord-rs", tag = "v0.1.6" }
 ordinals = "0.0.9"
-=======
-ord-rs = { git = "https://github.com/bitfinity-network/ord-rs", tag = "v0.1.5" }
-ordinals = "0.0.8"
->>>>>>> 9000397b
 rand = { version = "0.8", features = ["std_rng", "small_rng"] }
 reqwest = { version = "0.12", default-features = false }
 serde = "1.0"
 serde_bytes = "0.11"
 serde_json = "1.0"
-<<<<<<< HEAD
 serial_test = "3"
-signature-verification-canister-client = { git = "https://github.com/bitfinity-network/bitfinity-evm-sdk", package = "signature-verification-canister-client", tag = "v0.27.x" }
-=======
 signature-verification-canister-client = { git = "https://github.com/bitfinity-network/bitfinity-evm-sdk", package = "signature-verification-canister-client", tag = "v0.29.x" }
->>>>>>> 9000397b
 tempfile = "3"
 thiserror = "1.0"
 tokio = { version = "1.36", features = ["macros", "rt"] }
