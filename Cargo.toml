--- conflicted
+++ resolved
@@ -52,12 +52,8 @@
 ic-test-utils = { git = "https://github.com/bitfinity-network/canister-sdk", package = "ic-test-utils", branch = "scheduler_with_context" }
 jsonrpc-core = "18.0"
 log = "0.4"
-<<<<<<< HEAD
 minter-client = { git = "https://github.com/bitfinity-network/bitfinity-evm-sdk", package = "minter-client", branch = "canister_sdk_v18" }
 minter-did = { git = "https://github.com/bitfinity-network/bitfinity-evm-sdk", package = "minter-did", branch = "canister_sdk_v18" }
-=======
-minter-client = { git = "https://github.com/bitfinity-network/bitfinity-evm-sdk", package = "minter-client", tag = "v0.26.x" }
->>>>>>> 25695996
 mockall = "0.12"
 num-bigint = "0.4"
 num-traits = "0.2"
