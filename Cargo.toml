--- conflicted
+++ resolved
@@ -28,14 +28,9 @@
 ethereum-json-rpc-client = { git = "https://github.com/bitfinity-network/bitfinity-evm-sdk", package = "ethereum-json-rpc-client", tag = "v0.26.x" }
 ethereum-types = "0.14"
 ethers-core = "2.0"
-<<<<<<< HEAD
-evm-canister-client = { git = "https://github.com/bitfinity-network/bitfinity-evm-sdk", package = "evm-canister-client", tag = "v0.25.x" }
-icrc-client = { git = "https://github.com/bitfinity-network/bitfinity-evm-sdk", package = "icrc-client", tag = "v0.25.x" }
-foundry-compilers = { version = "0.9", features = ["svm-solc"] }
-=======
 evm-canister-client = { git = "https://github.com/bitfinity-network/bitfinity-evm-sdk", package = "evm-canister-client", tag = "v0.26.x" }
 icrc-client = { git = "https://github.com/bitfinity-network/bitfinity-evm-sdk", package = "icrc-client", tag = "v0.26.x" }
->>>>>>> 94e34d67
+foundry-compilers = { version = "0.9", features = ["svm-solc"] }
 futures = { version = "0.3", default-features = false }
 hex = "0.4"
 ic-agent = "0.34"
