[workspace]
members = [
    "src/bitfinity-benchmark",
    "src/btc-bridge",
    "src/btc-nft-bridge",
    "src/create_bft_bridge_tool",
    "src/erc20-minter",
    "src/erc721-minter",
    "src/icrc2-minter",
    "src/inscriber",
    "src/integration-tests",
    "src/minter-contract-utils",
    "src/rune-bridge",
    "src/solidity-helper",
]
resolver = "2"

[workspace.package]
version = "0.2.0"
edition = "2021"

[workspace.dependencies]
anyhow = "1.0"
async-trait = "0.1"
bitcoin = "0.31"
bitcoincore-rpc = "0.18"
candid = { version = "0.10", features = ["value"] }
clap = { version = "4", features = ["derive"] }
did = { git = "https://github.com/bitfinity-network/bitfinity-evm-sdk", package = "did", tag = "v0.18.x" }
dirs = "5"
env_logger = { version = "0.11", default-features = false }
eth-signer = { git = "https://github.com/bitfinity-network/bitfinity-evm-sdk", package = "eth-signer", tag = "v0.18.x" }
ethereum-json-rpc-client = { git = "https://github.com/bitfinity-network/bitfinity-evm-sdk", package = "ethereum-json-rpc-client", tag = "v0.18.x" }
ethereum-types = "0.14"
ethers-core = "2.0"
evm-canister-client = { git = "https://github.com/bitfinity-network/bitfinity-evm-sdk", package = "evm-canister-client", tag = "v0.18.x" }
futures = { version = "0.3", default-features = false }
hex = "0.4"
ic-agent = "0.34"
ic-utils = "0.34"
ic-btc-interface = "0.2"
ic-canister = { git = "https://github.com/bitfinity-network/canister-sdk", package = "ic-canister", tag = "v0.16.x" }
ic-canister-client = { git = "https://github.com/bitfinity-network/canister-sdk", package = "ic-canister-client", tag = "v0.16.x" }
ic-crypto-getrandom-for-wasm = { git = "https://github.com/bitfinity-network/canister-sdk", package = "ic-crypto-getrandom-for-wasm", tag = "v0.16.x" }
ic-exports = { git = "https://github.com/bitfinity-network/canister-sdk", package = "ic-exports", tag = "v0.16.x" }
ic-helpers = { git = "https://github.com/bitfinity-network/canister-sdk", package = "ic-helpers", tag = "v0.16.x" }
ic-log = { git = "https://github.com/bitfinity-network/canister-sdk", package = "ic-log", tag = "v0.16.x" }
ic-metrics = { git = "https://github.com/bitfinity-network/canister-sdk", package = "ic-metrics", tag = "v0.16.x", features = [
    "export-api",
] }
ic-stable-structures = { git = "https://github.com/bitfinity-network/canister-sdk", package = "ic-stable-structures", tag = "v0.16.x" }
ic-storage = { git = "https://github.com/bitfinity-network/canister-sdk", package = "ic-storage", tag = "v0.16.x" }
ic-task-scheduler = { git = "https://github.com/bitfinity-network/canister-sdk", package = "ic-task-scheduler", tag = "v0.16.x" }
ic-test-utils = { git = "https://github.com/bitfinity-network/canister-sdk", package = "ic-test-utils", tag = "v0.16.x" }
icrc-client = { git = "https://github.com/bitfinity-network/bitfinity-evm-sdk", package = "icrc-client", tag = "v0.18.x" }
jsonrpc-core = "18.0"
k256 = { version = "0.13", features = ["ecdsa"] }
log = "0.4"
minter-client = { git = "https://github.com/bitfinity-network/bitfinity-evm-sdk", package = "minter-client", tag = "v0.18.x" }
minter-did = { git = "https://github.com/bitfinity-network/bitfinity-evm-sdk", package = "minter-did", tag = "v0.18.x" }
mockall = "0.12"
once_cell = "1.16"
<<<<<<< HEAD
ord-rs = { git = "https://github.com/bitfinity-network/ord-rs.git" }
=======
ord-rs = { git = "https://github.com/bitfinity-network/ord-rs", tag = "v0.1.2" }
>>>>>>> 924ad075
ordinals = "0.0.7"
rand = { version = "0.8", features = ["std_rng", "small_rng"] }
reqwest = { version = "0.12", default-features = false }
rlp = "0.5"
serde = "1.0"
serde_bytes = "0.11"
serde_json = "1.0"
sha2 = "0.10"
signature-verification-canister-client = { git = "https://github.com/bitfinity-network/bitfinity-evm-sdk", package = "signature-verification-canister-client", tag = "v0.18.x" }
thiserror = "1.0"
tokio = { version = "1.36", features = ["macros", "rt"] }
vergen = { version = "8.3", default-features = false, features = [
    "build",
    "cargo",
    "git",
    "gitcl",
    "rustc",
] }

[profile.dev]
debug = false

# Set the settings for all dependencies (but not this crate itself or any workspace member).
# This includes build dependencies.
# Level range is from 0 (default for dev) to 3 (default for release)
[profile.dev.package."*"]
opt-level = 2

# Set the settings for build scripts and proc-macros.
[profile.dev.build-override]
opt-level = 2

[profile.release]
#opt-level = "z"
lto = true
codegen-units = 1<|MERGE_RESOLUTION|>--- conflicted
+++ resolved
@@ -60,11 +60,7 @@
 minter-did = { git = "https://github.com/bitfinity-network/bitfinity-evm-sdk", package = "minter-did", tag = "v0.18.x" }
 mockall = "0.12"
 once_cell = "1.16"
-<<<<<<< HEAD
-ord-rs = { git = "https://github.com/bitfinity-network/ord-rs.git" }
-=======
-ord-rs = { git = "https://github.com/bitfinity-network/ord-rs", tag = "v0.1.2" }
->>>>>>> 924ad075
+ord-rs = { git = "https://github.com/bitfinity-network/ord-rs", tag = "v0.1.3" }
 ordinals = "0.0.7"
 rand = { version = "0.8", features = ["std_rng", "small_rng"] }
 reqwest = { version = "0.12", default-features = false }
